--- conflicted
+++ resolved
@@ -1,31 +1,6 @@
 from django.db import migrations
 
 
-def _ensure_jobentry_columns(apps, schema_editor):
-    if schema_editor.connection.vendor != 'postgresql':
-        return
-
-    statements = [
-        "ALTER TABLE core_jobentry ADD COLUMN IF NOT EXISTS application_source varchar(50);",
-        "ALTER TABLE core_jobentry ADD COLUMN IF NOT EXISTS application_method varchar(50);",
-        "ALTER TABLE core_jobentry ADD COLUMN IF NOT EXISTS application_submitted_at timestamp with time zone;",
-        "ALTER TABLE core_jobentry ADD COLUMN IF NOT EXISTS company_size varchar(20);",
-        "ALTER TABLE core_jobentry ADD COLUMN IF NOT EXISTS cover_letter_customized boolean NOT NULL DEFAULT false;",
-        "ALTER TABLE core_jobentry ADD COLUMN IF NOT EXISTS days_to_response integer;",
-        "ALTER TABLE core_jobentry ADD COLUMN IF NOT EXISTS first_response_at timestamp with time zone;",
-        "ALTER TABLE core_jobentry ADD COLUMN IF NOT EXISTS resume_customized boolean NOT NULL DEFAULT false;",
-        "CREATE INDEX IF NOT EXISTS core_jobentry_application_source_idx ON core_jobentry(application_source);",
-        "CREATE INDEX IF NOT EXISTS core_jobentry_application_method_idx ON core_jobentry(application_method);",
-        "CREATE INDEX IF NOT EXISTS core_jobentry_company_size_idx ON core_jobentry(company_size);",
-        "CREATE INDEX IF NOT EXISTS core_jobentry_application_submitted_at_idx ON core_jobentry(application_submitted_at);",
-    ]
-    with schema_editor.connection.cursor() as cursor:
-        for sql in statements:
-            cursor.execute(sql)
-
-
-<<<<<<< HEAD
-=======
 def ensure_uc097_jobentry_columns(apps, schema_editor):
     """Add UC-097 columns if they are missing (SQLite lacks IF NOT EXISTS)."""
 
@@ -60,7 +35,6 @@
             cursor.execute(sql)
 
 
->>>>>>> 82c408f7
 class Migration(migrations.Migration):
     """
     Ensure UC-097 job entry fields exist in the database (columns + indexes) in case
@@ -73,10 +47,6 @@
 
     operations = [
         migrations.RunPython(
-<<<<<<< HEAD
-            code=_ensure_jobentry_columns,
-            reverse_code=migrations.RunPython.noop,
-=======
             ensure_uc097_jobentry_columns,
             reverse_code=migrations.RunPython.noop,
         ),
@@ -99,6 +69,5 @@
             "CREATE INDEX IF NOT EXISTS core_jobentry_application_submitted_at_idx "
             "ON core_jobentry(application_submitted_at);",
             reverse_sql=migrations.RunSQL.noop,
->>>>>>> 82c408f7
         ),
     ]