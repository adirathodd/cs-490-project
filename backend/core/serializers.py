"""
Serializers for authentication and user management.
"""
import os
import re
from rest_framework import serializers
from django.contrib.auth import get_user_model
from django.contrib.auth.password_validation import validate_password
<<<<<<< HEAD
from core.models import (
    CandidateProfile,
    WorkExperience,
    Skill,
    CandidateSkill,
    Education,
    Certification,
    Achievement,
    Project,
    ProjectMedia,
)
=======
from core.models import CandidateProfile, Skill, CandidateSkill, Education, Certification, Project, ProjectMedia, WorkExperience
>>>>>>> a559be8a

User = get_user_model()


class UserRegistrationSerializer(serializers.Serializer):
    """
    Serializer for UC-001: User Registration with Email.
    """
    email = serializers.EmailField(required=True)
    password = serializers.CharField(write_only=True, required=True, min_length=8)
    confirm_password = serializers.CharField(write_only=True, required=True)
    first_name = serializers.CharField(required=True, max_length=150)
    last_name = serializers.CharField(required=True, max_length=150)
    
    def validate_email(self, value):
        """Validate email format."""
        # Additional email validation
        if not re.match(r'^[a-zA-Z0-9._%+-]+@[a-zA-Z0-9.-]+\.[a-zA-Z]{2,}$', value):
            raise serializers.ValidationError("Please enter a valid email address.")
        
        return value.lower()
    
    def validate_password(self, value):
        """
        Validate password meets requirements:
        - Minimum 8 characters
        - At least 1 uppercase letter
        - At least 1 lowercase letter
        - At least 1 number
        """
        if len(value) < 8:
            raise serializers.ValidationError("Password must be at least 8 characters long.")
        
        if not re.search(r'[A-Z]', value):
            raise serializers.ValidationError("Password must contain at least one uppercase letter.")
        
        if not re.search(r'[a-z]', value):
            raise serializers.ValidationError("Password must contain at least one lowercase letter.")
        
        if not re.search(r'\d', value):
            raise serializers.ValidationError("Password must contain at least one number.")
        
        # Use Django's built-in password validators
        validate_password(value)
        
        return value
    
    def validate(self, data):
        """Validate that passwords match."""
        if data['password'] != data['confirm_password']:
            raise serializers.ValidationError({
                'confirm_password': "Passwords do not match."
            })
        return data
    
    def create(self, validated_data):
        """This will be handled by the view using Firebase."""
        pass


class UserLoginSerializer(serializers.Serializer):
    """
    Serializer for UC-002: User Login with Email and Password.
    """
    email = serializers.EmailField(required=True)
    password = serializers.CharField(write_only=True, required=True)
    
    def validate_email(self, value):
        """Normalize email to lowercase."""
        return value.lower()


class UserProfileSerializer(serializers.ModelSerializer):
    """
    Serializer for user profile information.
    """
    email = serializers.EmailField(source='user.email', read_only=True)
    first_name = serializers.CharField(source='user.first_name', max_length=150)
    last_name = serializers.CharField(source='user.last_name', max_length=150)
    full_name = serializers.SerializerMethodField()
    full_location = serializers.SerializerMethodField()
    
    class Meta:
        model = CandidateProfile
        fields = [
            'email', 'first_name', 'last_name', 'full_name',
            'phone', 'city', 'state', 'full_location',
            'headline', 'summary', 'industry', 'experience_level',
            'location', 'years_experience', 'preferred_roles', 
            'portfolio_url', 'visibility'
        ]
    
    def get_full_name(self, obj):
        """Get user's full name with sensible fallback to email/username."""
        name = f"{obj.user.first_name} {obj.user.last_name}".strip()
        if not name:
            return obj.user.email or obj.user.username or ""
        return name
    
    def get_full_location(self, obj):
        """Get formatted location."""
        return obj.get_full_location()
    
    def validate_summary(self, value):
        """Validate summary is within 500 character limit."""
        if len(value) > 500:
            raise serializers.ValidationError("Summary must not exceed 500 characters.")
        return value
    
    def validate_phone(self, value):
        """Validate phone number format."""
        if value:
            # Remove common formatting characters
            cleaned = re.sub(r'[\s\-\(\)\.]', '', value)
            if not re.match(r'^\+?1?\d{10,15}$', cleaned):
                raise serializers.ValidationError("Please enter a valid phone number.")
        return value
    
    def update(self, instance, validated_data):
        """Update user and profile information."""
        user_data = validated_data.pop('user', {})
        
        # Update user fields
        if user_data:
            user = instance.user
            for attr, value in user_data.items():
                setattr(user, attr, value)
            user.save()
        
        # Update profile fields
        for attr, value in validated_data.items():
            setattr(instance, attr, value)
        instance.save()
        
        return instance


class BasicProfileSerializer(serializers.ModelSerializer):
    """
    Serializer for UC-021: Basic Profile Information Form.
    Handles basic profile information including name, contact, and professional details.
    """
    first_name = serializers.CharField(source='user.first_name', max_length=150, required=False)
    last_name = serializers.CharField(source='user.last_name', max_length=150, required=False)
    email = serializers.EmailField(source='user.email', read_only=True)
    full_name = serializers.SerializerMethodField(read_only=True)
    full_location = serializers.SerializerMethodField(read_only=True)
    character_count = serializers.SerializerMethodField(read_only=True)
    
    class Meta:
        model = CandidateProfile
        fields = [
            'email', 'first_name', 'last_name', 'full_name',
            'phone', 'city', 'state', 'full_location',
            'headline', 'summary', 'character_count',
            'industry', 'experience_level'
        ]
    
    def get_full_name(self, obj):
        """Get user's full name."""
        return f"{obj.user.first_name} {obj.user.last_name}".strip()
    
    def get_full_location(self, obj):
        """Get formatted location."""
        return obj.get_full_location()
    
    def get_character_count(self, obj):
        """Get current character count for summary."""
        return len(obj.summary) if obj.summary else 0
    
    def validate_summary(self, value):
        """Validate summary is within 500 character limit."""
        if value and len(value) > 500:
            raise serializers.ValidationError("Summary must not exceed 500 characters.")
        return value
    
    def validate_phone(self, value):
        """Validate phone number format."""
        if value:
            # Remove common formatting characters
            cleaned = re.sub(r'[\s\-\(\)\.]', '', value)
            if not re.match(r'^\+?1?\d{10,15}$', cleaned):
                raise serializers.ValidationError("Please enter a valid phone number.")
        return value
    
    def validate_headline(self, value):
        """Validate headline length."""
        if value and len(value) > 160:
            raise serializers.ValidationError("Headline must not exceed 160 characters.")
        return value
    
    def update(self, instance, validated_data):
        """Update user and profile information."""
        user_data = validated_data.pop('user', {})
        
        # Update user fields (first_name, last_name)
        if user_data:
            user = instance.user
            for attr, value in user_data.items():
                setattr(user, attr, value)
            user.save()
        
        # Update profile fields
        for attr, value in validated_data.items():
            setattr(instance, attr, value)
        instance.save()
        
        return instance


class UserSerializer(serializers.ModelSerializer):
    """
    Basic user serializer for user information.
    """
    full_name = serializers.SerializerMethodField()
    
    class Meta:
        model = User
        fields = [
            'id', 'email', 'first_name', 'last_name', 'full_name', 'date_joined',
            'is_staff', 'is_superuser'
        ]
        read_only_fields = ['id', 'email', 'date_joined', 'is_staff', 'is_superuser']
    
    def get_full_name(self, obj):
        """Get user's full name with sensible fallback to email/username."""
        name = f"{obj.first_name} {obj.last_name}".strip()
        if not name:
            return obj.email or obj.username or ""
        return name


class FirebaseTokenSerializer(serializers.Serializer):
    """
    Serializer for Firebase ID token.
    """
    id_token = serializers.CharField(required=True)


class AuthResponseSerializer(serializers.Serializer):
    """
    Serializer for authentication response.
    """
    user = UserSerializer(read_only=True)
    profile = UserProfileSerializer(read_only=True)
    token = serializers.CharField(read_only=True)
    message = serializers.CharField(read_only=True)


class ProfilePictureUploadSerializer(serializers.Serializer):
    """
    Serializer for UC-022: Profile Picture Upload.
    Handles profile picture file upload with validation.
    """
    profile_picture = serializers.ImageField(
        required=True,
        help_text="Profile picture image file (JPG, PNG, or GIF, max 5MB)"
    )
    
    def validate_profile_picture(self, value):
        """
        Validate profile picture file.
        """
        # Check file size (5MB max)
        max_size = 5 * 1024 * 1024  # 5MB in bytes
        if value.size > max_size:
            raise serializers.ValidationError(
                "Profile picture file size must not exceed 5MB."
            )
        
        # Check file extension
        allowed_extensions = ['.jpg', '.jpeg', '.png', '.gif']
        file_ext = os.path.splitext(value.name)[1].lower()
        if file_ext not in allowed_extensions:
            raise serializers.ValidationError(
                f"Invalid file type. Allowed types: {', '.join(allowed_extensions)}"
            )
        
        # Validate it's a valid image
        try:
            from PIL import Image
            img = Image.open(value)
            img.verify()
            # Reset file pointer after verify
            value.seek(0)
        except Exception as e:
            raise serializers.ValidationError(
                "Invalid or corrupted image file."
            )
        
        return value


class WorkExperienceSerializer(serializers.ModelSerializer):
    """
    Serializer for employment (work experience) entries.
    """
    id = serializers.IntegerField(read_only=True)
    skills_used = serializers.PrimaryKeyRelatedField(many=True, required=False, queryset=Skill.objects.all())
    class Meta:
        model = WorkExperience
        fields = [
            'id', 'company_name', 'job_title', 'location', 'start_date', 'end_date',
            'is_current', 'description', 'achievements', 'skills_used'
        ]

    def validate(self, data):
        # Ensure end_date is after start_date if provided
        start = data.get('start_date')
        end = data.get('end_date')
        if start and end and end < start:
            raise serializers.ValidationError("End date cannot be before start date.")
        return data

    def create(self, validated_data):
        skills = validated_data.pop('skills_used', [])
        instance = WorkExperience.objects.create(**validated_data)
        instance.skills_used.set(skills)
        return instance

    def update(self, instance, validated_data):
        skills = validated_data.pop('skills_used', None)
        for attr, value in validated_data.items():
            setattr(instance, attr, value)
        instance.save()
        if skills is not None:
            instance.skills_used.set(skills)
        return instance

class ProfilePictureSerializer(serializers.ModelSerializer):
    """
    Serializer for profile picture information.
    """
    profile_picture_url = serializers.SerializerMethodField(read_only=True)
    has_profile_picture = serializers.SerializerMethodField(read_only=True)
    profile_picture_uploaded_at = serializers.DateTimeField(read_only=True)
    
    class Meta:
        model = CandidateProfile
        fields = [
            'profile_picture_url',
            'has_profile_picture',
            'profile_picture_uploaded_at'
        ]
    
    def get_profile_picture_url(self, obj):
        """Get the full URL for the profile picture."""
        if obj.profile_picture:
            request = self.context.get('request')
            if request:
                return request.build_absolute_uri(obj.profile_picture.url)
            return obj.profile_picture.url
        return None
    
    def get_has_profile_picture(self, obj):
        """Check if user has uploaded a profile picture."""
        return bool(obj.profile_picture)


# ======================
# UC-026: SKILLS SERIALIZERS
# ======================

class SkillSerializer(serializers.ModelSerializer):
    """Serializer for Skill model - represents available skills."""
    class Meta:
        model = Skill
        fields = ['id', 'name', 'category']
        read_only_fields = ['id']


class CandidateSkillSerializer(serializers.ModelSerializer):
    """
    Serializer for UC-026: Add and Manage Skills.
    UC-027: Enhanced with ordering support for category organization.
    Handles adding, updating, and displaying user skills with proficiency levels.
    """
    skill_name = serializers.CharField(source='skill.name', read_only=True)
    skill_category = serializers.CharField(source='skill.category', read_only=True)
    skill_id = serializers.IntegerField(write_only=True, required=False)
    name = serializers.CharField(write_only=True, required=False, help_text="Skill name for creating new skill")
    category = serializers.CharField(write_only=True, required=False, help_text="Skill category")
    
    class Meta:
        model = CandidateSkill
        fields = [
            'id', 'skill_id', 'skill_name', 'skill_category',
            'name', 'category', 'level', 'years', 'order'
        ]
        read_only_fields = ['id']
    
    def validate_level(self, value):
        """Validate proficiency level."""
        valid_levels = ['beginner', 'intermediate', 'advanced', 'expert']
        if value.lower() not in valid_levels:
            raise serializers.ValidationError(
                f"Invalid proficiency level. Must be one of: {', '.join(valid_levels)}"
            )
        return value.lower()
    
    def validate(self, data):
        """Validate request data.

        For creation, require either skill_id or name. For updates, allow
        partial payloads that only include level/years.
        """
        # If updating an existing instance, don't require skill fields
        if self.instance is not None:
            return data

        # Create: ensure a skill identifier is provided
        skill_id = data.get('skill_id')
        name = data.get('name')
        if not skill_id and not name:
            raise serializers.ValidationError("Either skill_id or name must be provided.")
        return data
    
    def create(self, validated_data):
        """Create or get skill, then create candidate skill.

        Expects the current candidate profile in serializer context under 'candidate'.
        """
        candidate = self.context.get('candidate')
        if candidate is None:
            raise serializers.ValidationError({'candidate': 'Candidate context is required.'})

        skill_id = validated_data.pop('skill_id', None)
        skill_name = (validated_data.pop('name', None) or '').strip()
        skill_category = (validated_data.pop('category', '') or '').strip()

        # Resolve skill
        if skill_id is not None:
            try:
                skill = Skill.objects.get(pk=skill_id)
            except Skill.DoesNotExist:
                raise serializers.ValidationError({'skill_id': 'Skill not found.'})
        else:
            if not skill_name:
                raise serializers.ValidationError({'name': 'Skill name is required when skill_id is not provided.'})
            skill = Skill.objects.filter(name__iexact=skill_name).first()
            if skill is None:
                skill = Skill.objects.create(name=skill_name, category=skill_category)

        # Prevent duplicates per candidate
        if CandidateSkill.objects.filter(candidate=candidate, skill=skill).exists():
            raise serializers.ValidationError({'skill': 'You have already added this skill.'})

        # Create mapping
        return CandidateSkill.objects.create(candidate=candidate, skill=skill, **validated_data)


class SkillAutocompleteSerializer(serializers.Serializer):
    """Serializer for skill autocomplete suggestions."""
    id = serializers.IntegerField()
    name = serializers.CharField()
    category = serializers.CharField()
    usage_count = serializers.IntegerField(required=False)


# ======================
# UC-027: SKILLS CATEGORY ORGANIZATION SERIALIZERS
# ======================

class SkillReorderSerializer(serializers.Serializer):
    """Serializer for reordering skills within or between categories."""
    skill_id = serializers.IntegerField(required=True)
    new_order = serializers.IntegerField(required=True, min_value=0)
    new_category = serializers.CharField(required=False, allow_blank=True)


class BulkSkillReorderSerializer(serializers.Serializer):
    """Serializer for bulk reordering of skills."""
    skills = serializers.ListField(
        child=serializers.DictField(),
        required=True,
        help_text="List of {skill_id, order} objects"
    )


class CategorySummarySerializer(serializers.Serializer):
    """Serializer for category-based skill summaries."""
    category = serializers.CharField()
    count = serializers.IntegerField()
    proficiency_distribution = serializers.DictField()
    avg_years = serializers.FloatField()


# ======================
# Education serializers
# ======================

class EducationSerializer(serializers.ModelSerializer):
    """Serializer for educational background entries"""
    graduation_date = serializers.DateField(source='end_date', allow_null=True, required=False)

    class Meta:
        model = Education
        fields = [
            'id',
            'institution',
            'degree_type',
            'field_of_study',
            'start_date',
            'graduation_date',
            'currently_enrolled',
            'gpa',
            'gpa_private',
            'honors',
            'achievements',
            'description',
        ]
        read_only_fields = ['id']

    def validate(self, attrs):
        data = super().validate(attrs)

        institution = data.get('institution') or getattr(self.instance, 'institution', None)
        degree_type = data.get('degree_type') or getattr(self.instance, 'degree_type', None)
        end_date = data.get('end_date') or getattr(self.instance, 'end_date', None)
        start_date = data.get('start_date') or getattr(self.instance, 'start_date', None)
        currently_enrolled = data.get('currently_enrolled')
        if currently_enrolled is None and self.instance is not None:
            currently_enrolled = self.instance.currently_enrolled

        errors = {}
        # Required fields
        if not institution:
            errors['institution'] = 'Institution name is required.'
        if not degree_type:
            errors['degree_type'] = 'Education level is required.'

        # GPA bounds (0.0 - 4.0 typical but allow up to 9.99 by DB; enforce 0-4 for UX)
        gpa = data.get('gpa')
        if gpa is not None:
            try:
                if gpa < 0 or gpa > 4:
                    errors['gpa'] = 'GPA must be between 0.00 and 4.00.'
            except Exception:
                errors['gpa'] = 'Invalid GPA value.'

        # Date logic
        if not currently_enrolled and not end_date:
            errors['graduation_date'] = 'Graduation date is required unless currently enrolled.'
        if start_date and end_date and start_date > end_date:
            errors['start_date'] = 'Start date cannot be after graduation date.'

        if errors:
            raise serializers.ValidationError(errors)

        return data


# ======================
# UC-030: CERTIFICATIONS SERIALIZERS
# ======================

class CertificationSerializer(serializers.ModelSerializer):
    """Serializer for professional certifications"""
    does_not_expire = serializers.BooleanField(source='never_expires', required=False)
    document_url = serializers.SerializerMethodField(read_only=True)
    is_expired = serializers.SerializerMethodField(read_only=True)
    days_until_expiration = serializers.SerializerMethodField(read_only=True)
    reminder_date = serializers.DateField(read_only=True)

    class Meta:
        model = Certification
        fields = [
            'id', 'name', 'issuing_organization', 'issue_date', 'expiry_date',
            'does_not_expire', 'credential_id', 'credential_url', 'category',
            'verification_status', 'document_url', 'is_expired', 'days_until_expiration',
            'renewal_reminder_enabled', 'reminder_days_before', 'reminder_date',
        ]
        read_only_fields = ['id', 'document_url', 'is_expired', 'days_until_expiration', 'reminder_date']

    def get_document_url(self, obj):
        request = self.context.get('request')
        if obj.document:
            url = obj.document.url
            return request.build_absolute_uri(url) if request else url
        return None

    def get_is_expired(self, obj):
        return obj.is_expired

    def get_days_until_expiration(self, obj):
        return obj.days_until_expiration

    def validate(self, attrs):
        data = super().validate(attrs)
        never_expires = data.get('never_expires')
        expiry_date = data.get('expiry_date')
        if never_expires and expiry_date:
            # If does not expire, ignore provided expiry_date
            data['expiry_date'] = None
        if not never_expires:
            # When it expires, expiry_date can be optional, but we'll allow null (user may add later)
            pass
        return data


# ======================
# UC-031: PROJECTS SERIALIZERS
# ======================

class ProjectMediaSerializer(serializers.ModelSerializer):
    image_url = serializers.SerializerMethodField(read_only=True)

    class Meta:
        model = ProjectMedia
        fields = ['id', 'image_url', 'caption', 'order', 'uploaded_at']
        read_only_fields = ['id', 'image_url', 'uploaded_at']

    def get_image_url(self, obj):
        request = self.context.get('request')
        if obj.image:
            url = obj.image.url
            return request.build_absolute_uri(url) if request else url
        return None


class ProjectSerializer(serializers.ModelSerializer):
    """Serializer for project entries."""
    # Accept and return technologies as a list of skill names
    technologies = serializers.ListField(child=serializers.CharField(), required=False)
    status = serializers.ChoiceField(choices=[('completed','Completed'),('ongoing','Ongoing'),('planned','Planned')])
    media = ProjectMediaSerializer(many=True, read_only=True)

    class Meta:
        model = Project
        fields = [
            'id', 'name', 'description', 'role', 'start_date', 'end_date',
            'project_url', 'team_size', 'collaboration_details', 'outcomes',
            'industry', 'category', 'status', 'technologies', 'media',
        ]
        read_only_fields = ['id', 'media']

    def to_representation(self, instance):
        data = super().to_representation(instance)
        # Derive technologies from linked skills if not explicitly set
        data['technologies'] = [s.name for s in instance.skills_used.all()]
        return data

    def validate(self, attrs):
        data = super().validate(attrs)
        start_date = data.get('start_date') or getattr(self.instance, 'start_date', None)
        end_date = data.get('end_date') or getattr(self.instance, 'end_date', None)
        status_val = data.get('status') or getattr(self.instance, 'status', None)

        errors = {}
        if start_date and end_date and start_date > end_date:
            errors['start_date'] = 'Start date cannot be after end date.'

        # Team size validation
        team_size = data.get('team_size')
        if team_size is not None and team_size <= 0:
            errors['team_size'] = 'Team size must be a positive number.'

        if errors:
            raise serializers.ValidationError(errors)

        return data

    def _sync_technologies(self, project: Project, technologies):
        if technologies is None:
            return
        # Map list of names to Skill instances
        names = [str(n).strip() for n in technologies if str(n).strip()]
        if not names:
            project.skills_used.clear()
            return
        skills = []
        for name in names:
            # get_or_create case-insensitive
            existing = Skill.objects.filter(name__iexact=name).first()
            if existing:
                skills.append(existing)
            else:
                skills.append(Skill.objects.create(name=name, category=''))
        project.skills_used.set(skills)

    def create(self, validated_data):
        technologies = validated_data.pop('technologies', None)
        project = Project.objects.create(**validated_data)
        self._sync_technologies(project, technologies)
        return project

    def update(self, instance, validated_data):
        technologies = validated_data.pop('technologies', None)
        for attr, val in validated_data.items():
            setattr(instance, attr, val)
        instance.save()
        if technologies is not None:
            self._sync_technologies(instance, technologies)
        return instance


# ======================
# UC-023, UC-024, UC-025: EMPLOYMENT HISTORY SERIALIZERS
# ======================

class WorkExperienceSerializer(serializers.ModelSerializer):
    """
    Serializer for UC-023: Employment History - Add Entry
    UC-024: Employment History - View and Edit
    UC-025: Employment History - Delete Entry
    
    Handles adding, viewing, editing, and deleting work experience entries.
    """
    # Accept skills_used as list of skill names
    skills_used_names = serializers.ListField(
        child=serializers.CharField(),
        write_only=True,
        required=False,
        help_text="List of skill names used in this role"
    )
    skills_used = SkillSerializer(many=True, read_only=True)
    
    # Computed fields
    duration = serializers.SerializerMethodField(read_only=True)
    formatted_dates = serializers.SerializerMethodField(read_only=True)
    
    class Meta:
        model = WorkExperience
        fields = [
            'id',
            'company_name',
            'job_title',
            'location',
            'start_date',
            'end_date',
            'is_current',
            'description',
            'achievements',
            'skills_used',
            'skills_used_names',
            'duration',
            'formatted_dates',
        ]
        read_only_fields = ['id', 'duration', 'formatted_dates']
    
    def get_duration(self, obj):
        """Calculate duration of employment."""
        from datetime import date
        from dateutil.relativedelta import relativedelta
        
        start = obj.start_date
        end = obj.end_date if obj.end_date else date.today()
        
        delta = relativedelta(end, start)
        years = delta.years
        months = delta.months
        
        if years > 0 and months > 0:
            return f"{years} year{'s' if years > 1 else ''}, {months} month{'s' if months > 1 else ''}"
        elif years > 0:
            return f"{years} year{'s' if years > 1 else ''}"
        elif months > 0:
            return f"{months} month{'s' if months > 1 else ''}"
        else:
            return "Less than a month"
    
    def get_formatted_dates(self, obj):
        """Get formatted date range string."""
        start_str = obj.start_date.strftime('%b %Y')
        end_str = 'Present' if obj.is_current else obj.end_date.strftime('%b %Y')
        return f"{start_str} - {end_str}"
    
    def validate(self, attrs):
        """Validate employment history data."""
        data = super().validate(attrs)
        
        # Get values from data or instance
        company_name = data.get('company_name') or getattr(self.instance, 'company_name', None)
        job_title = data.get('job_title') or getattr(self.instance, 'job_title', None)
        start_date = data.get('start_date') or getattr(self.instance, 'start_date', None)
        end_date = data.get('end_date') or getattr(self.instance, 'end_date', None)
        is_current = data.get('is_current')
        if is_current is None and self.instance:
            is_current = self.instance.is_current
        description = data.get('description', '')
        
        errors = {}
        
        # Required fields validation (UC-023)
        if not job_title:
            errors['job_title'] = 'Job title is required.'
        if not company_name:
            errors['company_name'] = 'Company name is required.'
        if not start_date:
            errors['start_date'] = 'Start date is required.'
        
        # Current position logic (UC-023)
        if is_current:
            # If current position, end_date should be null
            data['end_date'] = None
        else:
            # If not current, end_date is required
            if not end_date:
                errors['end_date'] = 'End date is required for past positions.'
        
        # Date validation (UC-023): start date must be before end date
        if start_date and end_date and start_date > end_date:
            errors['start_date'] = 'Start date must be before end date.'
        
        # Description character limit (UC-023: 1000 character limit)
        if description and len(description) > 1000:
            errors['description'] = 'Job description must not exceed 1000 characters.'
        
        if errors:
            raise serializers.ValidationError(errors)
        
        return data
    
    def _sync_skills(self, work_experience, skills_names):
        """Sync skills for work experience."""
        if skills_names is None:
            return
        
        skills = []
        for name in skills_names:
            name = str(name).strip()
            if not name:
                continue
            
            # Get or create skill (case-insensitive)
            skill = Skill.objects.filter(name__iexact=name).first()
            if not skill:
                skill = Skill.objects.create(name=name, category='')
            skills.append(skill)
        
        work_experience.skills_used.set(skills)
    
    def create(self, validated_data):
        """Create work experience entry."""
        skills_names = validated_data.pop('skills_used_names', None)
        achievements = validated_data.get('achievements', [])
        
        # Ensure achievements is a list
        if not isinstance(achievements, list):
            validated_data['achievements'] = []
        
        work_experience = WorkExperience.objects.create(**validated_data)
        self._sync_skills(work_experience, skills_names)
        
        return work_experience
    
    def update(self, instance, validated_data):
        """Update work experience entry (UC-024)."""
        skills_names = validated_data.pop('skills_used_names', None)
        
        # Update fields
        for attr, value in validated_data.items():
            setattr(instance, attr, value)
        instance.save()
        
        # Update skills if provided
        if skills_names is not None:
            self._sync_skills(instance, skills_names)
        
        return instance


class WorkExperienceSummarySerializer(serializers.ModelSerializer):
    """
    Simplified serializer for work experience listing.
    Used for timeline views and career progression displays.
    """
    duration = serializers.SerializerMethodField(read_only=True)
    formatted_dates = serializers.SerializerMethodField(read_only=True)
    
    class Meta:
        model = WorkExperience
        fields = [
            'id',
            'company_name',
            'job_title',
            'location',
            'start_date',
            'end_date',
            'is_current',
            'duration',
            'formatted_dates',
        ]
        read_only_fields = fields
    
    def get_duration(self, obj):
        """Calculate duration of employment."""
        from datetime import date
        from dateutil.relativedelta import relativedelta
        
        start = obj.start_date
        end = obj.end_date if obj.end_date else date.today()
        
        delta = relativedelta(end, start)
        years = delta.years
        months = delta.months
        
        if years > 0 and months > 0:
            return f"{years}y {months}m"
        elif years > 0:
            return f"{years}y"
        elif months > 0:
            return f"{months}m"
        else:
            return "<1m"
    
    def get_formatted_dates(self, obj):
        """Get formatted date range string."""
        start_str = obj.start_date.strftime('%b %Y')
        end_str = 'Present' if obj.is_current else obj.end_date.strftime('%b %Y')
        return f"{start_str} - {end_str}"


<|MERGE_RESOLUTION|>--- conflicted
+++ resolved
@@ -6,21 +6,7 @@
 from rest_framework import serializers
 from django.contrib.auth import get_user_model
 from django.contrib.auth.password_validation import validate_password
-<<<<<<< HEAD
-from core.models import (
-    CandidateProfile,
-    WorkExperience,
-    Skill,
-    CandidateSkill,
-    Education,
-    Certification,
-    Achievement,
-    Project,
-    ProjectMedia,
-)
-=======
 from core.models import CandidateProfile, Skill, CandidateSkill, Education, Certification, Project, ProjectMedia, WorkExperience
->>>>>>> a559be8a
 
 User = get_user_model()
 
