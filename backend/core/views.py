--- conflicted
+++ resolved
@@ -6231,7 +6231,6 @@
         )
 
 
-<<<<<<< HEAD
 @api_view(['GET', 'POST'])
 @authentication_classes([SessionAuthentication, FirebaseAuthentication])
 @permission_classes([IsAuthenticated])
@@ -6404,7 +6403,9 @@
         logger.error(f"Error generating match score for job {job_id}: {str(e)}\n{traceback.format_exc()}")
         return Response(
             {'error': {'code': 'internal_error', 'message': 'Failed to generate match score analysis.'}},
-=======
+            status=status.HTTP_500_INTERNAL_SERVER_ERROR
+        )
+
 # ======================
 # UC-051: RESUME EXPORT ENDPOINTS
 # ======================
@@ -6449,130 +6450,6 @@
         )
 
 
-@api_view(['GET'])
-@permission_classes([IsAuthenticated])
-def resume_export(request):
-    """
-    UC-051: Export Resume in Multiple Formats
-    
-    Export user's resume in various formats with theme support.
-    
-    Query Parameters:
-    - format: Export format (required) - 'docx', 'html', 'txt'
-    - theme: Theme ID (optional, default: 'professional') - 'professional', 'modern', 'minimal', 'creative'
-    - watermark: Optional watermark text (default: '')
-    - filename: Optional custom filename without extension (default: auto-generated from name)
-    
-    Examples:
-    - GET /api/resume/export?format=docx&theme=modern
-    - GET /api/resume/export?format=html&theme=professional&watermark=DRAFT
-    - GET /api/resume/export?format=txt&filename=MyResume
-    
-    Returns: File download with appropriate MIME type
-    """
-    try:
-        from core import resume_export
-        from django.http import HttpResponse
-        
-        # Get or create authenticated user's profile
-        profile, created = CandidateProfile.objects.get_or_create(
-            user=request.user,
-            defaults={'email': request.user.email}
-        )
-        
-        # Get query parameters
-        format_type = request.GET.get('format', '').lower()
-        theme = request.GET.get('theme', 'professional')
-        watermark = request.GET.get('watermark', '')
-        filename = request.GET.get('filename', '')
-        
-        # Validate format
-        if not format_type:
-            return Response(
-                {
-                    'error': {
-                        'code': 'missing_parameter',
-                        'message': 'format parameter is required. Valid options: docx, html, txt'
-                    }
-                },
-                status=status.HTTP_400_BAD_REQUEST
-            )
-        
-        valid_formats = ['docx', 'html', 'txt']
-        if format_type not in valid_formats:
-            return Response(
-                {
-                    'error': {
-                        'code': 'invalid_format',
-                        'message': f'Invalid format: {format_type}. Valid options: {", ".join(valid_formats)}'
-                    }
-                },
-                status=status.HTTP_400_BAD_REQUEST
-            )
-        
-        # Log export request
-        logger.info(f"Resume export requested by user {request.user.id}: format={format_type}, theme={theme}")
-        
-        # Export resume
-        try:
-            result = resume_export.export_resume(
-                profile=profile,
-                format_type=format_type,
-                theme=theme,
-                watermark=watermark,
-                filename=filename or None
-            )
-        except resume_export.ResumeExportError as e:
-            logger.warning(f"Resume export error: {e}")
-            return Response(
-                {
-                    'error': {
-                        'code': 'export_failed',
-                        'message': str(e)
-                    }
-                },
-                status=status.HTTP_400_BAD_REQUEST
-            )
-        
-        # Create HTTP response with file download
-        response = HttpResponse(
-            result['content'],
-            content_type=result['content_type']
-        )
-        response['Content-Disposition'] = f'attachment; filename="{result["filename"]}"'
-        
-        # Add cache control headers
-        response['Cache-Control'] = 'no-cache, no-store, must-revalidate'
-        response['Pragma'] = 'no-cache'
-        response['Expires'] = '0'
-        
-        return response
-        
-    except CandidateProfile.DoesNotExist:
-        return Response(
-            {
-                'error': {
-                    'code': 'profile_not_found',
-                    'message': 'User profile not found.'
-                }
-            },
-            status=status.HTTP_404_NOT_FOUND
-        )
-    except Exception as e:
-        logger.exception(f"Unexpected error during resume export: {e}")
-        return Response(
-            {
-                'error': {
-                    'code': 'internal_error',
-                    'message': 'An unexpected error occurred during export.'
-                }
-            },
->>>>>>> 223008e5
-            status=status.HTTP_500_INTERNAL_SERVER_ERROR
-        )
-
-
-<<<<<<< HEAD
 @api_view(['GET'])
 @authentication_classes([SessionAuthentication, FirebaseAuthentication])
 @permission_classes([IsAuthenticated])
@@ -6754,7 +6631,127 @@
             {'error': {'code': 'internal_error', 'message': 'Failed to generate bulk match analysis.'}},
             status=status.HTTP_500_INTERNAL_SERVER_ERROR
         )
-=======
+@permission_classes([IsAuthenticated])
+def resume_export(request):
+    """
+    UC-051: Export Resume in Multiple Formats
+    
+    Export user's resume in various formats with theme support.
+    
+    Query Parameters:
+    - format: Export format (required) - 'docx', 'html', 'txt'
+    - theme: Theme ID (optional, default: 'professional') - 'professional', 'modern', 'minimal', 'creative'
+    - watermark: Optional watermark text (default: '')
+    - filename: Optional custom filename without extension (default: auto-generated from name)
+    
+    Examples:
+    - GET /api/resume/export?format=docx&theme=modern
+    - GET /api/resume/export?format=html&theme=professional&watermark=DRAFT
+    - GET /api/resume/export?format=txt&filename=MyResume
+    
+    Returns: File download with appropriate MIME type
+    """
+    try:
+        from core import resume_export
+        from django.http import HttpResponse
+        
+        # Get or create authenticated user's profile
+        profile, created = CandidateProfile.objects.get_or_create(
+            user=request.user,
+            defaults={'email': request.user.email}
+        )
+        
+        # Get query parameters
+        format_type = request.GET.get('format', '').lower()
+        theme = request.GET.get('theme', 'professional')
+        watermark = request.GET.get('watermark', '')
+        filename = request.GET.get('filename', '')
+        
+        # Validate format
+        if not format_type:
+            return Response(
+                {
+                    'error': {
+                        'code': 'missing_parameter',
+                        'message': 'format parameter is required. Valid options: docx, html, txt'
+                    }
+                },
+                status=status.HTTP_400_BAD_REQUEST
+            )
+        
+        valid_formats = ['docx', 'html', 'txt']
+        if format_type not in valid_formats:
+            return Response(
+                {
+                    'error': {
+                        'code': 'invalid_format',
+                        'message': f'Invalid format: {format_type}. Valid options: {", ".join(valid_formats)}'
+                    }
+                },
+                status=status.HTTP_400_BAD_REQUEST
+            )
+        
+        # Log export request
+        logger.info(f"Resume export requested by user {request.user.id}: format={format_type}, theme={theme}")
+        
+        # Export resume
+        try:
+            result = resume_export.export_resume(
+                profile=profile,
+                format_type=format_type,
+                theme=theme,
+                watermark=watermark,
+                filename=filename or None
+            )
+        except resume_export.ResumeExportError as e:
+            logger.warning(f"Resume export error: {e}")
+            return Response(
+                {
+                    'error': {
+                        'code': 'export_failed',
+                        'message': str(e)
+                    }
+                },
+                status=status.HTTP_400_BAD_REQUEST
+            )
+        
+        # Create HTTP response with file download
+        response = HttpResponse(
+            result['content'],
+            content_type=result['content_type']
+        )
+        response['Content-Disposition'] = f'attachment; filename="{result["filename"]}"'
+        
+        # Add cache control headers
+        response['Cache-Control'] = 'no-cache, no-store, must-revalidate'
+        response['Pragma'] = 'no-cache'
+        response['Expires'] = '0'
+        
+        return response
+        
+    except CandidateProfile.DoesNotExist:
+        return Response(
+            {
+                'error': {
+                    'code': 'profile_not_found',
+                    'message': 'User profile not found.'
+                }
+            },
+            status=status.HTTP_404_NOT_FOUND
+        )
+    except Exception as e:
+        logger.exception(f"Unexpected error during resume export: {e}")
+        return Response(
+            {
+                'error': {
+                    'code': 'internal_error',
+                    'message': 'An unexpected error occurred during export.'
+                }
+            },
+            status=status.HTTP_500_INTERNAL_SERVER_ERROR
+        )
+
+
 @api_view(['POST'])
 @permission_classes([IsAuthenticated])
 def export_ai_resume(request):
@@ -7073,4 +7070,3 @@
                 profile['skills']['General'].append(clean_item)
     
     return profile
->>>>>>> 223008e5
