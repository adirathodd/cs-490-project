"""
Authentication views for Firebase-based user registration and login.
"""
from rest_framework import status, serializers
from rest_framework.permissions import AllowAny, IsAuthenticated
from rest_framework.decorators import api_view, permission_classes, parser_classes
from rest_framework.parsers import MultiPartParser, FormParser, JSONParser
from rest_framework.response import Response
from django.contrib.auth import get_user_model
from django.utils import timezone
from core.serializers import (
    UserRegistrationSerializer,
    UserLoginSerializer,
    UserProfileSerializer,
    UserSerializer,
    BasicProfileSerializer,
    ProfilePictureUploadSerializer,
    ProfilePictureSerializer,
    SkillSerializer,
    CandidateSkillSerializer,
    SkillAutocompleteSerializer,
    EducationSerializer,
    CertificationSerializer,
    ProjectSerializer,
    ProjectMediaSerializer,
    WorkExperienceSerializer,
    JobEntrySerializer,
)
from core.models import CandidateProfile, Skill, CandidateSkill, Education, Certification, AccountDeletionRequest, Project, ProjectMedia, WorkExperience, UserAccount, JobEntry
from core.firebase_utils import create_firebase_user, initialize_firebase
from core.permissions import IsOwnerOrAdmin
from core.storage_utils import (
    process_profile_picture,
    delete_old_picture,
)
from django.core.files.base import ContentFile
from django.template.loader import render_to_string
from django.utils.html import strip_tags
from PIL import Image
import io
import logging
import traceback
import requests
from django.db.models import Case, When, Value, IntegerField, F, Q
from django.db import models
from django.db.models.functions import Coalesce
import firebase_admin
from firebase_admin import auth as firebase_auth
import logging
from django.conf import settings
from core import job_import_utils


# ------------------------------
# Validation error message helpers
# ------------------------------
def _validation_messages(errors) -> list[str]:
    """Return a list of human-readable validation error messages.

    Example input:
      {"credential_url": ["Enter a valid URL."], "issue_date": ["This field is required."]}
    Output list:
      ["Credential url: Enter a valid URL.", "Issue date: This field is required."]
    """
    messages = []
    try:
        if isinstance(errors, dict):
            for field, err in errors.items():
                # Normalize to first meaningful message per field
                if isinstance(err, (list, tuple)) and err:
                    msg = str(err[0])
                else:
                    msg = str(err)
                if field == 'non_field_errors':
                    messages.append(msg)
                else:
                    field_label = str(field).replace('_', ' ').capitalize()
                    messages.append(f"{field_label}: {msg}")
        elif isinstance(errors, (list, tuple)):
            for e in errors:
                if e:
                    messages.append(str(e))
        elif errors:
            messages.append(str(errors))
    except Exception:
        # Fallback to a generic message if formatting fails
        messages.append("Validation error")
    return messages

logger = logging.getLogger(__name__)
User = get_user_model()


def _delete_user_and_data(user):
    """Permanently delete user and associated data across Django and Firebase."""
    uid = getattr(user, 'username', None)
    email = getattr(user, 'email', None)

    # Delete candidate profile and related data
    try:
        profile = CandidateProfile.objects.get(user=user)
        # Delete profile picture file if present
        if profile.profile_picture:
            try:
                delete_old_picture(profile.profile_picture.name)
            except Exception as e:
                logger.warning(f"Failed to delete profile picture file for {email}: {e}")
        # Delete related CandidateSkill entries
        CandidateSkill.objects.filter(candidate=profile).delete()
        profile.delete()
    except CandidateProfile.DoesNotExist:
        logger.info(f"No profile found when deleting user {email}")

    # Delete Django user
    try:
        user.delete()
    except Exception as e:
        logger.warning(f"Failed to delete Django user {email}: {e}")

    # Delete Firebase user
    if uid:
        try:
            firebase_auth.delete_user(uid)
        except Exception as e:
            logger.warning(f"Failed to delete Firebase user {uid}: {e}")

    # Send confirmation email (HTML + text alternative)
    try:
        from django.core.mail import EmailMultiAlternatives
        subject = 'Your account has been deleted'
        context = {
            'brand': 'ResumeRocket',
            'primary_start': '#667eea',
            'primary_end': '#764ba2',
        }
        html_content = render_to_string('emails/account_deletion_done.html', context)
        text_content = strip_tags(html_content)
        from_email = getattr(settings, 'DEFAULT_FROM_EMAIL', None) or 'noreply@example.com'
        if email:
            msg = EmailMultiAlternatives(subject, text_content, from_email, [email])
            msg.attach_alternative(html_content, "text/html")
            msg.send(fail_silently=True)
    except Exception as e:
        logger.warning(f"Failed to send account deletion email to {email}: {e}")


@api_view(['POST'])
@permission_classes([AllowAny])
def register_user(request):
    """
    UC-001: User Registration with Email
    
    Register a new user with email and password using Firebase Authentication.
    
    Request Body:
    {
        "email": "user@example.com",
        "password": "SecurePass123",
        "confirm_password": "SecurePass123",
        "first_name": "John",
        "last_name": "Doe"
    }
    
    Response:
    {
        "user": {...},
        "profile": {...},
        "token": "firebase_custom_token",
        "message": "Registration successful"
    }
    """
    serializer = UserRegistrationSerializer(data=request.data)
    
    if not serializer.is_valid():
        msgs = _validation_messages(serializer.errors)
        return Response(
            {
                'error': {
                    'code': 'validation_error',
                    'message': (msgs[0] if msgs else 'Validation error'),
                    'messages': msgs,
                    'details': serializer.errors
                }
            },
            status=status.HTTP_400_BAD_REQUEST
        )
    
    try:
        # Initialize Firebase
        if not initialize_firebase():
            return Response(
                {'error': {'code': 'service_unavailable', 'message': 'Authentication service is not available.'}},
                status=status.HTTP_503_SERVICE_UNAVAILABLE
            )
        
        validated_data = serializer.validated_data
        email = validated_data['email']
        password = validated_data['password']
        first_name = validated_data['first_name']
        last_name = validated_data['last_name']
        
        # First check if user already exists in Django
        if User.objects.filter(email=email).exists():
            return Response(
                {
                    'error': {
                        'code': 'duplicate_email',
                        'message': 'An account with this email already exists. Please log in instead. If you forgot your password, use the password reset option.'
                    }
                },
                status=status.HTTP_409_CONFLICT
            )
        
        # Create user in Firebase
        try:
            firebase_user = firebase_auth.create_user(
                email=email,
                password=password,
                display_name=f"{first_name} {last_name}"
            )
            logger.info(f"Created Firebase user: {firebase_user.uid}")
        except firebase_admin.exceptions.AlreadyExistsError:
            return Response(
                {
                    'error': {
                        'code': 'duplicate_email',
                        'message': 'An account with this email already exists. Please log in instead. If you forgot your password, use the password reset option.'
                    }
                },
                status=status.HTTP_409_CONFLICT
            )
        except Exception as e:
            logger.error(f"Firebase user creation failed: {e}")
            return Response(
                {'error': {'code': 'registration_failed', 'message': 'Registration failed. Please try again.'}},
                status=status.HTTP_500_INTERNAL_SERVER_ERROR
            )
        
        # Create Django user
        try:
            # Create Django user first since we already checked for duplicates
            user = User.objects.create_user(
                username=firebase_user.uid,  # Use Firebase UID as username
                email=email,
                first_name=first_name,
                last_name=last_name,
            )
            # Store password using bcrypt (configured in settings)
            try:
                user.set_password(password)
                user.save(update_fields=['password'])
            except Exception:
                # Non-fatal: password storage should not block registration if Firebase created
                logger.warning("Failed to set local password hash for user %s", email)
            
            # Create candidate profile
            profile = CandidateProfile.objects.create(user=user)

            # Create application-level UserAccount record with UUID id and normalized email
            # Use get_or_create to avoid IntegrityError collisions with signals that may also create it
            try:
                UserAccount.objects.get_or_create(user=user, defaults={'email': (email or '').lower()})
            except Exception as e:
                # Non-fatal; do not leave the transaction in a broken state due to IntegrityError
                logger.warning(f"Failed to ensure UserAccount for {email}: {e}")
            
            logger.info(f"Created Django user and profile for: {email}")
        except Exception as e:
            # Something went wrong creating the Django user - rollback Firebase user
            try:
                firebase_auth.delete_user(firebase_user.uid)
            except:
                pass
            logger.error(f"Django user creation failed: {e}")
            return Response(
                {'error': {'code': 'registration_failed', 'message': 'Registration failed. Please try again.'}},
                status=status.HTTP_500_INTERNAL_SERVER_ERROR
            )
        
        # Generate custom token for automatic login
        try:
            custom_token = firebase_auth.create_custom_token(firebase_user.uid)
            token_str = custom_token.decode('utf-8') if isinstance(custom_token, bytes) else custom_token
        except Exception as e:
            logger.error(f"Token generation failed: {e}")
            token_str = None
        
        # Serialize response
        user_serializer = UserSerializer(user)
        profile_serializer = UserProfileSerializer(profile)
        
        return Response({
            'user': user_serializer.data,
            'profile': profile_serializer.data,
            'token': token_str,
            'message': 'Registration successful. Welcome to ResumeRocket!'
        }, status=status.HTTP_201_CREATED)
    
    except Exception as e:
        logger.error(f"Unexpected registration error: {e}")
        return Response(
            {'error': {'code': 'internal_error', 'message': 'An unexpected error occurred.'}},
            status=status.HTTP_500_INTERNAL_SERVER_ERROR
        )


@api_view(['POST'])
@permission_classes([AllowAny])
def login_user(request):
    """
    UC-002: User Login with Email and Password
    
    This endpoint validates credentials and returns user information.
    The actual authentication with Firebase should be done on the client side,
    and the client should send the Firebase ID token for subsequent requests.
    
    Request Body:
    {
        "email": "user@example.com",
        "password": "SecurePass123"
    }
    
    Response:
    {
        "user": {...},
        "profile": {...},
        "message": "Login successful"
    }
    
    Note: After successful login, client should:
    1. Authenticate with Firebase on client side
    2. Get Firebase ID token
    3. Send ID token in Authorization header for API requests
    """
    serializer = UserLoginSerializer(data=request.data)
    
    if not serializer.is_valid():
        msgs = _validation_messages(serializer.errors)
        return Response(
            {
                'error': {
                    'code': 'validation_error',
                    'message': (msgs[0] if msgs else 'Validation error'),
                    'messages': msgs,
                    'details': serializer.errors
                }
            },
            status=status.HTTP_400_BAD_REQUEST
        )
    
    try:
        # Initialize Firebase
        if not initialize_firebase():
            return Response(
                {'error': {'code': 'service_unavailable', 'message': 'Authentication service is not available.'}},
                status=status.HTTP_503_SERVICE_UNAVAILABLE
            )
        
        validated_data = serializer.validated_data
        email = validated_data['email']
        password = validated_data['password']
        
        # Note: Firebase Admin SDK cannot verify passwords directly
        # This should be done on the client side using Firebase Auth SDK
        # Here we just verify the user exists in our system
        
        try:
            firebase_user = firebase_auth.get_user_by_email(email)
        except firebase_admin.exceptions.UserNotFoundError:
            return Response(
                {'error': {'code': 'invalid_credentials', 'message': 'Invalid email or password.'}},
                status=status.HTTP_401_UNAUTHORIZED
            )
        except Exception as e:
            logger.error(f"Firebase user lookup failed: {e}")
            return Response(
                {'error': {'code': 'authentication_failed', 'message': 'Authentication failed. Please try again.'}},
                status=status.HTTP_500_INTERNAL_SERVER_ERROR
            )
        
        # Get Django user
        try:
            user = User.objects.get(username=firebase_user.uid)
            profile = CandidateProfile.objects.get(user=user)
        except (User.DoesNotExist, CandidateProfile.DoesNotExist):
            # User exists in Firebase but not in Django - create them
            user = User.objects.create_user(
                username=firebase_user.uid,
                email=email,
                first_name=firebase_user.display_name.split()[0] if firebase_user.display_name else '',
                last_name=' '.join(firebase_user.display_name.split()[1:]) if firebase_user.display_name else '',
            )
            profile = CandidateProfile.objects.create(user=user)
            logger.info(f"Created Django user from existing Firebase user: {email}")
            # Ensure UserAccount exists
            try:
                UserAccount.objects.get_or_create(user=user, defaults={'email': (email or '').lower()})
            except Exception:
                pass
        
        # Generate custom token
        try:
            custom_token = firebase_auth.create_custom_token(firebase_user.uid)
            token_str = custom_token.decode('utf-8') if isinstance(custom_token, bytes) else custom_token
        except Exception as e:
            logger.error(f"Token generation failed: {e}")
            token_str = None
        
        # Serialize response
        user_serializer = UserSerializer(user)
        profile_serializer = UserProfileSerializer(profile)
        
        return Response({
            'user': user_serializer.data,
            'profile': profile_serializer.data,
            'token': token_str,
            'message': 'Login successful. Please authenticate with Firebase on the client.'
        }, status=status.HTTP_200_OK)
    
    except Exception as e:
        logger.error(f"Unexpected login error: {e}")
        return Response(
            {'error': {'code': 'internal_error', 'message': 'An unexpected error occurred.'}},
            status=status.HTTP_500_INTERNAL_SERVER_ERROR
        )


@api_view(['POST'])
@permission_classes([IsAuthenticated])
def logout_user(request):
    """
    POST /api/auth/logout

    For Firebase-based auth, revoke the user's refresh tokens so that any
    subsequent ID tokens minted with the old refresh token are invalid.
    Frontend should also clear its cached token.
    """
    try:
        user = request.user
        try:
            if initialize_firebase():
                firebase_auth.revoke_refresh_tokens(user.username)
        except Exception:
            # Non-fatal; proceed with response even if revoke fails
            pass

        if hasattr(request, 'session'):
            request.session.flush()

        return Response({
            'success': True,
            'message': 'Logout successful. Tokens revoked where applicable.'
        }, status=status.HTTP_200_OK)
    except Exception as e:
        logger.error(f"Logout error: {e}")
        return Response(
            {'error': {'code': 'logout_failed', 'message': 'Failed to logout.'}},
            status=status.HTTP_500_INTERNAL_SERVER_ERROR
        )


@api_view(['GET', 'PUT'])
@permission_classes([IsAuthenticated])
def get_current_user(request):
    """
    Get current authenticated user profile.
    
    Requires Firebase ID token in Authorization header.
    
    Response:
    {
        "user": {...},
        "profile": {...}
    }
    """
    try:
        user = request.user
        
        # Refresh user from database to get latest changes (e.g., after profile update)
        user.refresh_from_db()

        profile = CandidateProfile.objects.get(user=user)

        if request.method == 'GET':
            user_serializer = UserSerializer(user)
            profile_serializer = UserProfileSerializer(profile)
            return Response({'user': user_serializer.data, 'profile': profile_serializer.data}, status=status.HTTP_200_OK)

        # PUT: update
        serializer = BasicProfileSerializer(profile, data=request.data, partial=False)
        if not serializer.is_valid():
            return Response(
                {'error': {'code': 'validation_error', 'message': 'Please check your input.', 'details': serializer.errors}},
                status=status.HTTP_400_BAD_REQUEST
            )
        serializer.save()
        return Response({'profile': serializer.data, 'message': 'Profile updated successfully.'}, status=status.HTTP_200_OK)
    
    except CandidateProfile.DoesNotExist:
        # Create profile if it doesn't exist
        profile = CandidateProfile.objects.create(user=user)
        profile_serializer = UserProfileSerializer(profile)
        
        return Response({
            'user': UserSerializer(user).data,
            'profile': profile_serializer.data,
        }, status=status.HTTP_200_OK)
    
    except Exception as e:
        logger.error(f"Error fetching user profile: {e}")
        return Response(
            {'error': {'code': 'internal_error', 'message': 'Failed to fetch user profile.'}},
            status=status.HTTP_500_INTERNAL_SERVER_ERROR
        )


@api_view(['POST'])
@permission_classes([IsAuthenticated])
def request_account_deletion(request):
    """Initiate account deletion by sending an email with a confirmation link."""
    try:
        user = request.user
        logger.debug(f"Account deletion requested by user id={getattr(user, 'id', None)} email={getattr(user, 'email', None)}")
        # Create a new deletion request token (invalidate older by allowing overwrite behavior on retrieve)
        # Token valid for 1 hour
        deletion = AccountDeletionRequest.create_for_user(user, ttl_hours=1)

        # Build confirmation URL
        confirm_path = f"/api/auth/delete/confirm/{deletion.token}"
        confirm_url = request.build_absolute_uri(confirm_path)

        # Send email with confirmation link (HTML + text alternative)
        try:
            from django.core.mail import EmailMultiAlternatives

            subject = 'Confirm your account deletion request'
            context = {
                'brand': 'ResumeRocket',
                'confirm_url': confirm_url,
                'primary_start': '#667eea',
                'primary_end': '#764ba2',
                'ttl_hours': 1,
            }
            html_content = render_to_string('emails/account_deletion_request.html', context)
            text_content = render_to_string('emails/account_deletion_request.txt', context)
            from_email = getattr(settings, 'DEFAULT_FROM_EMAIL', None) or 'noreply@example.com'
            if user.email:
                msg = EmailMultiAlternatives(subject, text_content, from_email, [user.email])
                msg.attach_alternative(html_content, "text/html")
                try:
                    # In DEBUG, surface email errors to logs to aid troubleshooting
                    sent = msg.send(fail_silently=not settings.DEBUG)
                    logger.info(f"Account deletion email send result={sent} to={user.email} from={from_email}")
                except Exception as send_err:
                    logger.warning(f"Email send error (deletion link) to {user.email}: {send_err}")
        except Exception as e:
            logger.warning(f"Failed to send deletion confirmation email to {user.email}: {e}")

        payload = {
            'message': "We've emailed you a confirmation link. Please check your inbox to permanently delete your account."
        }
        # In development, return the confirm URL for easier testing
        if settings.DEBUG:
            payload['confirm_url'] = confirm_url

        return Response(payload, status=status.HTTP_200_OK)
    except Exception as e:
        # Log full traceback to aid debugging
        logger.exception(f"Error initiating account deletion for {getattr(request.user, 'email', 'unknown')}: {e}")
        return Response(
            {'error': {'code': 'deletion_init_failed', 'message': 'Failed to initiate account deletion.'}},
            status=status.HTTP_500_INTERNAL_SERVER_ERROR
        )


from django.shortcuts import render


@api_view(['GET', 'POST'])
@permission_classes([AllowAny])
def confirm_account_deletion(request, token: str):
    """Render confirmation page and on POST permanently delete the associated account."""
    try:
        try:
            deletion = AccountDeletionRequest.objects.select_related('user').get(token=token)
        except AccountDeletionRequest.DoesNotExist:
            return render(request._request, 'core/account_deletion_invalid.html', status=404)

        if not deletion.is_valid():
            return render(request._request, 'core/account_deletion_expired.html', status=400)

        if request.method == 'GET':
            return render(request._request, 'core/account_deletion_confirm.html', context={'email': deletion.user.email})

        # POST: proceed with permanent deletion
        # Mark token consumed BEFORE deleting the user (CASCADE would remove this row)
        deletion.mark_consumed()
        user = deletion.user
        _delete_user_and_data(user)
        return render(request._request, 'core/account_deletion_done.html')
    except Exception as e:
        logger.error(f"Error confirming account deletion for token {token}: {e}")
        return render(request._request, 'core/account_deletion_error.html', status=500)

@api_view(['POST'])
@permission_classes([AllowAny])
def verify_token(request):
    """
    Verify a Firebase ID token and return user information.
    
    Request Body:
    {
        "id_token": "firebase_id_token_here"
    }
    
    Response:
    {
        "valid": true,
        "user": {...},
        "profile": {...}
    }
    """
    id_token = request.data.get('id_token')
    
    if not id_token:
        return Response(
            {'error': {'code': 'missing_token', 'message': 'ID token is required.'}},
            status=status.HTTP_400_BAD_REQUEST
        )
    
    try:
        # Use the same module paths that tests patch: core.authentication.initialize_firebase and
        # core.authentication.firebase_auth.verify_id_token
        from core import authentication as core_auth

        if not core_auth.initialize_firebase():
            return Response(
                {'error': {'code': 'service_unavailable', 'message': 'Authentication service is not available.'}},
                status=status.HTTP_503_SERVICE_UNAVAILABLE
            )

        try:
            decoded_token = core_auth.firebase_auth.verify_id_token(id_token)
        except Exception:
            return Response(
                {'error': {'code': 'invalid_token', 'message': 'Invalid or expired token.'}},
                status=status.HTTP_401_UNAUTHORIZED
            )

        uid = decoded_token.get('uid')
        
        try:
            user = User.objects.get(username=uid)
            profile = CandidateProfile.objects.get(user=user)
            
            return Response({
                'valid': True,
                'user': UserSerializer(user).data,
                'profile': UserProfileSerializer(profile).data,
            }, status=status.HTTP_200_OK)
        
        except (User.DoesNotExist, CandidateProfile.DoesNotExist):
            return Response(
                {'error': {'code': 'user_not_found', 'message': 'User not found in system.'}},
                status=status.HTTP_404_NOT_FOUND
            )
    
    except Exception as e:
        logger.error(f"Token verification error: {e}")
        return Response(
            {'error': {'code': 'verification_failed', 'message': 'Token verification failed.'}},
            status=status.HTTP_500_INTERNAL_SERVER_ERROR
        )


@api_view(['POST'])
@permission_classes([AllowAny])
def oauth_link_via_provider(request):
    """
    Given a provider name and provider access token (e.g., GitHub), verify the
    provider token with the provider API, extract the verified email, and
    return a Firebase custom token for the existing Firebase user with that email.

    Request body:
    {
        "provider": "github",
        "access_token": "gho_..."
    }

    Response:
    {
        "custom_token": "...",
        "email": "user@example.com"
    }
    """
    provider = request.data.get('provider')
    access_token = request.data.get('access_token')

    if not provider or not access_token:
        return Response({'error': {'code': 'missing_parameters', 'message': 'provider and access_token are required.'}}, status=status.HTTP_400_BAD_REQUEST)

    try:
        if provider.lower() == 'github':
            # Query user's emails via GitHub API
            headers = {
                'Authorization': f'token {access_token}',
                'Accept': 'application/vnd.github.v3+json'
            }
            resp = requests.get('https://api.github.com/user/emails', headers=headers, timeout=6)
            if resp.status_code != 200:
                logger.error(f"GitHub emails lookup failed: {resp.status_code} {resp.text}")
                return Response({'error': {'code': 'provider_verification_failed', 'message': 'Failed to verify provider token.'}}, status=status.HTTP_400_BAD_REQUEST)

            emails = resp.json()
            # emails is a list of objects: { email, primary, verified, visibility }
            chosen = None
            for e in emails:
                if e.get('primary') and e.get('verified'):
                    chosen = e.get('email')
                    break
            if not chosen:
                for e in emails:
                    if e.get('verified'):
                        chosen = e.get('email')
                        break
            if not chosen and emails:
                chosen = emails[0].get('email')

            if not chosen:
                return Response({'error': {'code': 'no_email', 'message': 'Provider did not return an email.'}}, status=status.HTTP_400_BAD_REQUEST)

            # Find Firebase user by email
            try:
                fb_user = firebase_auth.get_user_by_email(chosen)
            except firebase_admin.exceptions.UserNotFoundError:
                return Response({'error': {'code': 'user_not_found', 'message': 'No account with that email in our system.'}}, status=status.HTTP_404_NOT_FOUND)

            # Create custom token for that user
            try:
                custom_token = firebase_auth.create_custom_token(fb_user.uid)
                token_str = custom_token.decode('utf-8') if isinstance(custom_token, bytes) else custom_token
                return Response({'custom_token': token_str, 'email': chosen}, status=status.HTTP_200_OK)
            except Exception as e:
                logger.error(f"Failed to create custom token for {fb_user.uid}: {e}")
                return Response({'error': {'code': 'token_error', 'message': 'Failed to create authentication token.'}}, status=status.HTTP_500_INTERNAL_SERVER_ERROR)

        else:
            return Response({'error': {'code': 'unsupported_provider', 'message': 'Provider not supported.'}}, status=status.HTTP_400_BAD_REQUEST)

    except Exception as e:
        logger.error(f"oauth_link_via_provider error: {e}")
        return Response({'error': {'code': 'internal_error', 'message': 'Failed to process provider token.'}}, status=status.HTTP_500_INTERNAL_SERVER_ERROR)


@api_view(['POST'])
@permission_classes([AllowAny])
def oauth_github(request):
    """
    Back-compat endpoint for tests expecting /api/auth/oauth/github.
    Proxies to oauth_link_via_provider with provider fixed to 'github'.
    """
    try:
        access_token = request.data.get('access_token')
        if not access_token:
            return Response({'error': {'code': 'missing_parameters', 'message': 'access_token is required.'}}, status=status.HTTP_400_BAD_REQUEST)

        # Fetch verified email from GitHub
        headers = {
            'Authorization': f'token {access_token}',
            'Accept': 'application/vnd.github.v3+json'
        }
        resp = requests.get('https://api.github.com/user/emails', headers=headers, timeout=6)
        # Some tests may not set status_code on the mock; proceed as long as we can parse emails
        try:
            emails = resp.json()
        except Exception:
            logger.error("GitHub emails lookup returned non-JSON response")
            return Response({'error': {'code': 'provider_verification_failed', 'message': 'Failed to verify provider token.'}}, status=status.HTTP_400_BAD_REQUEST)
        chosen = None
        for e in emails:
            if e.get('primary') and e.get('verified'):
                chosen = e.get('email'); break
        if not chosen:
            for e in emails:
                if e.get('verified'):
                    chosen = e.get('email'); break
        if not chosen and emails:
            chosen = emails[0].get('email')
        if not chosen:
            return Response({'error': {'code': 'no_email', 'message': 'Provider did not return an email.'}}, status=status.HTTP_400_BAD_REQUEST)

        # Ensure Firebase user exists (by email), then mint a custom token
        try:
            fb_user = firebase_auth.get_user_by_email(chosen)
        except Exception:
            # Create a new Firebase user if not found
            try:
                fb_user = firebase_auth.create_user(email=chosen, display_name=chosen.split('@')[0])
            except Exception as e:
                logger.error(f"Failed to create Firebase user for {chosen}: {e}")
                return Response({'error': {'code': 'user_creation_failed', 'message': 'Failed to create account for this email.'}}, status=status.HTTP_500_INTERNAL_SERVER_ERROR)

        try:
            custom_token = firebase_auth.create_custom_token(fb_user.uid)
            token_str = custom_token.decode('utf-8') if isinstance(custom_token, bytes) else custom_token
        except Exception as e:
            logger.error(f"Failed to create custom token for {fb_user.uid}: {e}")
            return Response({'error': {'code': 'token_error', 'message': 'Failed to create authentication token.'}}, status=status.HTTP_500_INTERNAL_SERVER_ERROR)

        return Response({'custom_token': token_str, 'email': chosen}, status=status.HTTP_200_OK)
    except Exception as e:
        logger.error(f"oauth_github error: {e}")
        return Response({'error': {'code': 'internal_error', 'message': 'Failed to process provider token.'}}, status=status.HTTP_500_INTERNAL_SERVER_ERROR)

# --- UC-008: User Profile Access Control ---
@api_view(['GET', 'PUT'])
@permission_classes([IsAuthenticated])
def user_profile(request, user_id=None):
    """
    UC-008: User Profile Access Control

    GET: Retrieve a user's profile
    PUT: Update a user's profile

    URL Parameters:
    - user_id: The Firebase UID of the user whose profile to retrieve/update
               If not provided, returns the current user's profile

    Returns:
    {
        "profile": {...},
        "user": {...}
    }
    """
    try:
        # Debug: log authenticated user and incoming auth header for troubleshooting
        try:
            auth_header = request.META.get('HTTP_AUTHORIZATION', '')
        except Exception:
            auth_header = ''
        logger.debug(
            "user_profile called: request.user=%s is_staff=%s username=%s auth_header=%s",
            request.user,
            getattr(request.user, 'is_staff', None),
            getattr(request.user, 'username', None),
            (auth_header[:80] + '...') if auth_header else 'None'
        )

        # If no user_id provided, use the current user's id
        target_uid = user_id or request.user.username

        # Get the target user
        try:
            target_user = User.objects.get(username=target_uid)
        except User.DoesNotExist:
            # Check if user exists in Firebase; if so, create a Django user
            try:
                firebase_user = firebase_auth.get_user(target_uid)
                target_user = User.objects.create_user(
                    username=target_uid,
                    email=firebase_user.email,
                    first_name=firebase_user.display_name.split()[0] if firebase_user.display_name else "",
                    last_name=" ".join(firebase_user.display_name.split()[1:]) if firebase_user.display_name else ""
                )
                logger.info(f"Created Django user for existing Firebase user: {target_uid}")
            except firebase_admin.exceptions.NotFoundError:
                return Response(
                    {'error': 'User not found'},
                    status=status.HTTP_404_NOT_FOUND
                )

        # Debug permissions check
        logger.debug(
            "Profile access check: authenticated_user=%s (id=%s, staff=%s, superuser=%s) "
            "trying to access target_user=%s (id=%s)",
            request.user.username,
            request.user.id,
            request.user.is_staff,
            request.user.is_superuser,
            target_user.username,
            target_user.id
        )

        # Check permissions: owner or staff/admin
        if not request.user.is_staff and request.user != target_user:
            logger.debug(
                "Access denied: is_staff=%s, users_match=%s",
                request.user.is_staff,
                request.user == target_user
            )
            return Response(
                {
                    'error': {
                        'code': 'forbidden',
                        'message': 'You do not have permission to access this profile',
                        'messages': ['You do not have permission to access this profile']
                    }
                },
                status=status.HTTP_403_FORBIDDEN
            )

        # Get or create profile
        profile, created = CandidateProfile.objects.get_or_create(user=target_user)

        if request.method == 'GET':
            return Response({
                'profile': UserProfileSerializer(profile).data,
                'user': UserSerializer(target_user).data
            })

        # PUT
        if not request.user.is_staff and request.user != target_user:
            return Response(
                {
                    'error': {
                        'code': 'forbidden',
                        'message': 'You do not have permission to edit this profile',
                        'messages': ['You do not have permission to edit this profile']
                    }
                },
                status=status.HTTP_403_FORBIDDEN
            )

        serializer = UserProfileSerializer(profile, data=request.data, partial=True)
        if serializer.is_valid():
            serializer.save()
            return Response({
                'profile': serializer.data,
                'user': UserSerializer(target_user).data
            })
        return Response(serializer.errors, status=status.HTTP_400_BAD_REQUEST)

    except Exception as e:
        logger.error(f"Profile operation error: {e}")
        return Response(
            {'error': 'An error occurred while processing your request'},
            status=status.HTTP_500_INTERNAL_SERVER_ERROR
        )


# ------------------------------
# Employment (Work Experience)
# ------------------------------

@api_view(['GET', 'POST'])
@permission_classes([IsAuthenticated])
def employment_list_create(request):
    try:
        profile = CandidateProfile.objects.get(user=request.user)
    except CandidateProfile.DoesNotExist:
        return Response({'error': {'code': 'profile_not_found', 'message': 'Profile not found.'}}, status=status.HTTP_404_NOT_FOUND)

    if request.method == 'GET':
        experiences = WorkExperience.objects.filter(candidate=profile).order_by('-start_date')
        serializer = WorkExperienceSerializer(experiences, many=True)
        return Response({'results': serializer.data}, status=status.HTTP_200_OK)

    data = request.data.copy()
    data['candidate'] = profile.id
    serializer = WorkExperienceSerializer(data=data)
    if serializer.is_valid():
        serializer.save(candidate=profile)
        return Response({'work_experience': serializer.data, 'message': 'Employment record created.'}, status=status.HTTP_201_CREATED)
    return Response({'error': {'code': 'validation_error', 'message': 'Invalid input.', 'details': serializer.errors}}, status=status.HTTP_400_BAD_REQUEST)


@api_view(['GET', 'PUT', 'PATCH', 'DELETE'])
@permission_classes([IsAuthenticated])
def employment_detail(request, pk: int):
    try:
        profile = CandidateProfile.objects.get(user=request.user)
    except CandidateProfile.DoesNotExist:
        return Response({'error': {'code': 'profile_not_found', 'message': 'Profile not found.'}}, status=status.HTTP_404_NOT_FOUND)

    try:
        experience = WorkExperience.objects.get(pk=pk, candidate=profile)
    except WorkExperience.DoesNotExist:
        return Response({'error': {'code': 'not_found', 'message': 'Employment record not found.'}}, status=status.HTTP_404_NOT_FOUND)

    if request.method == 'GET':
        return Response({'work_experience': WorkExperienceSerializer(experience).data}, status=status.HTTP_200_OK)
    if request.method in ['PUT', 'PATCH']:
        partial = request.method == 'PATCH'
        serializer = WorkExperienceSerializer(experience, data=request.data, partial=partial)
        if serializer.is_valid():
            serializer.save()
            return Response({'work_experience': serializer.data, 'message': 'Employment record updated.'}, status=status.HTTP_200_OK)
        return Response({'error': {'code': 'validation_error', 'message': 'Invalid input.', 'details': serializer.errors}}, status=status.HTTP_400_BAD_REQUEST)
    experience.delete()
    return Response({'message': 'Employment record deleted.'}, status=status.HTTP_204_NO_CONTENT)

# --- UC-021: Basic Profile Information Form ---
@api_view(['GET', 'PUT', 'PATCH'])
@permission_classes([IsAuthenticated])
def update_basic_profile(request):
    """
    Get or update basic profile information for the authenticated user.
    Authorization: users can only view/edit their own profile.
    """
    try:
        user = request.user

        # Get or create profile for this user
        try:
            profile = CandidateProfile.objects.get(user=user)
        except CandidateProfile.DoesNotExist:
            profile = CandidateProfile.objects.create(user=user)
            logger.info(f"Created new profile for user: {user.email}")

        if request.method == 'GET':
            # Autofill first/last name if empty using Firebase display name when available
            try:
                if (not (user.first_name or '').strip()) and (not (user.last_name or '').strip()):
                    try:
                        fb_user = firebase_auth.get_user(user.username)
                        display_name = getattr(fb_user, 'display_name', None)
                        if display_name:
                            parts = display_name.split()
                            user.first_name = parts[0] if parts else ''
                            user.last_name = ' '.join(parts[1:]) if len(parts) > 1 else ''
                            user.save(update_fields=['first_name', 'last_name'])
                    except Exception:
                        # As a soft fallback, derive a name-like value from email prefix
                        try:
                            if (not (user.first_name or '').strip()) and user.email:
                                local = user.email.split('@')[0]
                                if local:
                                    # Basic capitalization of segments
                                    segs = [s for s in local.replace('.', ' ').replace('_', ' ').split() if s]
                                    if segs:
                                        user.first_name = segs[0].capitalize()
                                        user.last_name = ' '.join([s.capitalize() for s in segs[1:]])
                                        user.save(update_fields=['first_name', 'last_name'])
                        except Exception:
                            pass
            except Exception:
                # Non-fatal: if autofill fails, proceed with existing values
                pass

            serializer = BasicProfileSerializer(profile)
            return Response(serializer.data, status=status.HTTP_200_OK)

        # PUT/PATCH
        partial = request.method == 'PATCH'
        serializer = BasicProfileSerializer(profile, data=request.data, partial=partial)

        if not serializer.is_valid():
            msgs = _validation_messages(serializer.errors)
            return Response(
                {
                    'error': {
                        'code': 'validation_error',
                        'message': (msgs[0] if msgs else 'Validation error'),
                        'messages': msgs,
                        'details': serializer.errors
                    }
                },
                status=status.HTTP_400_BAD_REQUEST
            )

        serializer.save()
        logger.info(f"Profile updated for user: {user.email}")

        return Response({
            'profile': serializer.data,
            'message': 'Profile updated successfully.'
        }, status=status.HTTP_200_OK)

    except Exception as e:
        ident = request.user.email if getattr(request.user, "is_authenticated", False) else 'anonymous'
        logger.error(f"Error updating profile for user {ident}: {e}")
        return Response(
            {'error': {'code': 'internal_error', 'message': 'Failed to update profile.'}},
            status=status.HTTP_500_INTERNAL_SERVER_ERROR
        )


# --- UC-022: Profile Picture Upload ---
@api_view(['POST'])
@permission_classes([IsAuthenticated])
@parser_classes([MultiPartParser, FormParser])
def upload_profile_picture(request):
    """
    Upload a profile picture for the authenticated user.
    """
    try:
        user = request.user

        # Get or create profile
        try:
            profile = CandidateProfile.objects.get(user=user)
        except CandidateProfile.DoesNotExist:
            profile = CandidateProfile.objects.create(user=user)
            logger.info(f"Created new profile for user during picture upload: {user.email}")

        # Validate request data
        serializer = ProfilePictureUploadSerializer(data=request.data)
        if not serializer.is_valid():
            msgs = _validation_messages(serializer.errors)
            return Response(
                {
                    'error': {
                        'code': 'validation_error',
                        'message': (msgs[0] if msgs else 'Validation error'),
                        'messages': msgs,
                        'details': serializer.errors
                    }
                },
                status=status.HTTP_400_BAD_REQUEST
            )

        profile_picture = serializer.validated_data['profile_picture']

        # Process image (validate, resize, optimize)
        logger.info(f"Processing profile picture for user: {user.email}")
        processed_file, error_msg = process_profile_picture(profile_picture)

        if error_msg:
            return Response(
                {'error': {'code': 'processing_failed', 'message': error_msg}},
                status=status.HTTP_400_BAD_REQUEST
            )

        # Delete old profile picture if exists
        if profile.profile_picture:
            logger.info(f"Deleting old profile picture: {profile.profile_picture.name}")
            delete_old_picture(profile.profile_picture.name)

        # Save new profile picture
        profile.profile_picture = processed_file
        profile.profile_picture_uploaded_at = timezone.now()
        profile.save()

        logger.info(f"Profile picture uploaded successfully for user: {user.email}")

        picture_serializer = ProfilePictureSerializer(profile, context={'request': request})
        return Response({
            **picture_serializer.data,
            'message': 'Profile picture uploaded successfully'
        }, status=status.HTTP_200_OK)

    except Exception as e:
        ident = request.user.email if getattr(request.user, "is_authenticated", False) else 'anonymous'
        logger.error(f"Error uploading profile picture for user {ident}: {e}")
        return Response(
            {'error': {'code': 'internal_error', 'message': 'Failed to upload profile picture.'}},
            status=status.HTTP_500_INTERNAL_SERVER_ERROR
        )


@api_view(['DELETE'])
@permission_classes([IsAuthenticated])
def delete_profile_picture(request):
    """
    Delete the profile picture for the authenticated user.
    """
    try:
        user = request.user

        # Get profile
        try:
            profile = CandidateProfile.objects.get(user=user)
        except CandidateProfile.DoesNotExist:
            return Response(
                {'error': {'code': 'profile_not_found', 'message': 'Profile not found.'}},
                status=status.HTTP_404_NOT_FOUND
            )

        # Check if profile picture exists
        if not profile.profile_picture:
            return Response(
                {'error': {'code': 'no_picture', 'message': 'No profile picture to delete.'}},
                status=status.HTTP_404_NOT_FOUND
            )

        # Delete file from storage
        logger.info(f"Deleting profile picture for user: {user.email}")
        delete_old_picture(profile.profile_picture.name)

        # Clear profile picture field and clear any linked external portfolio_url
        profile.profile_picture = None
        profile.profile_picture_uploaded_at = None
        # If the portfolio_url is present and likely points to an external provider (e.g., Google),
        # remove it as well so we don't automatically re-download the same image.
        try:
            if profile.portfolio_url:
                profile.portfolio_url = None
        except Exception:
            # If the model doesn't have the field for some reason, ignore silently
            pass

        profile.save()

        logger.info(f"Profile picture deleted successfully for user: {user.email}")

        return Response({'message': 'Profile picture deleted successfully'}, status=status.HTTP_200_OK)

    except Exception as e:
        ident = request.user.email if getattr(request.user, "is_authenticated", False) else 'anonymous'
        logger.error(f"Error deleting profile picture for user {ident}: {e}")
        return Response(
            {'error': {'code': 'internal_error', 'message': 'Failed to delete profile picture.'}},
            status=status.HTTP_500_INTERNAL_SERVER_ERROR
        )


@api_view(['GET'])
@permission_classes([IsAuthenticated])
def get_profile_picture(request):
    """
    Get profile picture information for the authenticated user.
    """
    try:
        user = request.user

        # Get or create profile
        try:
            profile = CandidateProfile.objects.get(user=user)
        except CandidateProfile.DoesNotExist:
            profile = CandidateProfile.objects.create(user=user)

        # If no uploaded profile picture exists but we have a portfolio_url (Google photo),
        # attempt an on-demand download/save so we can serve the image from our domain
        if not profile.profile_picture and profile.portfolio_url:
            photo_url = profile.portfolio_url
            try:
                # Try higher-resolution variants for Google profile URLs, then requests -> urllib
                def candidate_urls(url):
                    urls = [url]
                    try:
                        m = __import__('re').search(r"/s(\d+)(-c)?/", url)
                        if m:
                            urls.insert(0, __import__('re').sub(r"/s(\d+)(-c)?/", "/s400-c/", url))
                        if 'sz=' in url:
                            urls.insert(0, __import__('re').sub(r"(sz=)\d+", r"\1400", url))
                        else:
                            if '?' in url:
                                urls.append(url + '&sz=400')
                            else:
                                urls.append(url + '?sz=400')
                    except Exception:
                        pass
                    seen = set(); out = []
                    for u in urls:
                        if u not in seen:
                            out.append(u); seen.add(u)
                    return out

                urls_to_try = candidate_urls(photo_url)
                content = None
                content_type = ''
                for u in urls_to_try:
                    try:
                        import requests
                        resp = requests.get(u, timeout=6)
                        if resp.status_code == 200:
                            content = resp.content
                            content_type = resp.headers.get('Content-Type', '')
                            break
                    except Exception:
                        try:
                            from urllib.request import urlopen
                            uresp = urlopen(u, timeout=6)
                            content = uresp.read()
                            content_type = uresp.headers.get_content_type() if hasattr(uresp, 'headers') else ''
                            break
                        except Exception:
                            continue

                if content:
                    ext = ''
                    if content_type:
                        if 'jpeg' in content_type:
                            ext = 'jpg'
                        elif 'png' in content_type:
                            ext = 'png'
                        elif 'gif' in content_type:
                            ext = 'gif'
                    if not ext:
                        try:
                            img = Image.open(io.BytesIO(content))
                            fmt = (img.format or '').lower()
                            if fmt in ('jpeg', 'jpg'):
                                ext = 'jpg'
                            elif fmt in ('png', 'gif', 'webp'):
                                ext = fmt
                            else:
                                ext = 'jpg'
                        except Exception:
                            ext = 'jpg'

                    filename = f"profile_{profile.user.username}.{ext}"
                    try:
                        profile.profile_picture.save(filename, ContentFile(content), save=True)
                        profile.profile_picture_uploaded_at = timezone.now()
                        profile.save()
                        logger.info(f"Saved downloaded profile picture for user {profile.user.username}")
                    except Exception as e:
                        logger.warning(f"Failed to save downloaded profile picture for {profile.user.username}: {e}")
            except Exception as e:
                logger.warning(f"Failed to download portfolio_url for user {profile.user.username}: {e}\n{traceback.format_exc()}")

        serializer = ProfilePictureSerializer(profile, context={'request': request})
        return Response(serializer.data, status=status.HTTP_200_OK)

    except Exception as e:
        ident = request.user.email if getattr(request.user, "is_authenticated", False) else 'anonymous'
        logger.error(f"Error fetching profile picture for user {ident}: {e}")
        return Response(
            {'error': {'code': 'internal_error', 'message': 'Failed to fetch profile picture.'}},
            status=status.HTTP_500_INTERNAL_SERVER_ERROR
        )


# ======================
# UC-026: SKILLS VIEWS
# ======================

@api_view(['GET', 'POST'])
@permission_classes([IsAuthenticated])
def skills_list_create(request):
    """
    UC-026: Add and Manage Skills
    
    GET: List all skills for the authenticated user
    POST: Add a new skill to the user's profile
    
    POST Request Body:
    {
        "skill_id": 1,  // OR "name": "Python" (if creating new skill)
        "name": "Python",  // Optional if skill_id provided
        "category": "Technical",  // Optional
        "level": "advanced",  // beginner|intermediate|advanced|expert
        "years": 3.5  // Optional
    }
    """
    try:
        user = request.user
        # Get or create profile
        try:
            profile = CandidateProfile.objects.get(user=user)
        except CandidateProfile.DoesNotExist:
            profile = CandidateProfile.objects.create(user=user)

        if request.method == 'GET':
            candidate_skills = CandidateSkill.objects.filter(candidate=profile).select_related('skill')
            data = CandidateSkillSerializer(candidate_skills, many=True).data
            return Response(data, status=status.HTTP_200_OK)

        # POST: add new skill
        serializer = CandidateSkillSerializer(data=request.data, context={'candidate': profile})
        if not serializer.is_valid():
            msgs = _validation_messages(serializer.errors)
            return Response(
                {
                    'error': {
                        'code': 'validation_error',
                        'message': (msgs[0] if msgs else 'Validation error'),
                        'messages': msgs,
                        'details': serializer.errors
                    }
                },
                status=status.HTTP_400_BAD_REQUEST
            )
        try:
            saved = serializer.save()
            return Response(CandidateSkillSerializer(saved).data, status=status.HTTP_201_CREATED)
        except serializers.ValidationError as ve:
            # Duplicate or semantic validation at create time
            detail = getattr(ve, 'detail', ve.args)
            msgs = _validation_messages(detail)
            code = 'conflict' if ('already' in ' '.join(msgs).lower() or 'exists' in ' '.join(msgs).lower()) else 'validation_error'
            return Response(
                {
                    'error': {
                        'code': code,
                        'message': (msgs[0] if msgs else 'Validation error'),
                        'messages': msgs,
                        'details': detail
                    }
                },
                status=status.HTTP_409_CONFLICT if code == 'conflict' else status.HTTP_400_BAD_REQUEST
            )
    except Exception as e:
        logger.error(f"Error in skills_list_create: {e}\n{traceback.format_exc()}")
        return Response({'error': {'code': 'internal_error', 'message': 'An error occurred processing your request.'}}, status=status.HTTP_500_INTERNAL_SERVER_ERROR)


@api_view(['GET', 'PUT', 'PATCH', 'DELETE'])
@permission_classes([IsAuthenticated])
def skill_detail(request, skill_id):
    """
    UC-026: Manage Individual Skill
    
    GET: Retrieve a specific skill
    PUT/PATCH: Update skill proficiency level or years
    DELETE: Remove skill from profile (with confirmation)
    
    PUT/PATCH Request Body:
    {
        "level": "expert",
        "years": 5.0
    }
    """
    try:
        user = request.user
        
        # Get profile
        try:
            profile = CandidateProfile.objects.get(user=user)
        except CandidateProfile.DoesNotExist:
            return Response(
                {'error': {'code': 'profile_not_found', 'message': 'Profile not found.'}},
                status=status.HTTP_404_NOT_FOUND
            )
        
        # Get candidate skill
        try:
            candidate_skill = CandidateSkill.objects.get(id=skill_id, candidate=profile)
        except CandidateSkill.DoesNotExist:
            return Response(
                {'error': {'code': 'skill_not_found', 'message': 'Skill not found.'}},
                status=status.HTTP_404_NOT_FOUND
            )
        
        if request.method == 'GET':
            serializer = CandidateSkillSerializer(candidate_skill)
            return Response(serializer.data, status=status.HTTP_200_OK)
        
        elif request.method in ['PUT', 'PATCH']:
            # Update skill proficiency or years
            partial = request.method == 'PATCH'
            
            # Only allow updating level and years
            update_data = {}
            if 'level' in request.data:
                update_data['level'] = request.data['level']
            if 'years' in request.data:
                update_data['years'] = request.data['years']
            
            serializer = CandidateSkillSerializer(candidate_skill, data=update_data, partial=True)
            
            if not serializer.is_valid():
                return Response(
                    {'error': {'code': 'validation_error', 'message': 'Please check your input.', 'details': serializer.errors}},
                    status=status.HTTP_400_BAD_REQUEST
                )
            
            serializer.save()
            return Response(serializer.data, status=status.HTTP_200_OK)
        
        elif request.method == 'DELETE':
            # Delete skill
            skill_name = candidate_skill.skill.name
            candidate_skill.delete()
            return Response(
                {'message': f'Skill "{skill_name}" removed successfully.'},
                status=status.HTTP_200_OK
            )
    
    except Exception as e:
        logger.error(f"Error in skill_detail: {e}")
        return Response(
            {'error': {'code': 'internal_error', 'message': 'An error occurred processing your request.'}},
            status=status.HTTP_500_INTERNAL_SERVER_ERROR
        )


# Back-compat wrapper for routes expecting `skills_detail` with `<int:pk>`
@api_view(['GET', 'PUT', 'PATCH', 'DELETE'])
@permission_classes([IsAuthenticated])
def skills_detail(request, pk: int):
    # Pass the underlying Django HttpRequest to the DRF-decorated view
    django_request = getattr(request, '_request', request)
    return skill_detail(django_request, skill_id=pk)


@api_view(['GET'])
@permission_classes([IsAuthenticated])
def skills_autocomplete(request):
    """
    UC-026: Skill Autocomplete Suggestions
    
    GET: Return autocomplete suggestions for common skills based on query parameter
    
    Query Parameters:
    - q: Search query (minimum 2 characters)
    - category: Optional filter by category
    - limit: Maximum results (default 10)
    
    Example: /api/skills/autocomplete?q=pyt&category=Technical&limit=5
    """
    try:
        query = request.GET.get('q', '').strip()
        category = request.GET.get('category', '').strip()
        limit = int(request.GET.get('limit', 10))
        
        if len(query) < 2:
            return Response(
                {'error': {'code': 'invalid_query', 'message': 'Search query must be at least 2 characters.'}},
                status=status.HTTP_400_BAD_REQUEST
            )
        
        # Search skills by name
        skills_query = Skill.objects.filter(name__icontains=query)
        
        # Filter by category if provided
        if category:
            skills_query = skills_query.filter(category__iexact=category)
        
        # Annotate with usage count and order by popularity
        from django.db.models import Count
        skills_query = skills_query.annotate(
            usage_count=Count('candidates')
        ).order_by('-usage_count', 'name')[:limit]
        
        # Serialize results
        results = []
        for skill in skills_query:
            results.append({
                'id': skill.id,
                'name': skill.name,
                'category': skill.category,
                'usage_count': skill.usage_count
            })
        
        return Response(results, status=status.HTTP_200_OK)
    
    except ValueError:
        return Response(
            {'error': {'code': 'invalid_parameter', 'message': 'Invalid limit parameter.'}},
            status=status.HTTP_400_BAD_REQUEST
        )
    except Exception as e:
        logger.error(f"Error in skills_autocomplete: {e}")
        return Response(
            {'error': {'code': 'internal_error', 'message': 'An error occurred processing your request.'}},
            status=status.HTTP_500_INTERNAL_SERVER_ERROR
        )


@api_view(['GET'])
@permission_classes([AllowAny])
def skills_categories(request):
    """
    UC-026: Get Skill Categories
    
    GET: Return list of available skill categories
    
    Response:
    [
        "Technical",
        "Soft Skills",
        "Languages",
        "Industry-Specific"
    ]
    """
    categories = [
        "Technical",
        "Soft Skills",
        "Languages",
        "Industry-Specific"
    ]
    return Response(categories, status=status.HTTP_200_OK)


# ======================
# UC-027: SKILLS CATEGORY ORGANIZATION VIEWS
# ======================

@api_view(['POST'])
@permission_classes([IsAuthenticated])
def skills_reorder(request):
    """
    UC-027: Reorder Skills (Drag and Drop)
    
    POST: Reorder skills within a category or move between categories
    
    Request Body:
    {
        "skill_id": 1,
        "new_order": 2,
        "new_category": "Technical"  // Optional - for moving between categories
    }
    """
    try:
        user = request.user
        profile = CandidateProfile.objects.get(user=user)
        
        # Accept both single-item and bulk payloads
        if 'skills' in request.data:
            items = request.data.get('skills') or []
            if not isinstance(items, list) or not items:
                return Response({'error': {'code': 'invalid_data', 'message': 'skills array is required.'}}, status=status.HTTP_400_BAD_REQUEST)
            from django.db import transaction
            with transaction.atomic():
                for it in items:
                    sid = it.get('id') or it.get('skill_id')
                    order = it.get('order') or it.get('new_order')
                    if sid is None or order is None:
                        continue
                    CandidateSkill.objects.filter(id=sid, candidate=profile).update(order=order)
            return Response({'message': 'Skills reordered successfully.'}, status=status.HTTP_200_OK)

        skill_id = request.data.get('skill_id')
        new_order = request.data.get('new_order')
        new_category = request.data.get('new_category')
        
        if skill_id is None or new_order is None:
            return Response(
                {'error': {'code': 'invalid_data', 'message': 'skill_id and new_order are required.'}},
                status=status.HTTP_400_BAD_REQUEST
            )
        
        # Get the skill to reorder
        try:
            candidate_skill = CandidateSkill.objects.get(id=skill_id, candidate=profile)
        except CandidateSkill.DoesNotExist:
            return Response(
                {'error': {'code': 'skill_not_found', 'message': 'Skill not found.'}},
                status=status.HTTP_404_NOT_FOUND
            )
        
        old_category = candidate_skill.skill.category
        
        # If moving to a new category, update the skill's category
        if new_category and new_category != old_category:
            candidate_skill.skill.category = new_category
            candidate_skill.skill.save()
        
        # Update the order
        candidate_skill.order = new_order
        candidate_skill.save()
        
        return Response(
            {'message': 'Skill reordered successfully.', 'skill': CandidateSkillSerializer(candidate_skill).data},
            status=status.HTTP_200_OK
        )
    
    except Exception as e:
        logger.error(f"Error in skills_reorder: {e}")
        return Response(
            {'error': {'code': 'internal_error', 'message': 'An error occurred processing your request.'}},
            status=status.HTTP_500_INTERNAL_SERVER_ERROR
        )


@api_view(['POST'])
@permission_classes([IsAuthenticated])
def skills_bulk_reorder(request):
    """
    UC-027: Bulk Reorder Skills
    
    POST: Update order for multiple skills at once (for drag-and-drop optimization)
    
    Request Body:
    {
        "skills": [
            {"skill_id": 1, "order": 0},
            {"skill_id": 2, "order": 1},
            {"skill_id": 3, "order": 2}
        ]
    }
    """
    try:
        user = request.user
        profile = CandidateProfile.objects.get(user=user)
        
        skills_data = request.data.get('skills', [])
        
        if not skills_data:
            return Response(
                {'error': {'code': 'invalid_data', 'message': 'skills array is required.'}},
                status=status.HTTP_400_BAD_REQUEST
            )
        
        # Update all skills in a single transaction
        from django.db import transaction
        
        with transaction.atomic():
            for skill_data in skills_data:
                skill_id = skill_data.get('skill_id')
                order = skill_data.get('order')
                
                if skill_id is not None and order is not None:
                    CandidateSkill.objects.filter(
                        id=skill_id,
                        candidate=profile
                    ).update(order=order)
        
        return Response(
            {'message': 'Skills reordered successfully.'},
            status=status.HTTP_200_OK
        )
    
    except Exception as e:
        logger.error(f"Error in skills_bulk_reorder: {e}")
        return Response(
            {'error': {'code': 'internal_error', 'message': 'An error occurred processing your request.'}},
            status=status.HTTP_500_INTERNAL_SERVER_ERROR
        )


@api_view(['GET'])
@permission_classes([IsAuthenticated])
def skills_by_category(request):
    """
    UC-027: Get Skills Grouped by Category
    
    GET: Return skills organized by category with counts and summaries
    
    Response:
    {
        "Technical": {
            "skills": [...],
            "count": 5,
            "proficiency_distribution": {"beginner": 1, "intermediate": 2, "advanced": 1, "expert": 1},
            "avg_years": 3.5
        },
        ...
    }
    """
    try:
        user = request.user
        profile = CandidateProfile.objects.get(user=user)
        
        # Get all skills
        skills = CandidateSkill.objects.filter(candidate=profile).select_related('skill').order_by('order', 'id')
        
        # Group by category
        from collections import defaultdict
        from decimal import Decimal
        
        categories_data = defaultdict(lambda: {
            'skills': [],
            'count': 0,
            'proficiency_distribution': {'beginner': 0, 'intermediate': 0, 'advanced': 0, 'expert': 0},
            'total_years': Decimal('0'),
        })
        
        for skill in skills:
            category = skill.skill.category or 'Uncategorized'
            skill_data = CandidateSkillSerializer(skill).data
            
            categories_data[category]['skills'].append(skill_data)
            categories_data[category]['count'] += 1
            categories_data[category]['proficiency_distribution'][skill.level] += 1
            categories_data[category]['total_years'] += skill.years
        
        # Calculate averages
        result = {}
        for category, data in categories_data.items():
            result[category] = {
                'skills': data['skills'],
                'count': data['count'],
                'proficiency_distribution': data['proficiency_distribution'],
                'avg_years': float(data['total_years'] / data['count']) if data['count'] > 0 else 0
            }
        
        return Response(result, status=status.HTTP_200_OK)
    
    except CandidateProfile.DoesNotExist:
        return Response(
            {'error': {'code': 'profile_not_found', 'message': 'Profile not found.'}},
            status=status.HTTP_404_NOT_FOUND
        )
    except Exception as e:
        logger.error(f"Error in skills_by_category: {e}")
        return Response(
            {'error': {'code': 'internal_error', 'message': 'An error occurred processing your request.'}},
            status=status.HTTP_500_INTERNAL_SERVER_ERROR
        )


@api_view(['GET'])
@permission_classes([IsAuthenticated])
def skills_export(request):
    """
    UC-027: Export Skills
    
    GET: Export skills in CSV or JSON format, grouped by category
    
    Query Parameters:
    - format: csv|json (default: json)
    
    Example: /api/skills/export?format=csv
    """
    try:
        import csv
        from io import StringIO
        
        user = request.user
        profile = CandidateProfile.objects.get(user=user)
        
        export_format = request.GET.get('format', 'json').lower()
        
        # Get all skills
        skills = CandidateSkill.objects.filter(candidate=profile).select_related('skill').order_by('skill__category', 'order', 'id')
        
        if export_format == 'csv':
            # Create CSV
            output = StringIO()
            writer = csv.writer(output)
            writer.writerow(['Category', 'Skill Name', 'Proficiency Level', 'Years of Experience'])
            
            for skill in skills:
                writer.writerow([
                    skill.skill.category or 'Uncategorized',
                    skill.skill.name,
                    skill.level.capitalize(),
                    float(skill.years)
                ])
            
            response = Response(output.getvalue(), content_type='text/csv')
            response['Content-Disposition'] = 'attachment; filename="skills_export.csv"'
            return response
        
        else:  # JSON format
            data = []
            for skill in skills:
                data.append({
                    'category': skill.skill.category or 'Uncategorized',
                    'name': skill.skill.name,
                    'level': skill.level,
                    'years': float(skill.years)
                })
            
            return Response(data, status=status.HTTP_200_OK)
    
    except CandidateProfile.DoesNotExist:
        return Response(
            {'error': {'code': 'profile_not_found', 'message': 'Profile not found.'}},
            status=status.HTTP_404_NOT_FOUND
        )
    except Exception as e:
        logger.error(f"Error in skills_export: {e}")
        return Response(
            {'error': {'code': 'internal_error', 'message': 'An error occurred processing your request.'}},
            status=status.HTTP_500_INTERNAL_SERVER_ERROR
        )


# ======================
# Education views
# ======================

@api_view(['GET'])
@permission_classes([IsAuthenticated])
def education_levels(request):
    """
    Return available education levels for dropdown.
    """
    levels = [
        {'value': k, 'label': v} for k, v in Education.DEGREE_CHOICES
    ]
    return Response(levels, status=status.HTTP_200_OK)


@api_view(['GET', 'POST'])
@permission_classes([IsAuthenticated])
def education_list_create(request):
    """
    List and create education entries for the authenticated user.

    GET: List all education entries
    POST: Create new education entry
    """
    try:
        user = request.user
        # Ensure profile exists
        profile, _ = CandidateProfile.objects.get_or_create(user=user)

        if request.method == 'GET':
            # Order: currently enrolled first, then by most recent graduation/start date
            qs = (
                Education.objects
                .filter(candidate=profile)
                .annotate(
                    current=Case(
                        When(currently_enrolled=True, then=Value(1)),
                        default=Value(0),
                        output_field=IntegerField(),
                    ),
                    end_sort=Coalesce('end_date', 'start_date')
                )
                .order_by(F('current').desc(), F('end_sort').desc(nulls_last=True), '-id')
            )
            return Response(EducationSerializer(qs, many=True).data, status=status.HTTP_200_OK)

        # POST
        serializer = EducationSerializer(data=request.data)
        if not serializer.is_valid():
            msgs = _validation_messages(serializer.errors)
            return Response(
                {
                    'error': {
                        'code': 'validation_error',
                        'message': (msgs[0] if msgs else 'Validation error'),
                        'messages': msgs,
                        'details': serializer.errors
                    }
                },
                status=status.HTTP_400_BAD_REQUEST
            )
        instance = serializer.save(candidate=profile)
        return Response(EducationSerializer(instance).data, status=status.HTTP_201_CREATED)

    except Exception as e:
        logger.error(f"Error in education_list_create: {e}")
        return Response(
            {'error': {'code': 'internal_error', 'message': 'An error occurred processing your request.'}},
            status=status.HTTP_500_INTERNAL_SERVER_ERROR
        )


@api_view(['GET', 'PUT', 'PATCH', 'DELETE'])
@permission_classes([IsAuthenticated])
def education_detail(request, education_id):
    """
    Retrieve/Update/Delete an education entry for the authenticated user.
    """
    try:
        user = request.user
        try:
            profile = CandidateProfile.objects.get(user=user)
        except CandidateProfile.DoesNotExist:
            return Response(
                {'error': {'code': 'profile_not_found', 'message': 'Profile not found.'}},
                status=status.HTTP_404_NOT_FOUND
            )

        try:
            edu = Education.objects.get(id=education_id, candidate=profile)
        except Education.DoesNotExist:
            return Response(
                {'error': {'code': 'education_not_found', 'message': 'Education entry not found.'}},
                status=status.HTTP_404_NOT_FOUND
            )

        if request.method == 'GET':
            return Response(EducationSerializer(edu).data, status=status.HTTP_200_OK)

        if request.method in ['PUT', 'PATCH']:
            partial = request.method == 'PATCH'
            serializer = EducationSerializer(edu, data=request.data, partial=partial)
            if not serializer.is_valid():
                msgs = _validation_messages(serializer.errors)
                return Response(
                    {
                        'error': {
                            'code': 'validation_error',
                            'message': (msgs[0] if msgs else 'Validation error'),
                            'messages': msgs,
                            'details': serializer.errors
                        }
                    },
                    status=status.HTTP_400_BAD_REQUEST
                )
            serializer.save()
            return Response(serializer.data, status=status.HTTP_200_OK)

        # DELETE
        edu.delete()
        return Response({'message': 'Education entry deleted successfully.'}, status=status.HTTP_200_OK)

    except Exception as e:
        logger.error(f"Error in education_detail: {e}")
        return Response(
            {'error': {'code': 'internal_error', 'message': 'An error occurred processing your request.'}},
            status=status.HTTP_500_INTERNAL_SERVER_ERROR
        )


# ======================
# UC-036: JOB ENTRIES
# ======================

@api_view(['GET', 'POST'])
@permission_classes([IsAuthenticated])
def jobs_list_create(request):
    """List and create user job entries. UC-039: Supports search, filter, and sort."""
    try:
        user = request.user
        profile, _ = CandidateProfile.objects.get_or_create(user=user)

        if request.method == 'GET':
            # Start with base queryset
            qs = JobEntry.objects.filter(candidate=profile)

<<<<<<< HEAD
            status_param = request.query_params.get('status')
            if status_param:
                qs = qs.filter(status=status_param)
            
            # Search by keywords in title, company_name, description
            search_query = request.GET.get('q', '').strip()
=======
            # Optional simple status filter (for pipeline and quick filters)
            status_param = (request.query_params.get('status') or request.GET.get('status') or '').strip()
            if status_param:
                qs = qs.filter(status=status_param)

            # UC-039: Advanced search and filters
            search_query = (request.GET.get('q') or '').strip()
>>>>>>> 8275d824
            if search_query:
                qs = qs.filter(
                    Q(title__icontains=search_query) |
                    Q(company_name__icontains=search_query) |
                    Q(description__icontains=search_query)
                )

            industry = (request.GET.get('industry') or '').strip()
            if industry:
                qs = qs.filter(industry__icontains=industry)

            location = (request.GET.get('location') or '').strip()
            if location:
                qs = qs.filter(location__icontains=location)

            job_type = (request.GET.get('job_type') or '').strip()
            if job_type:
                qs = qs.filter(job_type=job_type)

            salary_min = (request.GET.get('salary_min') or '').strip()
            salary_max = (request.GET.get('salary_max') or '').strip()
            if salary_min:
                try:
                    qs = qs.filter(Q(salary_min__gte=int(salary_min)) | Q(salary_max__gte=int(salary_min)))
                except ValueError:
                    pass
            if salary_max:
                try:
                    qs = qs.filter(Q(salary_max__lte=int(salary_max)) | Q(salary_min__lte=int(salary_max)))
                except ValueError:
                    pass

            deadline_from = (request.GET.get('deadline_from') or '').strip()
            deadline_to = (request.GET.get('deadline_to') or '').strip()
            if deadline_from:
                try:
                    from datetime import datetime
                    date_obj = datetime.strptime(deadline_from, '%Y-%m-%d').date()
                    qs = qs.filter(application_deadline__gte=date_obj)
                except ValueError:
                    pass
            if deadline_to:
                try:
                    from datetime import datetime
                    date_obj = datetime.strptime(deadline_to, '%Y-%m-%d').date()
                    qs = qs.filter(application_deadline__lte=date_obj)
                except ValueError:
                    pass

            # Sorting
            sort_by = (request.GET.get('sort') or 'date_added').strip()
            if sort_by == 'deadline':
                qs = qs.order_by(F('application_deadline').asc(nulls_last=True), '-updated_at')
            elif sort_by == 'salary':
                qs = qs.order_by(
                    F('salary_max').desc(nulls_last=True),
                    F('salary_min').desc(nulls_last=True),
                    '-updated_at'
                )
            elif sort_by == 'company_name':
                qs = qs.order_by('company_name', '-updated_at')
            else:
                qs = qs.order_by('-updated_at', '-id')
<<<<<<< HEAD
            
            results = JobEntrySerializer(qs, many=True).data
            # Maintain backward compatibility: return list when default params used
            default_request = (
                not status_param and
                not search_query and
                not industry and
                not location and
                not job_type and
                not salary_min and
                not salary_max and
                not deadline_from and
                not deadline_to and
                sort_by in (None, '', 'date_added')
            )

            if default_request:
                return Response(results, status=status.HTTP_200_OK)

            return Response({
                'results': results,
                'count': len(results),
                'search_query': search_query
            }, status=status.HTTP_200_OK)
=======

            data = JobEntrySerializer(qs, many=True).data

            # Return a simple list unless advanced search/filter params (excluding status) are used
            advanced_used = bool(
                search_query or industry or location or job_type or salary_min or salary_max or deadline_from or deadline_to or (sort_by and sort_by != 'date_added')
            )
            if advanced_used:
                return Response({'results': data, 'count': len(data), 'search_query': search_query}, status=status.HTTP_200_OK)
            return Response(data, status=status.HTTP_200_OK)
>>>>>>> 8275d824

        # POST
        serializer = JobEntrySerializer(data=request.data)
        if not serializer.is_valid():
            msgs = _validation_messages(serializer.errors)
            return Response(
                {
                    'error': {
                        'code': 'validation_error',
                        'message': (msgs[0] if msgs else 'Validation error'),
                        'messages': msgs,
                        'details': serializer.errors,
                    }
                },
                status=status.HTTP_400_BAD_REQUEST,
            )
        instance = serializer.save(candidate=profile)
        data = JobEntrySerializer(instance).data
        data['message'] = 'Job entry saved successfully.'
        return Response(data, status=status.HTTP_201_CREATED)
    except Exception as e:
        logger.error(f"Error in jobs_list_create: {e}")
        return Response(
            {'error': {'code': 'internal_error', 'message': 'An error occurred processing your request.'}},
            status=status.HTTP_500_INTERNAL_SERVER_ERROR,
        )


@api_view(['GET'])
@permission_classes([IsAuthenticated])
def jobs_stats(request):
    """Return counts per status for the authenticated user's jobs."""
    try:
        profile = CandidateProfile.objects.get(user=request.user)
        qs = JobEntry.objects.filter(candidate=profile)
        statuses = [s for (s, _label) in JobEntry.STATUS_CHOICES]
        counts = {s: 0 for s in statuses}
        for row in qs.values('status').annotate(c=models.Count('id')):
            counts[row['status']] = row['c']
        return Response(counts, status=status.HTTP_200_OK)
    except CandidateProfile.DoesNotExist:
        return Response({s: 0 for (s, _l) in JobEntry.STATUS_CHOICES}, status=status.HTTP_200_OK)
    except Exception as e:
        logger.error(f"Error in jobs_stats: {e}")
        return Response({'error': {'code': 'internal_error', 'message': 'Failed to compute job stats.'}}, status=status.HTTP_500_INTERNAL_SERVER_ERROR)


@api_view(['POST'])
@permission_classes([IsAuthenticated])
def jobs_bulk_status(request):
    """Bulk update status for a list of job IDs belonging to the current user.

    Body: { "ids": [1,2,3], "status": "applied" }
    """
    try:
        profile = CandidateProfile.objects.get(user=request.user)
        ids = request.data.get('ids') or []
        new_status = request.data.get('status')
        valid_statuses = [s for (s, _l) in JobEntry.STATUS_CHOICES]
        if not ids or not isinstance(ids, list):
            return Response({'error': {'code': 'validation_error', 'message': 'ids must be a non-empty list.'}}, status=status.HTTP_400_BAD_REQUEST)
        if new_status not in valid_statuses:
            return Response({'error': {'code': 'validation_error', 'message': 'Invalid status provided.'}}, status=status.HTTP_400_BAD_REQUEST)

        from django.utils import timezone
        from core.models import JobStatusChange
        jobs = JobEntry.objects.filter(candidate=profile, id__in=ids)
        updated = 0
        now = timezone.now()
        for job in jobs:
            if job.status != new_status:
                old = job.status
                job.status = new_status
                job.last_status_change = now
                job.save(update_fields=['status', 'last_status_change', 'updated_at'])
                try:
                    JobStatusChange.objects.create(job=job, old_status=old, new_status=new_status)
                except Exception:
                    pass
                updated += 1
        return Response({'updated': updated}, status=status.HTTP_200_OK)
    except CandidateProfile.DoesNotExist:
        return Response({'updated': 0}, status=status.HTTP_200_OK)
    except Exception as e:
        logger.error(f"Error in jobs_bulk_status: {e}")
        return Response({'error': {'code': 'internal_error', 'message': 'Failed to update statuses.'}}, status=status.HTTP_500_INTERNAL_SERVER_ERROR)


@api_view(['GET', 'PUT', 'PATCH', 'DELETE'])
@permission_classes([IsAuthenticated])
def job_detail(request, job_id):
    """Retrieve/Update/Delete a job entry for the authenticated user."""
    try:
        try:
            profile = CandidateProfile.objects.get(user=request.user)
        except CandidateProfile.DoesNotExist:
            return Response(
                {'error': {'code': 'profile_not_found', 'message': 'Profile not found.'}},
                status=status.HTTP_404_NOT_FOUND,
            )

        try:
            job = JobEntry.objects.get(id=job_id, candidate=profile)
        except JobEntry.DoesNotExist:
            return Response(
                {'error': {'code': 'job_not_found', 'message': 'Job entry not found.'}},
                status=status.HTTP_404_NOT_FOUND,
            )

        if request.method == 'GET':
            return Response(JobEntrySerializer(job).data, status=status.HTTP_200_OK)

        if request.method in ['PUT', 'PATCH']:
            partial = request.method == 'PATCH'
            serializer = JobEntrySerializer(job, data=request.data, partial=partial)
            if not serializer.is_valid():
                msgs = _validation_messages(serializer.errors)
                return Response(
                    {
                        'error': {
                            'code': 'validation_error',
                            'message': (msgs[0] if msgs else 'Validation error'),
                            'messages': msgs,
                            'details': serializer.errors,
                        }
                    },
                    status=status.HTTP_400_BAD_REQUEST,
                )
            serializer.save()
            return Response(serializer.data, status=status.HTTP_200_OK)

        # DELETE
        job.delete()
        return Response({'message': 'Job entry deleted successfully.'}, status=status.HTTP_200_OK)
    except Exception as e:
        logger.error(f"Error in job_detail: {e}")
        return Response(
            {'error': {'code': 'internal_error', 'message': 'An error occurred processing your request.'}},
            status=status.HTTP_500_INTERNAL_SERVER_ERROR,
        )


@api_view(['POST'])
@permission_classes([IsAuthenticated])
<<<<<<< HEAD
def import_job_from_url(request):
    """
    SCRUM-39: Import job details from a job posting URL.
    
    Supports LinkedIn, Indeed, and Glassdoor URLs.
    
    POST Request Body:
    {
        "url": "https://www.linkedin.com/jobs/view/123456"
    }
    
    Response:
    {
        "status": "success|partial|failed",
        "data": {
            "title": "Software Engineer",
            "company_name": "Acme Inc",
            "description": "...",
            "location": "New York, NY",
            "job_type": "ft",
            "posting_url": "..."
        },
        "fields_extracted": ["title", "company_name", "description", ...],
        "error": "Error message if failed"
    }
    """
    try:
        from core.job_import_utils import import_job_from_url as do_import
        
        url = request.data.get('url', '').strip()
        
        if not url:
            return Response(
                {
                    'error': {
                        'code': 'missing_url',
                        'message': 'URL is required',
                        'messages': ['Please provide a job posting URL']
                    }
                },
                status=status.HTTP_400_BAD_REQUEST
            )
        
        # Perform import
        result = do_import(url)
        
        # Return result
        response_data = result.to_dict()
        
        if result.status == 'failed':
            logger.warning("Import job from URL failed (%s): %s", url, response_data.get('error'))
            error_message = (response_data.get('error') or '').lower()
            retryable = any(
                phrase in error_message
                for phrase in [
                    'took too long to respond',
                    'could not connect',
                    'failed to fetch job posting',
                    'rejected the request (http 403)',
                    'rejected the request (http 429)',
                ]
            )
            if retryable:
                response_data['retryable'] = True
                return Response(response_data, status=status.HTTP_503_SERVICE_UNAVAILABLE)
            return Response(response_data, status=status.HTTP_400_BAD_REQUEST)
        
        return Response(response_data, status=status.HTTP_200_OK)
    
    except Exception as e:
        logger.error(f"Error importing job from URL: {e}")
        return Response(
            {
                'error': {
                    'code': 'import_failed',
                    'message': 'Failed to import job details from URL',
                    'messages': [str(e)]
                }
            },
            status=status.HTTP_500_INTERNAL_SERVER_ERROR
        )


@api_view(['POST'])
@permission_classes([IsAuthenticated])
=======
>>>>>>> 8275d824
def jobs_bulk_deadline(request):
    """Bulk set/clear application_deadline for a list of job IDs belonging to the current user.

    Body: { "ids": [1,2,3], "deadline": "2025-11-10" } (deadline can be null to clear)
    """
    try:
        profile = CandidateProfile.objects.get(user=request.user)
        ids = request.data.get('ids') or []
        raw_deadline = request.data.get('deadline')
        if not ids or not isinstance(ids, list):
            return Response({'error': {'code': 'validation_error', 'message': 'ids must be a non-empty list.'}}, status=status.HTTP_400_BAD_REQUEST)

        from datetime import datetime
        deadline_date = None
        if raw_deadline:
            try:
                deadline_date = datetime.strptime(raw_deadline, '%Y-%m-%d').date()
            except Exception:
                return Response({'error': {'code': 'validation_error', 'message': 'Invalid deadline format (YYYY-MM-DD expected).'}}, status=status.HTTP_400_BAD_REQUEST)

        jobs = JobEntry.objects.filter(candidate=profile, id__in=ids)
        updated = 0
        for job in jobs:
            job.application_deadline = deadline_date
            job.save(update_fields=['application_deadline', 'updated_at'])
            updated += 1
        return Response({'updated': updated}, status=status.HTTP_200_OK)
    except CandidateProfile.DoesNotExist:
        return Response({'updated': 0}, status=status.HTTP_200_OK)
    except Exception as e:
        logger.error(f"Error in jobs_bulk_deadline: {e}")
        return Response({'error': {'code': 'internal_error', 'message': 'Failed to update deadlines.'}}, status=status.HTTP_500_INTERNAL_SERVER_ERROR)


@api_view(['GET'])
@permission_classes([IsAuthenticated])
def jobs_upcoming_deadlines(request):
    """Return upcoming jobs with deadlines ordered ascending. Optional ?limit=5"""
    try:
        profile = CandidateProfile.objects.get(user=request.user)
        limit = int(request.GET.get('limit') or 5)
        # Only include non-overdue deadlines (>= today), limit to requested count
        from django.utils import timezone
        today = timezone.localdate()
        qs = (
            JobEntry.objects
            .filter(candidate=profile, application_deadline__isnull=False, application_deadline__gte=today)
            .order_by('application_deadline')[:limit]
        )
        data = JobEntrySerializer(qs, many=True).data
        return Response(data, status=status.HTTP_200_OK)
    except CandidateProfile.DoesNotExist:
        return Response([], status=status.HTTP_200_OK)
    except Exception as e:
        logger.error(f"Error in jobs_upcoming_deadlines: {e}")
        return Response({'error': {'code': 'internal_error', 'message': 'Failed to fetch upcoming deadlines.'}}, status=status.HTTP_500_INTERNAL_SERVER_ERROR)


<<<<<<< HEAD
@api_view(['POST'])
@permission_classes([IsAuthenticated])
def import_job_from_url(request):
    """
    SCRUM-39: Import job details from a job posting URL.
    
    Supports LinkedIn, Indeed, and Glassdoor URLs.
    
    POST Request Body:
    {
        "url": "https://www.linkedin.com/jobs/view/123456"
    }
    
    Response:
    {
        "status": "success|partial|failed",
        "data": {
            "title": "Software Engineer",
            "company_name": "Acme Inc",
            "description": "...",
            "location": "New York, NY",
            "job_type": "ft",
            "posting_url": "..."
        },
        "fields_extracted": ["title", "company_name", "description", ...],
        "error": "Error message if failed"
    }
    """
    try:
        url = request.data.get('url', '').strip()

        if not url:
            return Response(
                {
                    'error': {
                        'code': 'missing_url',
                        'message': 'URL is required',
                        'messages': ['Please provide a job posting URL']
                    }
                },
                status=status.HTTP_400_BAD_REQUEST
            )

        # Perform import using the job_import_utils module so test patches can reliably intercept
        result = job_import_utils.import_job_from_url(url)

        # Return result
        response_data = result.to_dict()
        
        if result.status == 'failed':
            return Response(response_data, status=status.HTTP_400_BAD_REQUEST)
        
        return Response(response_data, status=status.HTTP_200_OK)
    
    except Exception as e:
        logger.error(f"Error importing job from URL: {e}")
        return Response(
            {
                'error': {
                    'code': 'import_failed',
                    'message': 'Failed to import job details from URL',
                    'messages': [str(e)]
                }
            },
            status=status.HTTP_500_INTERNAL_SERVER_ERROR
        )


=======
>>>>>>> 8275d824
# ======================
# UC-030: CERTIFICATIONS VIEWS
# ======================

# Predefined categories (can be expanded later or driven from data)
CERTIFICATION_CATEGORIES = [
    "Cloud",
    "Security",
    "Project Management",
    "Data & Analytics",
    "Networking",
    "Software Development",
    "DevOps",
    "Design / UX",
    "Healthcare",
    "Finance",
    "Other",
]


@api_view(['GET'])
@permission_classes([IsAuthenticated])
def certification_categories(request):
    return Response(CERTIFICATION_CATEGORIES, status=status.HTTP_200_OK)


@api_view(['GET'])
@permission_classes([IsAuthenticated])
def certification_org_search(request):
    """Autocomplete search for issuing organizations"""
    query = request.GET.get('q', '').strip()
    limit = int(request.GET.get('limit', 10))
    if len(query) < 2:
        return Response(
            {'error': {'code': 'invalid_query', 'message': 'Search query must be at least 2 characters.'}},
            status=status.HTTP_400_BAD_REQUEST
        )
    # Search distinct orgs in DB
    orgs = (
        Certification.objects
        .filter(issuing_organization__icontains=query)
        .values_list('issuing_organization', flat=True)
        .distinct()[:limit]
    )
    # Seed common orgs if DB is empty
    if not orgs:
        seed = [
            # Cloud & Platform
            'Amazon Web Services (AWS)',
            'Microsoft',
            'Google Cloud',
            'Oracle',
            'IBM',
            'Red Hat',
            'VMware',
            'Salesforce',
            'ServiceNow',
            'SAP',
            'Linux Foundation',
            'Cloud Native Computing Foundation (CNCF)',

            # Networking & Security Vendors
            'Cisco',
            'Palo Alto Networks',
            'Fortinet',
            'Juniper Networks',

            # Security & Governance Bodies
            '(ISC)²',
            'ISACA',
            'GIAC',
            'EC-Council',
            'Offensive Security',

            # IT Generalist / Ops
            'CompTIA',
            'Atlassian',
            'HashiCorp',

            # Data & Analytics
            'Snowflake',
            'Databricks',
            'Tableau',
            'MongoDB',
            'Elastic',

            # Agile / Project / ITSM
            'PMI',
            'Scrum Alliance',
            'Scrum.org',
            'Scaled Agile (SAFe)',
            'AXELOS / PeopleCert (ITIL)',

            # Other notable issuers
            'Adobe',
            'NVIDIA',
        ]
        orgs = [o for o in seed if query.lower() in o.lower()][:limit]
    return Response(list(orgs), status=status.HTTP_200_OK)


@api_view(['GET', 'POST'])
@permission_classes([IsAuthenticated])
@parser_classes([MultiPartParser, FormParser, JSONParser])
def certifications_list_create(request):
    """
    List and create certifications for the authenticated user.

    GET: list all
    POST: create (supports multipart for document upload)
    """
    try:
        user = request.user
        profile, _ = CandidateProfile.objects.get_or_create(user=user)

        if request.method == 'GET':
            qs = Certification.objects.filter(candidate=profile).order_by('-issue_date', '-id')
            return Response(CertificationSerializer(qs, many=True, context={'request': request}).data, status=status.HTTP_200_OK)

        # POST create
        data = request.data.copy()
        serializer = CertificationSerializer(data=data, context={'request': request})
        if not serializer.is_valid():
            msgs = _validation_messages(serializer.errors)
            return Response(
                {
                    'error': {
                        'code': 'validation_error',
                        'message': (msgs[0] if msgs else 'Validation error'),
                        'messages': msgs,
                        'details': serializer.errors
                    }
                },
                status=status.HTTP_400_BAD_REQUEST
            )
        instance = serializer.save(candidate=profile)

        # Handle file upload if present
        document = request.FILES.get('document')
        if document:
            instance.document = document
            instance.save()

        return Response(CertificationSerializer(instance, context={'request': request}).data, status=status.HTTP_201_CREATED)
    except Exception as e:
        logger.error(f"Error in certifications_list_create: {e}")
        return Response(
            {'error': {'code': 'internal_error', 'message': 'An error occurred processing your request.'}},
            status=status.HTTP_500_INTERNAL_SERVER_ERROR
        )


@api_view(['GET', 'PUT', 'PATCH', 'DELETE'])
@permission_classes([IsAuthenticated])
@parser_classes([MultiPartParser, FormParser, JSONParser])
def certification_detail(request, certification_id):
    """Retrieve/Update/Delete a certification"""
    try:
        user = request.user
        try:
            profile = CandidateProfile.objects.get(user=user)
        except CandidateProfile.DoesNotExist:
            return Response(
                {'error': {'code': 'profile_not_found', 'message': 'Profile not found.'}},
                status=status.HTTP_404_NOT_FOUND
            )

        try:
            cert = Certification.objects.get(id=certification_id, candidate=profile)
        except Certification.DoesNotExist:
            return Response(
                {'error': {'code': 'certification_not_found', 'message': 'Certification not found.'}},
                status=status.HTTP_404_NOT_FOUND
            )

        if request.method == 'GET':
            return Response(CertificationSerializer(cert, context={'request': request}).data, status=status.HTTP_200_OK)

        if request.method in ['PUT', 'PATCH']:
            partial = request.method == 'PATCH'
            data = request.data.copy()
            serializer = CertificationSerializer(cert, data=data, partial=partial, context={'request': request})
            if not serializer.is_valid():
                msgs = _validation_messages(serializer.errors)
                return Response(
                    {
                        'error': {
                            'code': 'validation_error',
                            'message': (msgs[0] if msgs else 'Validation error'),
                            'messages': msgs,
                            'details': serializer.errors
                        }
                    },
                    status=status.HTTP_400_BAD_REQUEST
                )
            instance = serializer.save()

            # Update document if provided
            document = request.FILES.get('document')
            if document is not None:
                instance.document = document
                instance.save()
            # Allow clearing document by sending empty value
            elif 'document' in request.data and (request.data.get('document') in ['', None]):
                instance.document = None
                instance.save()

            return Response(CertificationSerializer(instance, context={'request': request}).data, status=status.HTTP_200_OK)

        # DELETE
        cert.delete()
        return Response({'message': 'Certification deleted successfully.'}, status=status.HTTP_200_OK)
    except Exception as e:
        logger.error(f"Error in certification_detail: {e}")
        return Response(
            {'error': {'code': 'internal_error', 'message': 'An error occurred processing your request.'}},
            status=status.HTTP_500_INTERNAL_SERVER_ERROR
        )

    
# ======================
# UC-031: PROJECTS VIEWS
# ======================

@api_view(['GET', 'POST'])
@permission_classes([IsAuthenticated])
@parser_classes([MultiPartParser, FormParser, JSONParser])
def projects_list_create(request):
    """List and create projects for the authenticated user.

    GET: list all
    POST: create (supports multipart for media uploads using key 'media')
    """
    try:
        user = request.user
        profile, _ = CandidateProfile.objects.get_or_create(user=user)

        if request.method == 'GET':
            qs = Project.objects.filter(candidate=profile)

            # Filtering
            q = request.query_params.get('q') or request.query_params.get('search')
            industry = request.query_params.get('industry')
            status_param = request.query_params.get('status')
            tech = request.query_params.get('tech') or request.query_params.get('technology')
            date_from = request.query_params.get('date_from')
            date_to = request.query_params.get('date_to')
            match = (request.query_params.get('match') or 'any').lower()  # any|all for tech

            if q:
                # simple relevance via conditional scoring
                name_hit = Case(When(name__icontains=q, then=Value(3)), default=Value(0), output_field=IntegerField())
                desc_hit = Case(When(description__icontains=q, then=Value(2)), default=Value(0), output_field=IntegerField())
                outc_hit = Case(When(outcomes__icontains=q, then=Value(1)), default=Value(0), output_field=IntegerField())
                role_hit = Case(When(role__icontains=q, then=Value(1)), default=Value(0), output_field=IntegerField())
                tech_hit = Case(When(skills_used__name__icontains=q, then=Value(2)), default=Value(0), output_field=IntegerField())
                qs = qs.annotate(relevance=(name_hit + desc_hit + outc_hit + role_hit + tech_hit))
                # Base text filter
                qs = qs.filter(
                    Q(name__icontains=q) | Q(description__icontains=q) | Q(outcomes__icontains=q) | Q(role__icontains=q) | Q(skills_used__name__icontains=q)
                )

            if industry:
                qs = qs.filter(industry__icontains=industry)

            if status_param:
                qs = qs.filter(status=status_param)

            if tech:
                tech_list = [t.strip() for t in tech.split(',') if t.strip()]
                if tech_list:
                    if match == 'all':
                        # Ensure project has all techs: chain filters
                        for t in tech_list:
                            qs = qs.filter(skills_used__name__iexact=t)
                    else:
                        qs = qs.filter(skills_used__name__in=tech_list)

            # Date range: filter by start_date/end_date overlapping window
            # If only date_from: projects ending after or starting after date_from
            if date_from:
                qs = qs.filter(Q(start_date__gte=date_from) | Q(end_date__gte=date_from))
            if date_to:
                qs = qs.filter(Q(end_date__lte=date_to) | Q(start_date__lte=date_to))

            qs = qs.distinct()

            # Sorting
            sort = (request.query_params.get('sort') or 'date_desc').lower()
            if sort == 'date_asc':
                qs = qs.order_by('start_date', 'created_at', 'id')
            elif sort == 'custom':
                qs = qs.order_by('display_order', '-start_date', '-created_at', '-id')
            elif sort == 'created_asc':
                qs = qs.order_by('created_at')
            elif sort == 'created_desc':
                qs = qs.order_by('-created_at')
            elif sort == 'updated_asc':
                qs = qs.order_by('updated_at')
            elif sort == 'updated_desc':
                qs = qs.order_by('-updated_at')
            elif sort == 'relevance' and q:
                qs = qs.order_by('-relevance', 'display_order', '-start_date', '-created_at')
            else:
                # date_desc default
                qs = qs.order_by('-start_date', '-created_at', '-id')

            data = ProjectSerializer(qs, many=True, context={'request': request}).data
            return Response(data, status=status.HTTP_200_OK)

        # POST create
        payload = request.data.copy()
        # If technologies is a comma-separated string, split it
        techs = payload.get('technologies')
        if isinstance(techs, str):
            # Allow JSON list string or comma-separated
            import json
            try:
                parsed = json.loads(techs)
                if isinstance(parsed, list):
                    payload.setlist('technologies', parsed) if hasattr(payload, 'setlist') else payload.update({'technologies': parsed})
            except Exception:
                payload['technologies'] = [t.strip() for t in techs.split(',') if t.strip()]

        serializer = ProjectSerializer(data=payload, context={'request': request})
        if not serializer.is_valid():
            msgs = _validation_messages(serializer.errors)
            return Response(
                {
                    'error': {
                        'code': 'validation_error',
                        'message': (msgs[0] if msgs else 'Validation error'),
                        'messages': msgs,
                        'details': serializer.errors
                    }
                },
                status=status.HTTP_400_BAD_REQUEST
            )
        project = serializer.save(candidate=profile)

        # Handle media files (multiple allowed)
        files = request.FILES.getlist('media')
        for idx, f in enumerate(files):
            ProjectMedia.objects.create(project=project, image=f, order=idx)

        return Response(ProjectSerializer(project, context={'request': request}).data, status=status.HTTP_201_CREATED)
    except Exception as e:
        logger.error(f"Error in projects_list_create: {e}\n{traceback.format_exc()}")
        return Response(
            {'error': {'code': 'internal_error', 'message': 'An error occurred processing your request.'}},
            status=status.HTTP_500_INTERNAL_SERVER_ERROR
        )


@api_view(['GET', 'PUT', 'PATCH', 'DELETE'])
@permission_classes([IsAuthenticated])
@parser_classes([MultiPartParser, FormParser, JSONParser])
def project_detail(request, project_id):
    """Retrieve/Update/Delete a project; PATCH/PUT may accept additional 'media' files to append."""
    try:
        user = request.user
        try:
            profile = CandidateProfile.objects.get(user=user)
        except CandidateProfile.DoesNotExist:
            return Response(
                {'error': {'code': 'profile_not_found', 'message': 'Profile not found.'}},
                status=status.HTTP_404_NOT_FOUND
            )

        try:
            project = Project.objects.get(id=project_id, candidate=profile)
        except Project.DoesNotExist:
            return Response(
                {'error': {'code': 'project_not_found', 'message': 'Project not found.'}},
                status=status.HTTP_404_NOT_FOUND
            )

        if request.method == 'GET':
            return Response(ProjectSerializer(project, context={'request': request}).data, status=status.HTTP_200_OK)

        if request.method in ['PUT', 'PATCH']:
            partial = request.method == 'PATCH'
            payload = request.data.copy()
            techs = payload.get('technologies')
            if isinstance(techs, str):
                import json
                try:
                    parsed = json.loads(techs)
                    if isinstance(parsed, list):
                        payload.setlist('technologies', parsed) if hasattr(payload, 'setlist') else payload.update({'technologies': parsed})
                except Exception:
                    payload['technologies'] = [t.strip() for t in techs.split(',') if t.strip()]

            serializer = ProjectSerializer(project, data=payload, partial=partial, context={'request': request})
            if not serializer.is_valid():
                msgs = _validation_messages(serializer.errors)
                return Response(
                    {
                        'error': {
                            'code': 'validation_error',
                            'message': (msgs[0] if msgs else 'Validation error'),
                            'messages': msgs,
                            'details': serializer.errors
                        }
                    },
                    status=status.HTTP_400_BAD_REQUEST
                )
            instance = serializer.save()

            # Append any uploaded media
            files = request.FILES.getlist('media')
            if files:
                # continue ordering from last
                start_order = (instance.media.aggregate(m=models.Max('order')).get('m') or 0) + 1
                for offset, f in enumerate(files):
                    ProjectMedia.objects.create(project=instance, image=f, order=start_order + offset)

            return Response(ProjectSerializer(instance, context={'request': request}).data, status=status.HTTP_200_OK)

        # DELETE
        project.delete()
        return Response({'message': 'Project deleted successfully.'}, status=status.HTTP_200_OK)
    except Exception as e:
        logger.error(f"Error in project_detail: {e}\n{traceback.format_exc()}")
        return Response(
            {'error': {'code': 'internal_error', 'message': 'An error occurred processing your request.'}},
            status=status.HTTP_500_INTERNAL_SERVER_ERROR
        )


@api_view(['POST'])
@permission_classes([IsAuthenticated])
@parser_classes([MultiPartParser, FormParser])
def project_media_upload(request, project_id):
    """Upload one or more media files for a project. Field name: 'media' (multiple)."""
    try:
        user = request.user
        profile = CandidateProfile.objects.get(user=user)
        project = Project.objects.get(id=project_id, candidate=profile)
        files = request.FILES.getlist('media')
        if not files:
            return Response({'error': {'code': 'no_files', 'message': 'No files provided.'}}, status=status.HTTP_400_BAD_REQUEST)
        start_order = (project.media.aggregate(m=models.Max('order')).get('m') or 0) + 1
        created = []
        for i, f in enumerate(files):
            m = ProjectMedia.objects.create(project=project, image=f, order=start_order + i)
            created.append(m)
        return Response(ProjectMediaSerializer(created, many=True, context={'request': request}).data, status=status.HTTP_201_CREATED)
    except CandidateProfile.DoesNotExist:
        return Response({'error': {'code': 'profile_not_found', 'message': 'Profile not found.'}}, status=status.HTTP_404_NOT_FOUND)
    except Project.DoesNotExist:
        return Response({'error': {'code': 'project_not_found', 'message': 'Project not found.'}}, status=status.HTTP_404_NOT_FOUND)
    except Exception as e:
        logger.error(f"Error in project_media_upload: {e}\n{traceback.format_exc()}")
        return Response({'error': {'code': 'internal_error', 'message': 'Failed to upload media.'}}, status=status.HTTP_500_INTERNAL_SERVER_ERROR)


# Wrapper for profile/projects/<int:pk> -> projects_detail
@api_view(['GET', 'PUT', 'PATCH', 'DELETE'])
@permission_classes([IsAuthenticated])
def projects_detail(request, pk: int):
    django_request = getattr(request, '_request', request)
    return project_detail(django_request, project_id=pk)


@api_view(['DELETE'])
@permission_classes([IsAuthenticated])
def project_media_delete(request, project_id, media_id):
    """Delete a specific media item from a project."""
    try:
        user = request.user
        profile = CandidateProfile.objects.get(user=user)
        project = Project.objects.get(id=project_id, candidate=profile)
        media = ProjectMedia.objects.get(id=media_id, project=project)
        media.delete()
        return Response({'message': 'Media deleted successfully.'}, status=status.HTTP_200_OK)
    except CandidateProfile.DoesNotExist:
        return Response({'error': {'code': 'profile_not_found', 'message': 'Profile not found.'}}, status=status.HTTP_404_NOT_FOUND)
    except Project.DoesNotExist:
        return Response({'error': {'code': 'project_not_found', 'message': 'Project not found.'}}, status=status.HTTP_404_NOT_FOUND)
    except ProjectMedia.DoesNotExist:
        return Response({'error': {'code': 'media_not_found', 'message': 'Media not found.'}}, status=status.HTTP_404_NOT_FOUND)
    except Exception as e:
        logger.error(f"Error in project_media_delete: {e}\n{traceback.format_exc()}")
        return Response({'error': {'code': 'internal_error', 'message': 'Failed to delete media.'}}, status=status.HTTP_500_INTERNAL_SERVER_ERROR)


# ======================
# UC-023, UC-024, UC-025: EMPLOYMENT HISTORY VIEWS
# ======================

@api_view(['GET', 'POST'])
@permission_classes([IsAuthenticated])
def employment_list_create(request):
    """
    UC-023: Employment History - Add Entry
    UC-024: Employment History - View (List)
    
    GET: List all employment history entries for the authenticated user
    POST: Create a new employment history entry
    
    **GET Response**:
    [
        {
            "id": 1,
            "company_name": "Tech Corp",
            "job_title": "Senior Software Engineer",
            "location": "San Francisco, CA",
            "start_date": "2020-01-15",
            "end_date": "2023-06-30",
            "is_current": false,
            "description": "Led development of...",
            "achievements": ["Increased performance by 40%", "Led team of 5 engineers"],
            "skills_used": [{"id": 1, "name": "Python", "category": "Technical"}],
            "duration": "3 years, 5 months",
            "formatted_dates": "Jan 2020 - Jun 2023"
        }
    ]
    
    **POST Request Body**:
    {
        "company_name": "Tech Corp",
        "job_title": "Senior Software Engineer",
        "location": "San Francisco, CA",
        "start_date": "2020-01-15",
        "end_date": "2023-06-30",  // Optional if is_current = true
        "is_current": false,
        "description": "Led development of cloud infrastructure...",
        "achievements": ["Increased performance by 40%"],
        "skills_used_names": ["Python", "AWS", "Docker"]
    }
    """
    try:
        user = request.user
        profile = CandidateProfile.objects.get(user=user)
        
        if request.method == 'GET':
            # Get all employment entries ordered by start_date (most recent first)
            from core.models import WorkExperience
            from core.serializers import WorkExperienceSerializer
            
            work_experiences = WorkExperience.objects.filter(candidate=profile).order_by('-start_date')
            serializer = WorkExperienceSerializer(work_experiences, many=True, context={'request': request})
            
            return Response({
                'employment_history': serializer.data,
                'total_entries': work_experiences.count()
            }, status=status.HTTP_200_OK)
        
        elif request.method == 'POST':
            # Create new employment entry
            from core.models import WorkExperience
            from core.serializers import WorkExperienceSerializer
            
            serializer = WorkExperienceSerializer(data=request.data, context={'request': request})
            
            if serializer.is_valid():
                serializer.save(candidate=profile)
                
                logger.info(f"Employment entry created for user {user.email}: {serializer.data.get('job_title')} at {serializer.data.get('company_name')}")
                
                return Response({
                    'message': 'Employment entry added successfully.',
                    'employment': serializer.data
                }, status=status.HTTP_201_CREATED)
            
            logger.warning(f"Invalid employment data from user {user.email}: {serializer.errors}")
            return Response({
                'error': {
                    'code': 'validation_error',
                    'message': 'Invalid employment data.',
                    'details': serializer.errors
                }
            }, status=status.HTTP_400_BAD_REQUEST)
    
    except CandidateProfile.DoesNotExist:
        # Create profile if it doesn't exist
        if request.method == 'GET':
            return Response({'employment_history': [], 'total_entries': 0}, status=status.HTTP_200_OK)
        else:
            profile = CandidateProfile.objects.create(user=user)
            return employment_list_create(request)  # Retry with created profile
    
    except Exception as e:
        logger.error(f"Error in employment_list_create: {e}\n{traceback.format_exc()}")
        return Response({
            'error': {
                'code': 'internal_error',
                'message': 'Failed to process employment history request.'
            }
        }, status=status.HTTP_500_INTERNAL_SERVER_ERROR)


@api_view(['GET', 'PUT', 'PATCH', 'DELETE'])
@permission_classes([IsAuthenticated])
def employment_detail(request, employment_id):
    """
    UC-024: Employment History - View and Edit
    UC-025: Employment History - Delete Entry
    
    GET: Retrieve a specific employment entry
    PUT/PATCH: Update an employment entry
    DELETE: Delete an employment entry (with confirmation)
    
    **GET Response**:
    {
        "id": 1,
        "company_name": "Tech Corp",
        "job_title": "Senior Software Engineer",
        ...
    }
    
    **PUT/PATCH Request Body** (UC-024):
    {
        "company_name": "Tech Corp Updated",
        "job_title": "Lead Software Engineer",
        "location": "Remote",
        "start_date": "2020-01-15",
        "end_date": null,
        "is_current": true,
        "description": "Updated description...",
        "achievements": ["New achievement"],
        "skills_used_names": ["Python", "Go", "Kubernetes"]
    }
    
    **DELETE Response** (UC-025):
    {
        "message": "Employment entry deleted successfully."
    }
    """
    try:
        user = request.user
        profile = CandidateProfile.objects.get(user=user)
        
        from core.models import WorkExperience
        from core.serializers import WorkExperienceSerializer
        
        # Get the employment entry
        try:
            employment = WorkExperience.objects.get(id=employment_id, candidate=profile)
        except WorkExperience.DoesNotExist:
            return Response({
                'error': {
                    'code': 'employment_not_found',
                    'message': 'Employment entry not found.'
                }
            }, status=status.HTTP_404_NOT_FOUND)
        
        if request.method == 'GET':
            # Retrieve employment entry details
            serializer = WorkExperienceSerializer(employment, context={'request': request})
            return Response(serializer.data, status=status.HTTP_200_OK)
        
        elif request.method in ['PUT', 'PATCH']:
            # Update employment entry (UC-024)
            partial = request.method == 'PATCH'
            serializer = WorkExperienceSerializer(
                employment,
                data=request.data,
                partial=partial,
                context={'request': request}
            )
            
            if serializer.is_valid():
                serializer.save()
                
                logger.info(f"Employment entry {employment_id} updated by user {user.email}")
                
                return Response({
                    'message': 'Employment entry updated successfully.',
                    'employment': serializer.data
                }, status=status.HTTP_200_OK)
            
            logger.warning(f"Invalid employment update data from user {user.email}: {serializer.errors}")
            return Response({
                'error': {
                    'code': 'validation_error',
                    'message': 'Invalid employment data.',
                    'details': serializer.errors
                }
            }, status=status.HTTP_400_BAD_REQUEST)
        
        elif request.method == 'DELETE':
            # Delete employment entry (UC-025)
            company_name = employment.company_name
            job_title = employment.job_title
            
            employment.delete()
            
            logger.info(f"Employment entry {employment_id} ({job_title} at {company_name}) deleted by user {user.email}")
            
            return Response({
                'message': 'Employment entry deleted successfully.'
            }, status=status.HTTP_200_OK)
    
    except CandidateProfile.DoesNotExist:
        return Response({
            'error': {
                'code': 'profile_not_found',
                'message': 'Profile not found.'
            }
        }, status=status.HTTP_404_NOT_FOUND)
    
    except Exception as e:
        logger.error(f"Error in employment_detail: {e}\n{traceback.format_exc()}")
        return Response({
            'error': {
                'code': 'internal_error',
                'message': 'Failed to process employment request.'
            }
        }, status=status.HTTP_500_INTERNAL_SERVER_ERROR)


@api_view(['GET'])
@permission_classes([IsAuthenticated])
def employment_timeline(request):
    """
    Get employment history in timeline format for career progression visualization.
    
    **Response**:
    {
        "timeline": [
            {
                "id": 1,
                "company_name": "Tech Corp",
                "job_title": "Senior Engineer",
                "start_date": "2020-01-15",
                "end_date": "2023-06-30",
                "is_current": false,
                "duration": "3y 5m",
                "formatted_dates": "Jan 2020 - Jun 2023"
            }
        ],
        "total_years_experience": 5.4,
        "companies_count": 3,
        "current_position": {
            "company_name": "Current Corp",
            "job_title": "Lead Engineer"
        }
    }
    """
    try:
        user = request.user
        profile = CandidateProfile.objects.get(user=user)
        
        from core.models import WorkExperience
        from core.serializers import WorkExperienceSummarySerializer
        from datetime import date
        from dateutil.relativedelta import relativedelta
        
        work_experiences = WorkExperience.objects.filter(candidate=profile).order_by('-start_date')
        serializer = WorkExperienceSummarySerializer(work_experiences, many=True, context={'request': request})
        
        # Calculate total years of experience
        total_months = 0
        for exp in work_experiences:
            start = exp.start_date
            end = exp.end_date if exp.end_date else date.today()
            delta = relativedelta(end, start)
            total_months += delta.years * 12 + delta.months
        
        total_years = round(total_months / 12, 1)
        
        # Get current position
        current_position = work_experiences.filter(is_current=True).first()
        current_position_data = None
        if current_position:
            current_position_data = {
                'company_name': current_position.company_name,
                'job_title': current_position.job_title,
                'location': current_position.location
            }
        
        # Count unique companies
        companies_count = work_experiences.values('company_name').distinct().count()
        
        return Response({
            'timeline': serializer.data,
            'total_years_experience': total_years,
            'companies_count': companies_count,
            'current_position': current_position_data
        }, status=status.HTTP_200_OK)
    
    except CandidateProfile.DoesNotExist:
        return Response({
            'timeline': [],
            'total_years_experience': 0,
            'companies_count': 0,
            'current_position': None
        }, status=status.HTTP_200_OK)
    
    except Exception as e:
        logger.error(f"Error in employment_timeline: {e}\n{traceback.format_exc()}")
        return Response({
            'error': {
                'code': 'internal_error',
                'message': 'Failed to generate employment timeline.'
            }
        }, status=status.HTTP_500_INTERNAL_SERVER_ERROR)<|MERGE_RESOLUTION|>--- conflicted
+++ resolved
@@ -1987,14 +1987,6 @@
             # Start with base queryset
             qs = JobEntry.objects.filter(candidate=profile)
 
-<<<<<<< HEAD
-            status_param = request.query_params.get('status')
-            if status_param:
-                qs = qs.filter(status=status_param)
-            
-            # Search by keywords in title, company_name, description
-            search_query = request.GET.get('q', '').strip()
-=======
             # Optional simple status filter (for pipeline and quick filters)
             status_param = (request.query_params.get('status') or request.GET.get('status') or '').strip()
             if status_param:
@@ -2002,7 +1994,6 @@
 
             # UC-039: Advanced search and filters
             search_query = (request.GET.get('q') or '').strip()
->>>>>>> 8275d824
             if search_query:
                 qs = qs.filter(
                     Q(title__icontains=search_query) |
@@ -2066,7 +2057,6 @@
                 qs = qs.order_by('company_name', '-updated_at')
             else:
                 qs = qs.order_by('-updated_at', '-id')
-<<<<<<< HEAD
             
             results = JobEntrySerializer(qs, many=True).data
             # Maintain backward compatibility: return list when default params used
@@ -2091,7 +2081,6 @@
                 'count': len(results),
                 'search_query': search_query
             }, status=status.HTTP_200_OK)
-=======
 
             data = JobEntrySerializer(qs, many=True).data
 
@@ -2102,7 +2091,6 @@
             if advanced_used:
                 return Response({'results': data, 'count': len(data), 'search_query': search_query}, status=status.HTTP_200_OK)
             return Response(data, status=status.HTTP_200_OK)
->>>>>>> 8275d824
 
         # POST
         serializer = JobEntrySerializer(data=request.data)
@@ -2247,7 +2235,6 @@
 
 @api_view(['POST'])
 @permission_classes([IsAuthenticated])
-<<<<<<< HEAD
 def import_job_from_url(request):
     """
     SCRUM-39: Import job details from a job posting URL.
@@ -2333,8 +2320,6 @@
 
 @api_view(['POST'])
 @permission_classes([IsAuthenticated])
-=======
->>>>>>> 8275d824
 def jobs_bulk_deadline(request):
     """Bulk set/clear application_deadline for a list of job IDs belonging to the current user.
 
@@ -2393,7 +2378,6 @@
         return Response({'error': {'code': 'internal_error', 'message': 'Failed to fetch upcoming deadlines.'}}, status=status.HTTP_500_INTERNAL_SERVER_ERROR)
 
 
-<<<<<<< HEAD
 @api_view(['POST'])
 @permission_classes([IsAuthenticated])
 def import_job_from_url(request):
@@ -2462,8 +2446,6 @@
         )
 
 
-=======
->>>>>>> 8275d824
 # ======================
 # UC-030: CERTIFICATIONS VIEWS
 # ======================
