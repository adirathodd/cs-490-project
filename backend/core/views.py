--- conflicted
+++ resolved
@@ -5581,48 +5581,6 @@
         )
 
 
-<<<<<<< HEAD
-# ======================
-# UC-051: RESUME EXPORT ENDPOINTS
-# ======================
-
-@api_view(['GET'])
-@permission_classes([IsAuthenticated])
-def resume_export_themes(request):
-    """
-    UC-051: Get Available Resume Export Themes
-    
-    GET: Retrieve list of available themes for resume export
-    
-    Response:
-    {
-        "themes": [
-            {
-                "id": "professional",
-                "name": "Professional",
-                "description": "Classic business style with conservative formatting"
-            },
-            ...
-        ]
-    }
-    """
-    try:
-        from core import resume_export
-        
-        themes = resume_export.get_available_themes()
-        
-        return Response({'themes': themes}, status=status.HTTP_200_OK)
-        
-    except Exception as e:
-        logger.error(f"Error retrieving export themes: {e}")
-        return Response(
-            {
-                'error': {
-                    'code': 'internal_error',
-                    'message': 'Failed to retrieve export themes.'
-                }
-            },
-=======
 # ==============================================
 # UC-067: SALARY RESEARCH AND BENCHMARKING
 # ==============================================
@@ -5823,131 +5781,12 @@
         logger.error(f"Error generating salary research for job {job_id}: {str(e)}\n{traceback.format_exc()}")
         return Response(
             {'error': {'code': 'research_failed', 'message': f'Failed to generate salary research: {str(e)}'}},
->>>>>>> 5ee5de6d
             status=status.HTTP_500_INTERNAL_SERVER_ERROR
         )
 
 
 @api_view(['GET'])
 @permission_classes([IsAuthenticated])
-<<<<<<< HEAD
-def resume_export(request):
-    """
-    UC-051: Export Resume in Multiple Formats
-    
-    Export user's resume in various formats with theme support.
-    
-    Query Parameters:
-    - format: Export format (required) - 'docx', 'html', 'txt'
-    - theme: Theme ID (optional, default: 'professional') - 'professional', 'modern', 'minimal', 'creative'
-    - watermark: Optional watermark text (default: '')
-    - filename: Optional custom filename without extension (default: auto-generated from name)
-    
-    Examples:
-    - GET /api/resume/export?format=docx&theme=modern
-    - GET /api/resume/export?format=html&theme=professional&watermark=DRAFT
-    - GET /api/resume/export?format=txt&filename=MyResume
-    
-    Returns: File download with appropriate MIME type
-    """
-    try:
-        from core import resume_export
-        from django.http import HttpResponse
-        
-        # Get or create authenticated user's profile
-        profile, created = CandidateProfile.objects.get_or_create(
-            user=request.user,
-            defaults={'email': request.user.email}
-        )
-        
-        # Get query parameters
-        format_type = request.GET.get('format', '').lower()
-        theme = request.GET.get('theme', 'professional')
-        watermark = request.GET.get('watermark', '')
-        filename = request.GET.get('filename', '')
-        
-        # Validate format
-        if not format_type:
-            return Response(
-                {
-                    'error': {
-                        'code': 'missing_parameter',
-                        'message': 'format parameter is required. Valid options: docx, html, txt'
-                    }
-                },
-                status=status.HTTP_400_BAD_REQUEST
-            )
-        
-        valid_formats = ['docx', 'html', 'txt']
-        if format_type not in valid_formats:
-            return Response(
-                {
-                    'error': {
-                        'code': 'invalid_format',
-                        'message': f'Invalid format: {format_type}. Valid options: {", ".join(valid_formats)}'
-                    }
-                },
-                status=status.HTTP_400_BAD_REQUEST
-            )
-        
-        # Log export request
-        logger.info(f"Resume export requested by user {request.user.id}: format={format_type}, theme={theme}")
-        
-        # Export resume
-        try:
-            result = resume_export.export_resume(
-                profile=profile,
-                format_type=format_type,
-                theme=theme,
-                watermark=watermark,
-                filename=filename or None
-            )
-        except resume_export.ResumeExportError as e:
-            logger.warning(f"Resume export error: {e}")
-            return Response(
-                {
-                    'error': {
-                        'code': 'export_failed',
-                        'message': str(e)
-                    }
-                },
-                status=status.HTTP_400_BAD_REQUEST
-            )
-        
-        # Create HTTP response with file download
-        response = HttpResponse(
-            result['content'],
-            content_type=result['content_type']
-        )
-        response['Content-Disposition'] = f'attachment; filename="{result["filename"]}"'
-        
-        # Add cache control headers
-        response['Cache-Control'] = 'no-cache, no-store, must-revalidate'
-        response['Pragma'] = 'no-cache'
-        response['Expires'] = '0'
-        
-        return response
-        
-    except CandidateProfile.DoesNotExist:
-        return Response(
-            {
-                'error': {
-                    'code': 'profile_not_found',
-                    'message': 'User profile not found.'
-                }
-            },
-            status=status.HTTP_404_NOT_FOUND
-        )
-    except Exception as e:
-        logger.exception(f"Unexpected error during resume export: {e}")
-        return Response(
-            {
-                'error': {
-                    'code': 'internal_error',
-                    'message': 'An unexpected error occurred during export.'
-                }
-            },
-=======
 def salary_research_export(request, job_id):
     """
     UC-067: Export Salary Research Report
@@ -6234,331 +6073,10 @@
         logger.error(f"Error generating skills gap analysis for job {job_id}: {str(e)}\n{traceback.format_exc()}")
         return Response(
             {'error': {'code': 'internal_error', 'message': 'Failed to generate skills gap analysis.'}},
->>>>>>> 5ee5de6d
             status=status.HTTP_500_INTERNAL_SERVER_ERROR
         )
 
 
-<<<<<<< HEAD
-@api_view(['POST'])
-@permission_classes([IsAuthenticated])
-def export_ai_resume(request):
-    """
-    UC-051: Export AI-generated resume content in multiple formats
-    
-    This endpoint takes AI-generated resume data and exports it in various formats.
-    Unlike the regular export endpoint, this works with AI-generated content that
-    includes LaTeX, not from the database profile.
-    
-    Request Body:
-    {
-        "latex_content": "\\documentclass{article}...",
-        "format": "docx|html|txt|pdf",
-        "theme": "professional|modern|minimal|creative" (optional, default: professional),
-        "watermark": "DRAFT" (optional),
-        "filename": "MyResume" (optional, without extension),
-        "profile_data": {  (optional, extracted from LaTeX if not provided)
-            "name": "John Doe",
-            "email": "john@example.com",
-            ...
-        }
-    }
-    
-    Returns: File download with appropriate MIME type
-    """
-    try:
-        from core import resume_export
-        from django.http import HttpResponse
-        import re
-        
-        # Get request parameters
-        latex_content = request.data.get('latex_content', '').strip()
-        format_type = request.data.get('format', '').lower()
-        theme = request.data.get('theme', 'professional')
-        watermark = request.data.get('watermark', '')
-        filename = request.data.get('filename', '')
-        profile_data = request.data.get('profile_data', {})
-        
-        logger.info(f"Export params - filename: '{filename}', watermark: '{watermark}', format: {format_type}")
-        
-        # Validate format
-        if not format_type:
-            return Response(
-                {
-                    'error': {
-                        'code': 'missing_parameter',
-                        'message': 'format parameter is required. Valid options: docx, html, txt, pdf'
-                    }
-                },
-                status=status.HTTP_400_BAD_REQUEST
-            )
-        
-        valid_formats = ['docx', 'html', 'txt', 'pdf']
-        if format_type not in valid_formats:
-            return Response(
-                {
-                    'error': {
-                        'code': 'invalid_format',
-                        'message': f'Invalid format: {format_type}. Valid options: {", ".join(valid_formats)}'
-                    }
-                },
-                status=status.HTTP_400_BAD_REQUEST
-            )
-        
-        # For PDF, use the LaTeX compilation
-        if format_type == 'pdf':
-            if not latex_content:
-                return Response(
-                    {
-                        'error': {
-                            'code': 'missing_parameter',
-                            'message': 'latex_content is required for PDF export'
-                        }
-                    },
-                    status=status.HTTP_400_BAD_REQUEST
-                )
-            
-            try:
-                pdf_data = resume_ai.compile_latex_to_pdf(latex_content)
-                default_filename = filename or 'AI_Generated_Resume'
-                
-                response = HttpResponse(pdf_data, content_type='application/pdf')
-                response['Content-Disposition'] = f'attachment; filename="{default_filename}.pdf"'
-                response['Cache-Control'] = 'no-cache, no-store, must-revalidate'
-                response['Pragma'] = 'no-cache'
-                response['Expires'] = '0'
-                
-                return response
-            except Exception as e:
-                logger.error(f"PDF compilation failed: {e}")
-                return Response(
-                    {
-                        'error': {
-                            'code': 'pdf_compilation_failed',
-                            'message': 'Failed to compile LaTeX to PDF'
-                        }
-                    },
-                    status=status.HTTP_500_INTERNAL_SERVER_ERROR
-                )
-        
-        # For other formats, extract data from LaTeX or use provided profile_data
-        logger.info(f"Profile data received: {profile_data}")
-        logger.info(f"Profile data type: {type(profile_data)}, bool check: {bool(profile_data)}")
-        
-        if not profile_data:
-            # Try to extract basic info from LaTeX content
-            logger.info(f"Extracting profile from LaTeX (length: {len(latex_content)} chars)")
-            logger.debug(f"LaTeX preview (first 500 chars): {latex_content[:500]}")
-            profile_data = extract_profile_from_latex(latex_content)
-            logger.info(f"Extracted profile - Name: {profile_data.get('name')}, "
-                       f"Experiences: {len(profile_data.get('experiences', []))}, "
-                       f"Education: {len(profile_data.get('education', []))}, "
-                       f"Projects: {len(profile_data.get('projects', []))}, "
-                       f"Skills categories: {len(profile_data.get('skills', {}))}")
-        else:
-            logger.info(f"Using provided profile_data: {profile_data}")
-        
-        # Ensure we have at least basic profile data
-        if not profile_data.get('name'):
-            profile_data['name'] = 'Resume'
-        if not profile_data.get('email'):
-            profile_data['email'] = ''
-        
-        # Fill in default empty values for required fields
-        profile_data.setdefault('phone', '')
-        profile_data.setdefault('location', '')
-        profile_data.setdefault('headline', '')
-        profile_data.setdefault('summary', '')
-        profile_data.setdefault('portfolio_url', '')
-        profile_data.setdefault('skills', {})
-        profile_data.setdefault('experiences', [])
-        profile_data.setdefault('education', [])
-        profile_data.setdefault('certifications', [])
-        profile_data.setdefault('projects', [])
-        
-        # Log export request
-        logger.info(f"AI resume export requested by user {request.user.id}: format={format_type}, theme={theme}")
-        
-        # Export resume
-        try:
-            result = resume_export.export_resume(
-                profile=None,  # We're not using database profile
-                format_type=format_type,
-                theme=theme,
-                watermark=watermark,
-                filename=filename or None,
-                profile_data=profile_data  # Pass extracted/provided data directly
-            )
-            logger.info(f"Export successful - filename: '{result['filename']}', size: {len(result['content'])} bytes")
-        except resume_export.ResumeExportError as e:
-            logger.warning(f"AI resume export error: {e}")
-            return Response(
-                {
-                    'error': {
-                        'code': 'export_failed',
-                        'message': str(e)
-                    }
-                },
-                status=status.HTTP_400_BAD_REQUEST
-            )
-        
-        # Create HTTP response with file download
-        response = HttpResponse(
-            result['content'],
-            content_type=result['content_type']
-        )
-        response['Content-Disposition'] = f'attachment; filename="{result["filename"]}"'
-        
-        # Add cache control headers
-        response['Cache-Control'] = 'no-cache, no-store, must-revalidate'
-        response['Pragma'] = 'no-cache'
-        response['Expires'] = '0'
-        
-        return response
-        
-    except Exception as e:
-        logger.exception(f"Unexpected error during AI resume export: {e}")
-        return Response(
-            {
-                'error': {
-                    'code': 'internal_error',
-                    'message': 'An unexpected error occurred during export.'
-                }
-            },
-            status=status.HTTP_500_INTERNAL_SERVER_ERROR
-        )
-
-
-def extract_profile_from_latex(latex_content):
-    """
-    Extract comprehensive profile information from LaTeX content
-    Parses AI-generated resume LaTeX using Jake's Resume template format
-    """
-    import re
-    
-    profile = {
-        'name': '',
-        'email': '',
-        'phone': '',
-        'location': '',
-        'headline': '',
-        'summary': '',
-        'portfolio_url': '',
-        'skills': {},
-        'experiences': [],
-        'education': [],
-        'certifications': [],
-        'projects': []
-    }
-    
-    def clean_latex(text):
-        """Remove LaTeX commands and clean text"""
-        text = re.sub(r'\\textbf\{([^}]*)\}', r'\1', text)
-        text = re.sub(r'\\textit\{([^}]*)\}', r'\1', text)
-        text = re.sub(r'\\emph\{([^}]*)\}', r'\1', text)
-        text = re.sub(r'\\underline\{([^}]*)\}', r'\1', text)
-        text = re.sub(r'\\href\{[^}]*\}\{([^}]*)\}', r'\1', text)
-        text = re.sub(r'\\scshape\s+', '', text)
-        text = re.sub(r'\\Huge\s+', '', text)
-        text = re.sub(r'\\Large\s+', '', text)
-        text = re.sub(r'\\large\s+', '', text)
-        text = re.sub(r'\\small\s+', '', text)
-        text = re.sub(r'\\\\\s*', ' ', text)
-        text = re.sub(r'\\vspace\{[^}]*\}', '', text)
-        text = re.sub(r'\$\|?\$', '|', text)
-        text = re.sub(r'\\[a-zA-Z]+\{([^}]*)\}', r'\1', text)
-        text = re.sub(r'\\[a-zA-Z]+', '', text)
-        return text.strip()
-    
-    # Extract name
-    name_match = re.search(r'\\textbf\{\\Huge\s+\\scshape\s+([^}]+)\}', latex_content, re.IGNORECASE)
-    if name_match:
-        profile['name'] = clean_latex(name_match.group(1))
-    
-    # Extract contact info from {\small ...} line
-    contact_line_match = re.search(r'\{\\small\s+(.+?)\}', latex_content)
-    if contact_line_match:
-        contact_line = contact_line_match.group(1)
-        email_match = re.search(r'mailto:([^\}]+)\}', contact_line)
-        if email_match:
-            profile['email'] = email_match.group(1).strip()
-        phone_match = re.search(r'(\+?[\d\s\(\)\-\.]{10,})', contact_line)
-        if phone_match:
-            profile['phone'] = phone_match.group(1).strip()
-        parts = contact_line.split('$|$')
-        if parts:
-            first_part = clean_latex(parts[0])
-            if first_part and '@' not in first_part and 'http' not in first_part:
-                profile['location'] = first_part
-    
-    # Extract Summary
-    summary_match = re.search(r'\\section\{Summary\}(.+?)(?=\\section|\\end\{document\})', latex_content, re.DOTALL | re.IGNORECASE)
-    if summary_match:
-        item_match = re.search(r'\\resumeItem\{(.+?)\}', summary_match.group(1), re.DOTALL)
-        if item_match:
-            profile['summary'] = clean_latex(item_match.group(1))
-    
-    # Extract Education - Jake's template uses \resumeSubheading{institution}{dates}{degree}{location}
-    education_match = re.search(r'\\section\{Education\}(.+?)(?=\\section|\\end\{document\})', latex_content, re.DOTALL | re.IGNORECASE)
-    if education_match:
-        edu_entries = re.findall(r'\\resumeSubheading\{([^}]*)\}\{([^}]*)\}\{([^}]*)\}\{([^}]*)\}', education_match.group(1))
-        for entry in edu_entries:
-            profile['education'].append({
-                'institution': clean_latex(entry[0]),
-                'date_range': clean_latex(entry[1]),  # Changed from 'graduation_date' to 'date_range'
-                'degree': clean_latex(entry[2]),
-                'location': clean_latex(entry[3]),
-                'honors': '',
-                'relevant_courses': []
-            })
-    
-    # Extract Experience - Jake's template uses \resumeSubheading{role}{dates}{company}{location}
-    experience_match = re.search(r'\\section\{Experience\}(.+?)(?=\\section|\\end\{document\})', latex_content, re.DOTALL | re.IGNORECASE)
-    if experience_match:
-        exp_blocks = re.findall(r'\\resumeSubheading\{([^}]*)\}\{([^}]*)\}\{([^}]*)\}\{([^}]*)\}(.+?)(?=\\resumeSubheading|\\resumeSubHeadingListEnd)', experience_match.group(1), re.DOTALL)
-        for block in exp_blocks:
-            bullets = re.findall(r'\\resumeItem\{(.+?)\}', block[4], re.DOTALL)
-            clean_bullets = [clean_latex(b) for b in bullets]
-            profile['experiences'].append({
-                'job_title': clean_latex(block[0]),
-                'date_range': clean_latex(block[1]),  # Changed from 'dates' to 'date_range'
-                'company_name': clean_latex(block[2]),
-                'location': clean_latex(block[3]),
-                'description': '\n'.join(clean_bullets) if len(clean_bullets) <= 3 else '',
-                'achievements': clean_bullets if len(clean_bullets) > 3 else clean_bullets
-            })
-    
-    # Extract Projects - Jake's template uses \resumeProjectHeading{name}{timeline}
-    projects_match = re.search(r'\\section\{Projects\}(.+?)(?=\\section|\\end\{document\})', latex_content, re.DOTALL | re.IGNORECASE)
-    if projects_match:
-        proj_blocks = re.findall(r'\\resumeProjectHeading\{(.+?)\}\{([^}]*)\}(.+?)(?=\\resumeProjectHeading|\\resumeSubHeadingListEnd)', projects_match.group(1), re.DOTALL)
-        for block in proj_blocks:
-            bullets = re.findall(r'\\resumeItem\{(.+?)\}', block[2], re.DOTALL)
-            clean_bullets = [clean_latex(b) for b in bullets]
-            profile['projects'].append({
-                'name': clean_latex(block[0]),
-                'date_range': clean_latex(block[1]),  # Changed from 'timeline' to 'date_range'
-                'description': '\n'.join(clean_bullets),
-                'technologies': []
-            })
-    
-    # Extract Technical Skills
-    skills_match = re.search(r'\\section\{Technical\s+Skills\}(.+?)(?=\\section|\\end\{document\})', latex_content, re.DOTALL | re.IGNORECASE)
-    if skills_match:
-        skill_items = re.findall(r'\\resumeItem\{(.+?)\}', skills_match.group(1), re.DOTALL)
-        for item in skill_items:
-            clean_item = clean_latex(item)
-            if ':' in clean_item:
-                category, skills_list = clean_item.split(':', 1)
-                skills = [s.strip() for s in skills_list.split(',') if s.strip()]
-                profile['skills'][category.strip()] = skills
-            else:
-                if 'General' not in profile['skills']:
-                    profile['skills']['General'] = []
-                profile['skills']['General'].append(clean_item)
-    
-    return profile
-=======
 @api_view(['GET', 'POST'])
 @permission_classes([IsAuthenticated])
 def skill_progress(request, skill_id):
@@ -6709,4 +6227,489 @@
             {'error': {'code': 'internal_error', 'message': 'Failed to process skill progress.'}},
             status=status.HTTP_500_INTERNAL_SERVER_ERROR
         )
->>>>>>> 5ee5de6d
+
+
+# ======================
+# UC-051: RESUME EXPORT ENDPOINTS
+# ======================
+
+@api_view(['GET'])
+@permission_classes([IsAuthenticated])
+def resume_export_themes(request):
+    """
+    UC-051: Get Available Resume Export Themes
+    
+    GET: Retrieve list of available themes for resume export
+    
+    Response:
+    {
+        "themes": [
+            {
+                "id": "professional",
+                "name": "Professional",
+                "description": "Classic business style with conservative formatting"
+            },
+            ...
+        ]
+    }
+    """
+    try:
+        from core import resume_export
+        
+        themes = resume_export.get_available_themes()
+        
+        return Response({'themes': themes}, status=status.HTTP_200_OK)
+        
+    except Exception as e:
+        logger.error(f"Error retrieving export themes: {e}")
+        return Response(
+            {
+                'error': {
+                    'code': 'internal_error',
+                    'message': 'Failed to retrieve export themes.'
+                }
+            },
+            status=status.HTTP_500_INTERNAL_SERVER_ERROR
+        )
+
+
+@api_view(['GET'])
+@permission_classes([IsAuthenticated])
+def resume_export(request):
+    """
+    UC-051: Export Resume in Multiple Formats
+    
+    Export user's resume in various formats with theme support.
+    
+    Query Parameters:
+    - format: Export format (required) - 'docx', 'html', 'txt'
+    - theme: Theme ID (optional, default: 'professional') - 'professional', 'modern', 'minimal', 'creative'
+    - watermark: Optional watermark text (default: '')
+    - filename: Optional custom filename without extension (default: auto-generated from name)
+    
+    Examples:
+    - GET /api/resume/export?format=docx&theme=modern
+    - GET /api/resume/export?format=html&theme=professional&watermark=DRAFT
+    - GET /api/resume/export?format=txt&filename=MyResume
+    
+    Returns: File download with appropriate MIME type
+    """
+    try:
+        from core import resume_export
+        from django.http import HttpResponse
+        
+        # Get or create authenticated user's profile
+        profile, created = CandidateProfile.objects.get_or_create(
+            user=request.user,
+            defaults={'email': request.user.email}
+        )
+        
+        # Get query parameters
+        format_type = request.GET.get('format', '').lower()
+        theme = request.GET.get('theme', 'professional')
+        watermark = request.GET.get('watermark', '')
+        filename = request.GET.get('filename', '')
+        
+        # Validate format
+        if not format_type:
+            return Response(
+                {
+                    'error': {
+                        'code': 'missing_parameter',
+                        'message': 'format parameter is required. Valid options: docx, html, txt'
+                    }
+                },
+                status=status.HTTP_400_BAD_REQUEST
+            )
+        
+        valid_formats = ['docx', 'html', 'txt']
+        if format_type not in valid_formats:
+            return Response(
+                {
+                    'error': {
+                        'code': 'invalid_format',
+                        'message': f'Invalid format: {format_type}. Valid options: {", ".join(valid_formats)}'
+                    }
+                },
+                status=status.HTTP_400_BAD_REQUEST
+            )
+        
+        # Log export request
+        logger.info(f"Resume export requested by user {request.user.id}: format={format_type}, theme={theme}")
+        
+        # Export resume
+        try:
+            result = resume_export.export_resume(
+                profile=profile,
+                format_type=format_type,
+                theme=theme,
+                watermark=watermark,
+                filename=filename or None
+            )
+        except resume_export.ResumeExportError as e:
+            logger.warning(f"Resume export error: {e}")
+            return Response(
+                {
+                    'error': {
+                        'code': 'export_failed',
+                        'message': str(e)
+                    }
+                },
+                status=status.HTTP_400_BAD_REQUEST
+            )
+        
+        # Create HTTP response with file download
+        response = HttpResponse(
+            result['content'],
+            content_type=result['content_type']
+        )
+        response['Content-Disposition'] = f'attachment; filename="{result["filename"]}"'
+        
+        # Add cache control headers
+        response['Cache-Control'] = 'no-cache, no-store, must-revalidate'
+        response['Pragma'] = 'no-cache'
+        response['Expires'] = '0'
+        
+        return response
+        
+    except CandidateProfile.DoesNotExist:
+        return Response(
+            {
+                'error': {
+                    'code': 'profile_not_found',
+                    'message': 'User profile not found.'
+                }
+            },
+            status=status.HTTP_404_NOT_FOUND
+        )
+    except Exception as e:
+        logger.exception(f"Unexpected error during resume export: {e}")
+        return Response(
+            {
+                'error': {
+                    'code': 'internal_error',
+                    'message': 'An unexpected error occurred during export.'
+                }
+            },
+            status=status.HTTP_500_INTERNAL_SERVER_ERROR
+        )
+
+
+@api_view(['POST'])
+@permission_classes([IsAuthenticated])
+def export_ai_resume(request):
+    """
+    UC-051: Export AI-generated resume content in multiple formats
+    
+    This endpoint takes AI-generated resume data and exports it in various formats.
+    Unlike the regular export endpoint, this works with AI-generated content that
+    includes LaTeX, not from the database profile.
+    
+    Request Body:
+    {
+        "latex_content": "\\documentclass{article}...",
+        "format": "docx|html|txt|pdf",
+        "theme": "professional|modern|minimal|creative" (optional, default: professional),
+        "watermark": "DRAFT" (optional),
+        "filename": "MyResume" (optional, without extension),
+        "profile_data": {  (optional, extracted from LaTeX if not provided)
+            "name": "John Doe",
+            "email": "john@example.com",
+            ...
+        }
+    }
+    
+    Returns: File download with appropriate MIME type
+    """
+    try:
+        from core import resume_export
+        from django.http import HttpResponse
+        import re
+        
+        # Get request parameters
+        latex_content = request.data.get('latex_content', '').strip()
+        format_type = request.data.get('format', '').lower()
+        theme = request.data.get('theme', 'professional')
+        watermark = request.data.get('watermark', '')
+        filename = request.data.get('filename', '')
+        profile_data = request.data.get('profile_data', {})
+        
+        logger.info(f"Export params - filename: '{filename}', watermark: '{watermark}', format: {format_type}")
+        
+        # Validate format
+        if not format_type:
+            return Response(
+                {
+                    'error': {
+                        'code': 'missing_parameter',
+                        'message': 'format parameter is required. Valid options: docx, html, txt, pdf'
+                    }
+                },
+                status=status.HTTP_400_BAD_REQUEST
+            )
+        
+        valid_formats = ['docx', 'html', 'txt', 'pdf']
+        if format_type not in valid_formats:
+            return Response(
+                {
+                    'error': {
+                        'code': 'invalid_format',
+                        'message': f'Invalid format: {format_type}. Valid options: {", ".join(valid_formats)}'
+                    }
+                },
+                status=status.HTTP_400_BAD_REQUEST
+            )
+        
+        # For PDF, use the LaTeX compilation
+        if format_type == 'pdf':
+            if not latex_content:
+                return Response(
+                    {
+                        'error': {
+                            'code': 'missing_parameter',
+                            'message': 'latex_content is required for PDF export'
+                        }
+                    },
+                    status=status.HTTP_400_BAD_REQUEST
+                )
+            
+            try:
+                pdf_data = resume_ai.compile_latex_to_pdf(latex_content)
+                default_filename = filename or 'AI_Generated_Resume'
+                
+                response = HttpResponse(pdf_data, content_type='application/pdf')
+                response['Content-Disposition'] = f'attachment; filename="{default_filename}.pdf"'
+                response['Cache-Control'] = 'no-cache, no-store, must-revalidate'
+                response['Pragma'] = 'no-cache'
+                response['Expires'] = '0'
+                
+                return response
+            except Exception as e:
+                logger.error(f"PDF compilation failed: {e}")
+                return Response(
+                    {
+                        'error': {
+                            'code': 'pdf_compilation_failed',
+                            'message': 'Failed to compile LaTeX to PDF'
+                        }
+                    },
+                    status=status.HTTP_500_INTERNAL_SERVER_ERROR
+                )
+        
+        # For other formats, extract data from LaTeX or use provided profile_data
+        logger.info(f"Profile data received: {profile_data}")
+        logger.info(f"Profile data type: {type(profile_data)}, bool check: {bool(profile_data)}")
+        
+        if not profile_data:
+            # Try to extract basic info from LaTeX content
+            logger.info(f"Extracting profile from LaTeX (length: {len(latex_content)} chars)")
+            logger.debug(f"LaTeX preview (first 500 chars): {latex_content[:500]}")
+            profile_data = extract_profile_from_latex(latex_content)
+            logger.info(f"Extracted profile - Name: {profile_data.get('name')}, "
+                       f"Experiences: {len(profile_data.get('experiences', []))}, "
+                       f"Education: {len(profile_data.get('education', []))}, "
+                       f"Projects: {len(profile_data.get('projects', []))}, "
+                       f"Skills categories: {len(profile_data.get('skills', {}))}")
+        else:
+            logger.info(f"Using provided profile_data: {profile_data}")
+        
+        # Ensure we have at least basic profile data
+        if not profile_data.get('name'):
+            profile_data['name'] = 'Resume'
+        if not profile_data.get('email'):
+            profile_data['email'] = ''
+        
+        # Fill in default empty values for required fields
+        profile_data.setdefault('phone', '')
+        profile_data.setdefault('location', '')
+        profile_data.setdefault('headline', '')
+        profile_data.setdefault('summary', '')
+        profile_data.setdefault('portfolio_url', '')
+        profile_data.setdefault('skills', {})
+        profile_data.setdefault('experiences', [])
+        profile_data.setdefault('education', [])
+        profile_data.setdefault('certifications', [])
+        profile_data.setdefault('projects', [])
+        
+        # Log export request
+        logger.info(f"AI resume export requested by user {request.user.id}: format={format_type}, theme={theme}")
+        
+        # Export resume
+        try:
+            result = resume_export.export_resume(
+                profile=None,  # We're not using database profile
+                format_type=format_type,
+                theme=theme,
+                watermark=watermark,
+                filename=filename or None,
+                profile_data=profile_data  # Pass extracted/provided data directly
+            )
+            logger.info(f"Export successful - filename: '{result['filename']}', size: {len(result['content'])} bytes")
+        except resume_export.ResumeExportError as e:
+            logger.warning(f"AI resume export error: {e}")
+            return Response(
+                {
+                    'error': {
+                        'code': 'export_failed',
+                        'message': str(e)
+                    }
+                },
+                status=status.HTTP_400_BAD_REQUEST
+            )
+        
+        # Create HTTP response with file download
+        response = HttpResponse(
+            result['content'],
+            content_type=result['content_type']
+        )
+        response['Content-Disposition'] = f'attachment; filename="{result["filename"]}"'
+        
+        # Add cache control headers
+        response['Cache-Control'] = 'no-cache, no-store, must-revalidate'
+        response['Pragma'] = 'no-cache'
+        response['Expires'] = '0'
+        
+        return response
+        
+    except Exception as e:
+        logger.exception(f"Unexpected error during AI resume export: {e}")
+        return Response(
+            {
+                'error': {
+                    'code': 'internal_error',
+                    'message': 'An unexpected error occurred during export.'
+                }
+            },
+            status=status.HTTP_500_INTERNAL_SERVER_ERROR
+        )
+
+
+def extract_profile_from_latex(latex_content):
+    """
+    Extract comprehensive profile information from LaTeX content
+    Parses AI-generated resume LaTeX using Jake's Resume template format
+    """
+    import re
+    
+    profile = {
+        'name': '',
+        'email': '',
+        'phone': '',
+        'location': '',
+        'headline': '',
+        'summary': '',
+        'portfolio_url': '',
+        'skills': {},
+        'experiences': [],
+        'education': [],
+        'certifications': [],
+        'projects': []
+    }
+    
+    def clean_latex(text):
+        """Remove LaTeX commands and clean text"""
+        text = re.sub(r'\\textbf\{([^}]*)\}', r'\1', text)
+        text = re.sub(r'\\textit\{([^}]*)\}', r'\1', text)
+        text = re.sub(r'\\emph\{([^}]*)\}', r'\1', text)
+        text = re.sub(r'\\underline\{([^}]*)\}', r'\1', text)
+        text = re.sub(r'\\href\{[^}]*\}\{([^}]*)\}', r'\1', text)
+        text = re.sub(r'\\scshape\s+', '', text)
+        text = re.sub(r'\\Huge\s+', '', text)
+        text = re.sub(r'\\Large\s+', '', text)
+        text = re.sub(r'\\large\s+', '', text)
+        text = re.sub(r'\\small\s+', '', text)
+        text = re.sub(r'\\\\\s*', ' ', text)
+        text = re.sub(r'\\vspace\{[^}]*\}', '', text)
+        text = re.sub(r'\$\|?\$', '|', text)
+        text = re.sub(r'\\[a-zA-Z]+\{([^}]*)\}', r'\1', text)
+        text = re.sub(r'\\[a-zA-Z]+', '', text)
+        return text.strip()
+    
+    # Extract name
+    name_match = re.search(r'\\textbf\{\\Huge\s+\\scshape\s+([^}]+)\}', latex_content, re.IGNORECASE)
+    if name_match:
+        profile['name'] = clean_latex(name_match.group(1))
+    
+    # Extract contact info from {\small ...} line
+    contact_line_match = re.search(r'\{\\small\s+(.+?)\}', latex_content)
+    if contact_line_match:
+        contact_line = contact_line_match.group(1)
+        email_match = re.search(r'mailto:([^\}]+)\}', contact_line)
+        if email_match:
+            profile['email'] = email_match.group(1).strip()
+        phone_match = re.search(r'(\+?[\d\s\(\)\-\.]{10,})', contact_line)
+        if phone_match:
+            profile['phone'] = phone_match.group(1).strip()
+        parts = contact_line.split('$|$')
+        if parts:
+            first_part = clean_latex(parts[0])
+            if first_part and '@' not in first_part and 'http' not in first_part:
+                profile['location'] = first_part
+    
+    # Extract Summary
+    summary_match = re.search(r'\\section\{Summary\}(.+?)(?=\\section|\\end\{document\})', latex_content, re.DOTALL | re.IGNORECASE)
+    if summary_match:
+        item_match = re.search(r'\\resumeItem\{(.+?)\}', summary_match.group(1), re.DOTALL)
+        if item_match:
+            profile['summary'] = clean_latex(item_match.group(1))
+    
+    # Extract Education - Jake's template uses \resumeSubheading{institution}{dates}{degree}{location}
+    education_match = re.search(r'\\section\{Education\}(.+?)(?=\\section|\\end\{document\})', latex_content, re.DOTALL | re.IGNORECASE)
+    if education_match:
+        edu_entries = re.findall(r'\\resumeSubheading\{([^}]*)\}\{([^}]*)\}\{([^}]*)\}\{([^}]*)\}', education_match.group(1))
+        for entry in edu_entries:
+            profile['education'].append({
+                'institution': clean_latex(entry[0]),
+                'date_range': clean_latex(entry[1]),  # Changed from 'graduation_date' to 'date_range'
+                'degree': clean_latex(entry[2]),
+                'location': clean_latex(entry[3]),
+                'honors': '',
+                'relevant_courses': []
+            })
+    
+    # Extract Experience - Jake's template uses \resumeSubheading{role}{dates}{company}{location}
+    experience_match = re.search(r'\\section\{Experience\}(.+?)(?=\\section|\\end\{document\})', latex_content, re.DOTALL | re.IGNORECASE)
+    if experience_match:
+        exp_blocks = re.findall(r'\\resumeSubheading\{([^}]*)\}\{([^}]*)\}\{([^}]*)\}\{([^}]*)\}(.+?)(?=\\resumeSubheading|\\resumeSubHeadingListEnd)', experience_match.group(1), re.DOTALL)
+        for block in exp_blocks:
+            bullets = re.findall(r'\\resumeItem\{(.+?)\}', block[4], re.DOTALL)
+            clean_bullets = [clean_latex(b) for b in bullets]
+            profile['experiences'].append({
+                'job_title': clean_latex(block[0]),
+                'date_range': clean_latex(block[1]),  # Changed from 'dates' to 'date_range'
+                'company_name': clean_latex(block[2]),
+                'location': clean_latex(block[3]),
+                'description': '\n'.join(clean_bullets) if len(clean_bullets) <= 3 else '',
+                'achievements': clean_bullets if len(clean_bullets) > 3 else clean_bullets
+            })
+    
+    # Extract Projects - Jake's template uses \resumeProjectHeading{name}{timeline}
+    projects_match = re.search(r'\\section\{Projects\}(.+?)(?=\\section|\\end\{document\})', latex_content, re.DOTALL | re.IGNORECASE)
+    if projects_match:
+        proj_blocks = re.findall(r'\\resumeProjectHeading\{(.+?)\}\{([^}]*)\}(.+?)(?=\\resumeProjectHeading|\\resumeSubHeadingListEnd)', projects_match.group(1), re.DOTALL)
+        for block in proj_blocks:
+            bullets = re.findall(r'\\resumeItem\{(.+?)\}', block[2], re.DOTALL)
+            clean_bullets = [clean_latex(b) for b in bullets]
+            profile['projects'].append({
+                'name': clean_latex(block[0]),
+                'date_range': clean_latex(block[1]),  # Changed from 'timeline' to 'date_range'
+                'description': '\n'.join(clean_bullets),
+                'technologies': []
+            })
+    
+    # Extract Technical Skills
+    skills_match = re.search(r'\\section\{Technical\s+Skills\}(.+?)(?=\\section|\\end\{document\})', latex_content, re.DOTALL | re.IGNORECASE)
+    if skills_match:
+        skill_items = re.findall(r'\\resumeItem\{(.+?)\}', skills_match.group(1), re.DOTALL)
+        for item in skill_items:
+            clean_item = clean_latex(item)
+            if ':' in clean_item:
+                category, skills_list = clean_item.split(':', 1)
+                skills = [s.strip() for s in skills_list.split(',') if s.strip()]
+                profile['skills'][category.strip()] = skills
+            else:
+                if 'General' not in profile['skills']:
+                    profile['skills']['General'] = []
+                profile['skills']['General'].append(clean_item)
+    
+    return profile
