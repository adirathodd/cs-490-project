--- conflicted
+++ resolved
@@ -7233,41 +7233,6 @@
     return profile
 
 
-<<<<<<< HEAD
-# UC-052: Resume Version Management Views
-
-@api_view(['GET', 'POST'])
-@permission_classes([IsAuthenticated])
-def resume_versions_list_create(request):
-    """
-    GET: List all resume versions for the current user
-    POST: Create a new resume version
-    """
-    try:
-        profile = CandidateProfile.objects.get(user=request.user)
-    except CandidateProfile.DoesNotExist:
-        return Response({'error': 'Profile not found'}, status=status.HTTP_404_NOT_FOUND)
-    
-    if request.method == 'GET':
-        # Filter options
-        include_archived = request.query_params.get('include_archived', 'false').lower() == 'true'
-        
-        versions = ResumeVersion.objects.filter(candidate=profile)
-        if not include_archived:
-            versions = versions.filter(is_archived=False)
-        
-        serializer = ResumeVersionListSerializer(versions, many=True)
-        return Response({
-            'versions': serializer.data,
-            'count': versions.count()
-        })
-    
-    elif request.method == 'POST':
-        serializer = ResumeVersionSerializer(data=request.data)
-        if serializer.is_valid():
-            serializer.save(candidate=profile)
-            return Response(serializer.data, status=status.HTTP_201_CREATED)
-=======
 # ============================================
 # UC-071: Interview Scheduling Views
 # ============================================
@@ -7344,48 +7309,11 @@
             response_serializer = InterviewScheduleSerializer(interview)
             return Response(response_serializer.data, status=status.HTTP_201_CREATED)
         
->>>>>>> b544568b
         return Response(serializer.errors, status=status.HTTP_400_BAD_REQUEST)
 
 
 @api_view(['GET', 'PUT', 'DELETE'])
 @permission_classes([IsAuthenticated])
-<<<<<<< HEAD
-def resume_version_detail(request, version_id):
-    """
-    GET: Retrieve a specific resume version
-    PUT: Update a resume version
-    DELETE: Delete or archive a resume version
-    """
-    try:
-        profile = CandidateProfile.objects.get(user=request.user)
-        version = ResumeVersion.objects.get(id=version_id, candidate=profile)
-    except CandidateProfile.DoesNotExist:
-        return Response({'error': 'Profile not found'}, status=status.HTTP_404_NOT_FOUND)
-    except ResumeVersion.DoesNotExist:
-        return Response({'error': 'Resume version not found'}, status=status.HTTP_404_NOT_FOUND)
-    
-    if request.method == 'GET':
-        serializer = ResumeVersionSerializer(version)
-        return Response(serializer.data)
-    
-    elif request.method == 'PUT':
-        serializer = ResumeVersionSerializer(version, data=request.data, partial=True)
-        if serializer.is_valid():
-            serializer.save()
-            return Response(serializer.data)
-        return Response(serializer.errors, status=status.HTTP_400_BAD_REQUEST)
-    
-    elif request.method == 'DELETE':
-        # Check if this is the default version
-        if version.is_default and ResumeVersion.objects.filter(candidate=profile, is_archived=False).count() > 1:
-            return Response({
-                'error': 'Cannot delete the default version. Please set another version as default first.'
-            }, status=status.HTTP_400_BAD_REQUEST)
-        
-        version.delete()
-        return Response(status=status.HTTP_204_NO_CONTENT)
-=======
 def interview_detail(request, pk):
     """
     GET: Retrieve interview details
@@ -7452,15 +7380,241 @@
             {'message': 'Interview deleted successfully'},
             status=status.HTTP_204_NO_CONTENT
         )
->>>>>>> b544568b
 
 
 @api_view(['POST'])
 @permission_classes([IsAuthenticated])
-<<<<<<< HEAD
-def resume_version_set_default(request, version_id):
-    """
-    POST: Set a resume version as the default/master version
+def interview_complete(request, pk):
+    """Mark interview as completed and record outcome."""
+    from core.models import InterviewSchedule
+    
+    try:
+        interview = InterviewSchedule.objects.get(pk=pk, candidate=request.user.profile)
+    except InterviewSchedule.DoesNotExist:
+        return Response(
+            {'error': 'Interview not found'},
+            status=status.HTTP_404_NOT_FOUND
+        )
+    
+    outcome = request.data.get('outcome')
+    feedback_notes = request.data.get('feedback_notes', '')
+    
+    if not outcome:
+        return Response(
+            {'error': 'Outcome is required'},
+            status=status.HTTP_400_BAD_REQUEST
+        )
+    
+    interview.mark_completed(outcome=outcome, feedback_notes=feedback_notes)
+    
+    from core.serializers import InterviewScheduleSerializer
+    serializer = InterviewScheduleSerializer(interview)
+    return Response(serializer.data)
+
+
+@api_view(['POST'])
+@permission_classes([IsAuthenticated])
+def dismiss_interview_reminder(request, pk):
+    """Dismiss interview reminder notification."""
+    from core.models import InterviewSchedule
+    
+    try:
+        interview = InterviewSchedule.objects.get(pk=pk, candidate=request.user.profile)
+    except InterviewSchedule.DoesNotExist:
+        return Response(
+            {'error': 'Interview not found'},
+            status=status.HTTP_404_NOT_FOUND
+        )
+    
+    reminder_type = request.data.get('reminder_type')  # '24h' or '1h'
+    
+    if reminder_type == '24h':
+        interview.reminder_24h_dismissed = True
+        interview.show_24h_reminder = False
+    elif reminder_type == '1h':
+        interview.reminder_1h_dismissed = True
+        interview.show_1h_reminder = False
+    else:
+        return Response(
+            {'error': 'Invalid reminder_type. Must be "24h" or "1h"'},
+            status=status.HTTP_400_BAD_REQUEST
+        )
+    
+    interview.save()
+    return Response({'message': 'Reminder dismissed'})
+
+
+@api_view(['GET'])
+@permission_classes([IsAuthenticated])
+def active_interview_reminders(request):
+    """Get all active interview reminders for the user."""
+    from core.models import InterviewSchedule
+    from core.serializers import InterviewScheduleSerializer
+    from django.utils import timezone
+    
+    candidate = request.user.profile
+    
+    # Get upcoming interviews
+    upcoming_interviews = InterviewSchedule.objects.filter(
+        candidate=candidate,
+        scheduled_at__gte=timezone.now(),
+        status__in=['scheduled', 'rescheduled']
+    )
+    
+    # Update reminder flags
+    for interview in upcoming_interviews:
+        interview.update_reminder_flags()
+    
+    # Get interviews with active reminders
+    active_reminders = upcoming_interviews.filter(
+        models.Q(show_24h_reminder=True, reminder_24h_dismissed=False) |
+        models.Q(show_1h_reminder=True, reminder_1h_dismissed=False)
+    )
+    
+    serializer = InterviewScheduleSerializer(active_reminders, many=True)
+    return Response(serializer.data)
+
+
+@api_view(['PUT'])
+@permission_classes([IsAuthenticated])
+def toggle_preparation_task(request, pk):
+    """Toggle completion status of a preparation task."""
+    from core.models import InterviewPreparationTask
+    
+    try:
+        task = InterviewPreparationTask.objects.get(
+            pk=pk,
+            interview__candidate=request.user.profile
+        )
+    except InterviewPreparationTask.DoesNotExist:
+        return Response(
+            {'error': 'Task not found'},
+            status=status.HTTP_404_NOT_FOUND
+        )
+    
+    if task.is_completed:
+        task.is_completed = False
+        task.completed_at = None
+    else:
+        task.mark_completed()
+    
+    task.save()
+    
+    from core.serializers import InterviewPreparationTaskSerializer
+    serializer = InterviewPreparationTaskSerializer(task)
+    return Response(serializer.data)
+
+
+def generate_preparation_tasks(interview):
+    """Auto-generate preparation tasks for an interview."""
+    from core.models import InterviewPreparationTask
+    
+    tasks_config = [
+        {
+            'task_type': 'research_company',
+            'title': f'Research {interview.job.company_name}',
+            'description': 'Learn about the company\'s mission, values, recent news, and culture. Check their website, LinkedIn, and recent press releases.',
+            'order': 1
+        },
+        {
+            'task_type': 'review_job',
+            'title': 'Review Job Description',
+            'description': f'Re-read the {interview.job.title} job posting. Identify key requirements and how your experience aligns.',
+            'order': 2
+        },
+        {
+            'task_type': 'prepare_questions',
+            'title': 'Prepare Questions for Interviewer',
+            'description': 'Prepare 3-5 thoughtful questions about the role, team, company culture, and growth opportunities.',
+            'order': 3
+        },
+        {
+            'task_type': 'prepare_examples',
+            'title': 'Prepare STAR Examples',
+            'description': 'Prepare specific examples of your achievements using the STAR method (Situation, Task, Action, Result).',
+            'order': 4
+        },
+        {
+            'task_type': 'review_resume',
+            'title': 'Review Your Resume',
+            'description': 'Be ready to discuss everything on your resume in detail, especially items relevant to this role.',
+            'order': 5
+        },
+    ]
+    
+    # Add type-specific tasks
+    if interview.interview_type == 'video':
+        tasks_config.append({
+            'task_type': 'test_tech',
+            'title': 'Test Video Conference Setup',
+            'description': 'Test your camera, microphone, and internet connection. Ensure good lighting and a professional background.',
+            'order': 6
+        })
+    elif interview.interview_type == 'in_person':
+        tasks_config.append({
+            'task_type': 'plan_route',
+            'title': 'Plan Your Route',
+            'description': f'Plan your route to {interview.location}. Aim to arrive 10-15 minutes early.',
+            'order': 6
+        })
+    
+    tasks_config.append({
+        'task_type': 'prepare_materials',
+        'title': 'Prepare Materials',
+        'description': 'Print extra copies of your resume, prepare a portfolio if relevant, and bring a notepad and pen.',
+        'order': 7
+    })
+    
+    # Create tasks
+    for task_data in tasks_config:
+        InterviewPreparationTask.objects.create(
+            interview=interview,
+            **task_data
+        )
+
+# UC-052: Resume Version Management Views
+
+@api_view(['GET', 'POST'])
+@permission_classes([IsAuthenticated])
+def resume_versions_list_create(request):
+    """
+    GET: List all resume versions for the current user
+    POST: Create a new resume version
+    """
+    try:
+        profile = CandidateProfile.objects.get(user=request.user)
+    except CandidateProfile.DoesNotExist:
+        return Response({'error': 'Profile not found'}, status=status.HTTP_404_NOT_FOUND)
+    
+    if request.method == 'GET':
+        # Filter options
+        include_archived = request.query_params.get('include_archived', 'false').lower() == 'true'
+        
+        versions = ResumeVersion.objects.filter(candidate=profile)
+        if not include_archived:
+            versions = versions.filter(is_archived=False)
+        
+        serializer = ResumeVersionListSerializer(versions, many=True)
+        return Response({
+            'versions': serializer.data,
+            'count': versions.count()
+        })
+    
+    elif request.method == 'POST':
+        serializer = ResumeVersionSerializer(data=request.data)
+        if serializer.is_valid():
+            serializer.save(candidate=profile)
+            return Response(serializer.data, status=status.HTTP_201_CREATED)
+        return Response(serializer.errors, status=status.HTTP_400_BAD_REQUEST)
+
+
+@api_view(['GET', 'PUT', 'DELETE'])
+@permission_classes([IsAuthenticated])
+def resume_version_detail(request, version_id):
+    """
+    GET: Retrieve a specific resume version
+    PUT: Update a resume version
+    DELETE: Delete or archive a resume version
     """
     try:
         profile = CandidateProfile.objects.get(user=request.user)
@@ -7470,19 +7624,33 @@
     except ResumeVersion.DoesNotExist:
         return Response({'error': 'Resume version not found'}, status=status.HTTP_404_NOT_FOUND)
     
-    # Set as default (model save will handle unsetting others)
-    version.is_default = True
-    version.save()
-    
-    serializer = ResumeVersionSerializer(version)
-    return Response(serializer.data)
+    if request.method == 'GET':
+        serializer = ResumeVersionSerializer(version)
+        return Response(serializer.data)
+    
+    elif request.method == 'PUT':
+        serializer = ResumeVersionSerializer(version, data=request.data, partial=True)
+        if serializer.is_valid():
+            serializer.save()
+            return Response(serializer.data)
+        return Response(serializer.errors, status=status.HTTP_400_BAD_REQUEST)
+    
+    elif request.method == 'DELETE':
+        # Check if this is the default version
+        if version.is_default and ResumeVersion.objects.filter(candidate=profile, is_archived=False).count() > 1:
+            return Response({
+                'error': 'Cannot delete the default version. Please set another version as default first.'
+            }, status=status.HTTP_400_BAD_REQUEST)
+        
+        version.delete()
+        return Response(status=status.HTTP_204_NO_CONTENT)
 
 
 @api_view(['POST'])
 @permission_classes([IsAuthenticated])
-def resume_version_archive(request, version_id):
-    """
-    POST: Archive a resume version
+def resume_version_set_default(request, version_id):
+    """
+    POST: Set a resume version as the default/master version
     """
     try:
         profile = CandidateProfile.objects.get(user=request.user)
@@ -7492,13 +7660,8 @@
     except ResumeVersion.DoesNotExist:
         return Response({'error': 'Resume version not found'}, status=status.HTTP_404_NOT_FOUND)
     
-    # Cannot archive the default version
-    if version.is_default:
-        return Response({
-            'error': 'Cannot archive the default version. Please set another version as default first.'
-        }, status=status.HTTP_400_BAD_REQUEST)
-    
-    version.is_archived = True
+    # Set as default (model save will handle unsetting others)
+    version.is_default = True
     version.save()
     
     serializer = ResumeVersionSerializer(version)
@@ -7507,9 +7670,9 @@
 
 @api_view(['POST'])
 @permission_classes([IsAuthenticated])
-def resume_version_restore(request, version_id):
-    """
-    POST: Restore an archived resume version
+def resume_version_archive(request, version_id):
+    """
+    POST: Archive a resume version
     """
     try:
         profile = CandidateProfile.objects.get(user=request.user)
@@ -7519,43 +7682,42 @@
     except ResumeVersion.DoesNotExist:
         return Response({'error': 'Resume version not found'}, status=status.HTTP_404_NOT_FOUND)
     
+    # Cannot archive the default version
+    if version.is_default:
+        return Response({
+            'error': 'Cannot archive the default version. Please set another version as default first.'
+        }, status=status.HTTP_400_BAD_REQUEST)
+    
+    version.is_archived = True
+    version.save()
+    
+    serializer = ResumeVersionSerializer(version)
+    return Response(serializer.data)
+
+
+@api_view(['POST'])
+@permission_classes([IsAuthenticated])
+def resume_version_restore(request, version_id):
+    """
+    POST: Restore an archived resume version
+    """
+    try:
+        profile = CandidateProfile.objects.get(user=request.user)
+        version = ResumeVersion.objects.get(id=version_id, candidate=profile)
+    except CandidateProfile.DoesNotExist:
+        return Response({'error': 'Profile not found'}, status=status.HTTP_404_NOT_FOUND)
+    except ResumeVersion.DoesNotExist:
+        return Response({'error': 'Resume version not found'}, status=status.HTTP_404_NOT_FOUND)
+    
     version.is_archived = False
     version.save()
     
     serializer = ResumeVersionSerializer(version)
-=======
-def interview_complete(request, pk):
-    """Mark interview as completed and record outcome."""
-    from core.models import InterviewSchedule
-    
-    try:
-        interview = InterviewSchedule.objects.get(pk=pk, candidate=request.user.profile)
-    except InterviewSchedule.DoesNotExist:
-        return Response(
-            {'error': 'Interview not found'},
-            status=status.HTTP_404_NOT_FOUND
-        )
-    
-    outcome = request.data.get('outcome')
-    feedback_notes = request.data.get('feedback_notes', '')
-    
-    if not outcome:
-        return Response(
-            {'error': 'Outcome is required'},
-            status=status.HTTP_400_BAD_REQUEST
-        )
-    
-    interview.mark_completed(outcome=outcome, feedback_notes=feedback_notes)
-    
-    from core.serializers import InterviewScheduleSerializer
-    serializer = InterviewScheduleSerializer(interview)
->>>>>>> b544568b
     return Response(serializer.data)
 
 
 @api_view(['POST'])
 @permission_classes([IsAuthenticated])
-<<<<<<< HEAD
 def resume_version_compare(request):
     """
     POST: Compare two resume versions side-by-side
@@ -7812,162 +7974,3 @@
         'changes': changes_data
     })
 
-=======
-def dismiss_interview_reminder(request, pk):
-    """Dismiss interview reminder notification."""
-    from core.models import InterviewSchedule
-    
-    try:
-        interview = InterviewSchedule.objects.get(pk=pk, candidate=request.user.profile)
-    except InterviewSchedule.DoesNotExist:
-        return Response(
-            {'error': 'Interview not found'},
-            status=status.HTTP_404_NOT_FOUND
-        )
-    
-    reminder_type = request.data.get('reminder_type')  # '24h' or '1h'
-    
-    if reminder_type == '24h':
-        interview.reminder_24h_dismissed = True
-        interview.show_24h_reminder = False
-    elif reminder_type == '1h':
-        interview.reminder_1h_dismissed = True
-        interview.show_1h_reminder = False
-    else:
-        return Response(
-            {'error': 'Invalid reminder_type. Must be "24h" or "1h"'},
-            status=status.HTTP_400_BAD_REQUEST
-        )
-    
-    interview.save()
-    return Response({'message': 'Reminder dismissed'})
-
-
-@api_view(['GET'])
-@permission_classes([IsAuthenticated])
-def active_interview_reminders(request):
-    """Get all active interview reminders for the user."""
-    from core.models import InterviewSchedule
-    from core.serializers import InterviewScheduleSerializer
-    from django.utils import timezone
-    
-    candidate = request.user.profile
-    
-    # Get upcoming interviews
-    upcoming_interviews = InterviewSchedule.objects.filter(
-        candidate=candidate,
-        scheduled_at__gte=timezone.now(),
-        status__in=['scheduled', 'rescheduled']
-    )
-    
-    # Update reminder flags
-    for interview in upcoming_interviews:
-        interview.update_reminder_flags()
-    
-    # Get interviews with active reminders
-    active_reminders = upcoming_interviews.filter(
-        models.Q(show_24h_reminder=True, reminder_24h_dismissed=False) |
-        models.Q(show_1h_reminder=True, reminder_1h_dismissed=False)
-    )
-    
-    serializer = InterviewScheduleSerializer(active_reminders, many=True)
-    return Response(serializer.data)
-
-
-@api_view(['PUT'])
-@permission_classes([IsAuthenticated])
-def toggle_preparation_task(request, pk):
-    """Toggle completion status of a preparation task."""
-    from core.models import InterviewPreparationTask
-    
-    try:
-        task = InterviewPreparationTask.objects.get(
-            pk=pk,
-            interview__candidate=request.user.profile
-        )
-    except InterviewPreparationTask.DoesNotExist:
-        return Response(
-            {'error': 'Task not found'},
-            status=status.HTTP_404_NOT_FOUND
-        )
-    
-    if task.is_completed:
-        task.is_completed = False
-        task.completed_at = None
-    else:
-        task.mark_completed()
-    
-    task.save()
-    
-    from core.serializers import InterviewPreparationTaskSerializer
-    serializer = InterviewPreparationTaskSerializer(task)
-    return Response(serializer.data)
-
-
-def generate_preparation_tasks(interview):
-    """Auto-generate preparation tasks for an interview."""
-    from core.models import InterviewPreparationTask
-    
-    tasks_config = [
-        {
-            'task_type': 'research_company',
-            'title': f'Research {interview.job.company_name}',
-            'description': 'Learn about the company\'s mission, values, recent news, and culture. Check their website, LinkedIn, and recent press releases.',
-            'order': 1
-        },
-        {
-            'task_type': 'review_job',
-            'title': 'Review Job Description',
-            'description': f'Re-read the {interview.job.title} job posting. Identify key requirements and how your experience aligns.',
-            'order': 2
-        },
-        {
-            'task_type': 'prepare_questions',
-            'title': 'Prepare Questions for Interviewer',
-            'description': 'Prepare 3-5 thoughtful questions about the role, team, company culture, and growth opportunities.',
-            'order': 3
-        },
-        {
-            'task_type': 'prepare_examples',
-            'title': 'Prepare STAR Examples',
-            'description': 'Prepare specific examples of your achievements using the STAR method (Situation, Task, Action, Result).',
-            'order': 4
-        },
-        {
-            'task_type': 'review_resume',
-            'title': 'Review Your Resume',
-            'description': 'Be ready to discuss everything on your resume in detail, especially items relevant to this role.',
-            'order': 5
-        },
-    ]
-    
-    # Add type-specific tasks
-    if interview.interview_type == 'video':
-        tasks_config.append({
-            'task_type': 'test_tech',
-            'title': 'Test Video Conference Setup',
-            'description': 'Test your camera, microphone, and internet connection. Ensure good lighting and a professional background.',
-            'order': 6
-        })
-    elif interview.interview_type == 'in_person':
-        tasks_config.append({
-            'task_type': 'plan_route',
-            'title': 'Plan Your Route',
-            'description': f'Plan your route to {interview.location}. Aim to arrive 10-15 minutes early.',
-            'order': 6
-        })
-    
-    tasks_config.append({
-        'task_type': 'prepare_materials',
-        'title': 'Prepare Materials',
-        'description': 'Print extra copies of your resume, prepare a portfolio if relevant, and bring a notepad and pen.',
-        'order': 7
-    })
-    
-    # Create tasks
-    for task_data in tasks_config:
-        InterviewPreparationTask.objects.create(
-            interview=interview,
-            **task_data
-        )
->>>>>>> b544568b
