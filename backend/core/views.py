--- conflicted
+++ resolved
@@ -7975,7 +7975,6 @@
     })
 
 
-<<<<<<< HEAD
 # UC-052: Resume Sharing and Feedback Views
 
 @api_view(['GET', 'POST'])
@@ -8529,7 +8528,153 @@
         return Response(
             {'message': 'Comment deleted successfully'},
             status=status.HTTP_204_NO_CONTENT
-=======
+        )
+
+
+@api_view(['GET'])
+@permission_classes([IsAuthenticated])
+def feedback_notifications(request):
+    """
+    Get feedback notifications for the user
+    """
+    from core.serializers import FeedbackNotificationSerializer
+    from core.models import FeedbackNotification
+    
+    notifications = FeedbackNotification.objects.filter(
+        user=request.user
+    ).select_related('feedback', 'comment', 'share').order_by('-created_at')
+    
+    # Filter by read status if specified
+    is_read = request.query_params.get('is_read')
+    if is_read is not None:
+        notifications = notifications.filter(is_read=is_read.lower() == 'true')
+    
+    # Limit results
+    limit = request.query_params.get('limit', 50)
+    notifications = notifications[:int(limit)]
+    
+    serializer = FeedbackNotificationSerializer(notifications, many=True)
+    return Response({'notifications': serializer.data})
+
+
+@api_view(['PUT'])
+@permission_classes([IsAuthenticated])
+def mark_notification_read(request, notification_id):
+    """
+    Mark a notification as read
+    """
+    from core.models import FeedbackNotification
+    
+    try:
+        notification = FeedbackNotification.objects.get(
+            id=notification_id,
+            user=request.user
+        )
+    except FeedbackNotification.DoesNotExist:
+        return Response(
+            {'error': 'Notification not found'},
+            status=status.HTTP_404_NOT_FOUND
+        )
+    
+    notification.mark_read()
+    
+    from core.serializers import FeedbackNotificationSerializer
+    return Response(FeedbackNotificationSerializer(notification).data)
+
+
+@api_view(['POST'])
+@permission_classes([IsAuthenticated])
+def export_feedback_summary(request):
+    """
+    Export feedback summary for a resume version
+    Supports PDF, DOCX, and JSON formats
+    """
+    from core.serializers import FeedbackSummaryExportSerializer
+    
+    serializer = FeedbackSummaryExportSerializer(data=request.data)
+    if not serializer.is_valid():
+        return Response(serializer.errors, status=status.HTTP_400_BAD_REQUEST)
+    
+    profile = request.user.profile
+    
+    # Get resume version
+    try:
+        version = ResumeVersion.objects.get(
+            id=serializer.validated_data['resume_version_id'],
+            candidate=profile
+        )
+    except ResumeVersion.DoesNotExist:
+        return Response(
+            {'error': 'Resume version not found'},
+            status=status.HTTP_404_NOT_FOUND
+        )
+    
+    # Get feedback
+    feedback_qs = ResumeFeedback.objects.filter(
+        resume_version=version
+    ).prefetch_related('comments')
+    
+    if not serializer.validated_data.get('include_resolved', True):
+        feedback_qs = feedback_qs.filter(is_resolved=False)
+    
+    # Prepare export data
+    export_data = {
+        'version_name': version.version_name,
+        'version_description': version.description,
+        'export_date': timezone.now().isoformat(),
+        'feedback_count': feedback_qs.count(),
+        'feedback_items': []
+    }
+    
+    for feedback in feedback_qs:
+        feedback_data = {
+            'reviewer_name': feedback.reviewer_name,
+            'reviewer_email': feedback.reviewer_email,
+            'reviewer_title': feedback.reviewer_title,
+            'rating': feedback.rating,
+            'overall_feedback': feedback.overall_feedback,
+            'status': feedback.status,
+            'is_resolved': feedback.is_resolved,
+            'created_at': feedback.created_at.isoformat(),
+            'resolution_notes': feedback.resolution_notes,
+        }
+        
+        if serializer.validated_data.get('include_comments', True):
+            comments_data = []
+            for comment in feedback.comments.all():
+                comments_data.append({
+                    'commenter_name': comment.commenter_name,
+                    'comment_type': comment.comment_type,
+                    'comment_text': comment.comment_text,
+                    'section': comment.section,
+                    'is_owner': comment.is_owner,
+                    'is_resolved': comment.is_resolved,
+                    'created_at': comment.created_at.isoformat(),
+                })
+            feedback_data['comments'] = comments_data
+        
+        export_data['feedback_items'].append(feedback_data)
+    
+    # Handle different export formats
+    export_format = serializer.validated_data.get('format', 'json')
+    
+    if export_format == 'json':
+        from django.http import JsonResponse
+        response = JsonResponse(export_data)
+        response['Content-Disposition'] = f'attachment; filename="feedback_summary_{version.version_name}.json"'
+        return response
+    
+    elif export_format in ['pdf', 'docx']:
+        # For PDF/DOCX, we'll return JSON for now with a note
+        # In production, you'd use libraries like ReportLab or python-docx
+        return Response({
+            'message': f'{export_format.upper()} export coming soon',
+            'data': export_data
+        })
+    
+    return Response(export_data)
+
+
 
 
 # ============================================================================
@@ -8800,155 +8945,11 @@
         return Response(
             {'error': 'An error occurred executing the rule'}, 
             status=status.HTTP_500_INTERNAL_SERVER_ERROR
->>>>>>> 9a70c974
         )
 
 
 @api_view(['GET'])
 @permission_classes([IsAuthenticated])
-<<<<<<< HEAD
-def feedback_notifications(request):
-    """
-    Get feedback notifications for the user
-    """
-    from core.serializers import FeedbackNotificationSerializer
-    from core.models import FeedbackNotification
-    
-    notifications = FeedbackNotification.objects.filter(
-        user=request.user
-    ).select_related('feedback', 'comment', 'share').order_by('-created_at')
-    
-    # Filter by read status if specified
-    is_read = request.query_params.get('is_read')
-    if is_read is not None:
-        notifications = notifications.filter(is_read=is_read.lower() == 'true')
-    
-    # Limit results
-    limit = request.query_params.get('limit', 50)
-    notifications = notifications[:int(limit)]
-    
-    serializer = FeedbackNotificationSerializer(notifications, many=True)
-    return Response({'notifications': serializer.data})
-
-
-@api_view(['PUT'])
-@permission_classes([IsAuthenticated])
-def mark_notification_read(request, notification_id):
-    """
-    Mark a notification as read
-    """
-    from core.models import FeedbackNotification
-    
-    try:
-        notification = FeedbackNotification.objects.get(
-            id=notification_id,
-            user=request.user
-        )
-    except FeedbackNotification.DoesNotExist:
-        return Response(
-            {'error': 'Notification not found'},
-            status=status.HTTP_404_NOT_FOUND
-        )
-    
-    notification.mark_read()
-    
-    from core.serializers import FeedbackNotificationSerializer
-    return Response(FeedbackNotificationSerializer(notification).data)
-
-
-@api_view(['POST'])
-@permission_classes([IsAuthenticated])
-def export_feedback_summary(request):
-    """
-    Export feedback summary for a resume version
-    Supports PDF, DOCX, and JSON formats
-    """
-    from core.serializers import FeedbackSummaryExportSerializer
-    
-    serializer = FeedbackSummaryExportSerializer(data=request.data)
-    if not serializer.is_valid():
-        return Response(serializer.errors, status=status.HTTP_400_BAD_REQUEST)
-    
-    profile = request.user.profile
-    
-    # Get resume version
-    try:
-        version = ResumeVersion.objects.get(
-            id=serializer.validated_data['resume_version_id'],
-            candidate=profile
-        )
-    except ResumeVersion.DoesNotExist:
-        return Response(
-            {'error': 'Resume version not found'},
-            status=status.HTTP_404_NOT_FOUND
-        )
-    
-    # Get feedback
-    feedback_qs = ResumeFeedback.objects.filter(
-        resume_version=version
-    ).prefetch_related('comments')
-    
-    if not serializer.validated_data.get('include_resolved', True):
-        feedback_qs = feedback_qs.filter(is_resolved=False)
-    
-    # Prepare export data
-    export_data = {
-        'version_name': version.version_name,
-        'version_description': version.description,
-        'export_date': timezone.now().isoformat(),
-        'feedback_count': feedback_qs.count(),
-        'feedback_items': []
-    }
-    
-    for feedback in feedback_qs:
-        feedback_data = {
-            'reviewer_name': feedback.reviewer_name,
-            'reviewer_email': feedback.reviewer_email,
-            'reviewer_title': feedback.reviewer_title,
-            'rating': feedback.rating,
-            'overall_feedback': feedback.overall_feedback,
-            'status': feedback.status,
-            'is_resolved': feedback.is_resolved,
-            'created_at': feedback.created_at.isoformat(),
-            'resolution_notes': feedback.resolution_notes,
-        }
-        
-        if serializer.validated_data.get('include_comments', True):
-            comments_data = []
-            for comment in feedback.comments.all():
-                comments_data.append({
-                    'commenter_name': comment.commenter_name,
-                    'comment_type': comment.comment_type,
-                    'comment_text': comment.comment_text,
-                    'section': comment.section,
-                    'is_owner': comment.is_owner,
-                    'is_resolved': comment.is_resolved,
-                    'created_at': comment.created_at.isoformat(),
-                })
-            feedback_data['comments'] = comments_data
-        
-        export_data['feedback_items'].append(feedback_data)
-    
-    # Handle different export formats
-    export_format = serializer.validated_data.get('format', 'json')
-    
-    if export_format == 'json':
-        from django.http import JsonResponse
-        response = JsonResponse(export_data)
-        response['Content-Disposition'] = f'attachment; filename="feedback_summary_{version.version_name}.json"'
-        return response
-    
-    elif export_format in ['pdf', 'docx']:
-        # For PDF/DOCX, we'll return JSON for now with a note
-        # In production, you'd use libraries like ReportLab or python-docx
-        return Response({
-            'message': f'{export_format.upper()} export coming soon',
-            'data': export_data
-        })
-    
-    return Response(export_data)
-
-=======
 def application_packages_list(request):
     """
     UC-069: List application packages
@@ -9055,4 +9056,3 @@
         
     except Exception as e:
         return Response({'error': str(e)}, status=status.HTTP_500_INTERNAL_SERVER_ERROR)
->>>>>>> 9a70c974
