# backend/core/models.py
from django.conf import settings
from django.db import models
from django.db.models import Q
from django.utils import timezone
from django.contrib.auth import get_user_model
from datetime import timedelta
import secrets
import uuid


class UserAccount(models.Model):
    """Application-level user record with UUID id and normalized unique email.

    This complements Django's auth_user table to meet UC-010 requirements:
    - UUID primary keys
    - Lowercased, unique email with DB constraint
    - created_at / updated_at timestamps
    The one-to-one link to the Django User keeps compatibility with existing relations.
    """
    id = models.UUIDField(primary_key=True, default=uuid.uuid4, editable=False)
    user = models.OneToOneField(settings.AUTH_USER_MODEL, on_delete=models.CASCADE, related_name='account')
    email = models.EmailField(unique=True, db_index=True)
    created_at = models.DateTimeField(auto_now_add=True)
    updated_at = models.DateTimeField(auto_now=True)

    class Meta:
        indexes = [models.Index(fields=["email"])]

    def save(self, *args, **kwargs):
        # Ensure lowercase email for consistency
        if self.email:
            self.email = self.email.lower()
        return super().save(*args, **kwargs)

class CandidateProfile(models.Model):
    EXPERIENCE_LEVELS = [
        ('entry', 'Entry Level'),
        ('mid', 'Mid Level'),
        ('senior', 'Senior Level'),
        ('executive', 'Executive'),
    ]
    
    user = models.OneToOneField(settings.AUTH_USER_MODEL, on_delete=models.CASCADE, related_name="profile")
    
    # Basic Information (UC-021)
    phone = models.CharField(max_length=20, blank=True)
    city = models.CharField(max_length=100, blank=True)
    state = models.CharField(max_length=100, blank=True)
    
    # Professional Information
    headline = models.CharField(max_length=160, blank=True, help_text="Professional title/headline (LinkedIn-style)")
    summary = models.TextField(max_length=500, blank=True, help_text="Brief bio/summary (500 character limit)")
    industry = models.CharField(max_length=120, blank=True)
    experience_level = models.CharField(max_length=20, choices=EXPERIENCE_LEVELS, blank=True)
    
    # Profile Picture (UC-022)
    profile_picture = models.ImageField(
        upload_to='profile_pictures/%Y/%m/',
        blank=True,
        null=True,
        help_text="Profile picture image file"
    )
    profile_picture_uploaded_at = models.DateTimeField(null=True, blank=True)
    
    # Legacy fields
    location = models.CharField(max_length=160, blank=True)  # Deprecated in favor of city/state
    years_experience = models.PositiveSmallIntegerField(default=0)
    preferred_roles = models.JSONField(default=list, blank=True)
    portfolio_url = models.URLField(blank=True)
    visibility = models.CharField(max_length=20, default="private")  # private|shared|public
    # UC-042: Default materials selection
    # Default resume/cover letter documents to prefill on new applications/jobs
    default_resume_doc = models.ForeignKey(
        'Document', on_delete=models.SET_NULL, null=True, blank=True, related_name='default_resume_for'
    )
    default_cover_letter_doc = models.ForeignKey(
        'Document', on_delete=models.SET_NULL, null=True, blank=True, related_name='default_cover_letter_for'
    )
    weekly_application_target = models.PositiveSmallIntegerField(
        default=5,
        help_text='User-defined goal for applications per week',
    )
    monthly_application_target = models.PositiveSmallIntegerField(
        default=20,
        help_text='User-defined goal for applications per month',
    )
    supporter_mood_score = models.PositiveSmallIntegerField(null=True, blank=True, help_text="Optional 1-10 score for supporter visibility")
    supporter_mood_note = models.TextField(blank=True, help_text="Optional note on how the candidate is feeling for supporters")
    
    # UC-089: LinkedIn integration fields
    linkedin_url = models.URLField(blank=True, help_text='LinkedIn profile URL')
    linkedin_imported = models.BooleanField(default=False)
    linkedin_import_date = models.DateTimeField(blank=True, null=True)

    class Meta:
        indexes = [models.Index(fields=["user"])]
    
    def get_full_location(self):
        """Return formatted location string"""
        if self.city and self.state:
            return f"{self.city}, {self.state}"
        return self.city or self.state or self.location
    
    def get_full_name(self):
        """Return candidate's full name from linked User"""
        return f"{self.user.first_name} {self.user.last_name}".strip()

class JobOfficeLocation(models.Model):
    """Office location linked to a job with optional stored commute metrics."""
    job = models.ForeignKey('JobEntry', on_delete=models.CASCADE, related_name='office_locations')
    label = models.CharField(max_length=120, blank=True)
    address = models.CharField(max_length=240, blank=True)
    lat = models.FloatField(null=True, blank=True)
    lon = models.FloatField(null=True, blank=True)
    created_at = models.DateTimeField(auto_now_add=True, null=True)
    updated_at = models.DateTimeField(auto_now=True, null=True)
    # Commute cache
    last_commute_eta_min = models.FloatField(null=True, blank=True)
    last_commute_distance_km = models.FloatField(null=True, blank=True)
    last_commute_calculated_at = models.DateTimeField(null=True, blank=True)

    class Meta:
        indexes = [
            models.Index(fields=['job']),
            models.Index(fields=['job', 'created_at']),
        ]

class Skill(models.Model):
    name = models.CharField(max_length=120, unique=True)
    category = models.CharField(max_length=120, blank=True)

    def __str__(self):
        return self.name

class CandidateSkill(models.Model):
    candidate = models.ForeignKey(CandidateProfile, on_delete=models.CASCADE, related_name="skills")
    skill = models.ForeignKey(Skill, on_delete=models.CASCADE, related_name="candidates")
    level = models.CharField(max_length=20, default="intermediate")  # beginner|intermediate|advanced|expert
    years = models.DecimalField(max_digits=4, decimal_places=1, default=0)
    order = models.IntegerField(default=0, help_text="Display order within category")
    created_at = models.DateTimeField(auto_now_add=True, null=True)
    updated_at = models.DateTimeField(auto_now=True, null=True)

    class Meta:
        unique_together = [("candidate", "skill")]
        indexes = [
            models.Index(fields=["candidate"]),
            models.Index(fields=["skill"]),
            models.Index(fields=["candidate", "order"])
        ]
        ordering = ['order', 'id']

class AccountDeletionRequest(models.Model):
    """One-time token to confirm irreversible account deletion via email."""
    user = models.ForeignKey(get_user_model(), on_delete=models.CASCADE, related_name='account_deletion_requests')
    token = models.CharField(max_length=128, unique=True, db_index=True)
    created_at = models.DateTimeField(auto_now_add=True)
    expires_at = models.DateTimeField()
    consumed = models.BooleanField(default=False)

    @staticmethod
    def create_for_user(user, ttl_hours: int = 24):
        token = secrets.token_urlsafe(48)
        expires_at = timezone.now() + timezone.timedelta(hours=ttl_hours)
        return AccountDeletionRequest.objects.create(user=user, token=token, expires_at=expires_at)

    def is_valid(self) -> bool:
        return (not self.consumed) and timezone.now() <= self.expires_at

    def mark_consumed(self):
        self.consumed = True
        self.save(update_fields=['consumed'])


class LinkedInIntegration(models.Model):
    """UC-089: LinkedIn OAuth integration and profile import tracking"""
    
    STATUS_CHOICES = [
        ('not_connected', 'Not Connected'),
        ('connected', 'Connected'),
        ('synced', 'Synced'),
        ('error', 'Error'),
    ]
    
    user = models.OneToOneField(
        settings.AUTH_USER_MODEL, 
        on_delete=models.CASCADE, 
        related_name='linkedin_integration'
    )
    
    # OAuth tokens
    access_token = models.TextField(blank=True)
    refresh_token = models.TextField(blank=True)
    token_expires_at = models.DateTimeField(null=True, blank=True)
    
    # Imported profile data
    linkedin_id = models.CharField(max_length=100, unique=True, null=True, blank=True)
    linkedin_profile_url = models.URLField(blank=True)
    
    # Import metadata
    last_sync_date = models.DateTimeField(null=True, blank=True)
    import_status = models.CharField(max_length=20, choices=STATUS_CHOICES, default='not_connected')
    last_error = models.TextField(blank=True)
    
    created_at = models.DateTimeField(auto_now_add=True)
    updated_at = models.DateTimeField(auto_now=True)
    
    class Meta:
        indexes = [
            models.Index(fields=['user']),
            models.Index(fields=['linkedin_id']),
        ]
    
    def __str__(self):
        return f"{self.user.email} - LinkedIn ({self.import_status})"
    
    def mark_connected(self, access_token, refresh_token='', expires_at=None, linkedin_id='', profile_url=''):
        """Mark the integration as connected with OAuth data"""
        self.access_token = access_token
        self.refresh_token = refresh_token
        self.token_expires_at = expires_at
        self.linkedin_id = linkedin_id
        self.linkedin_profile_url = profile_url
        self.import_status = 'connected'
        self.last_error = ''
        self.save()
    
    def mark_synced(self):
        """Mark profile data as synced"""
        self.last_sync_date = timezone.now()
        self.import_status = 'synced'
        self.save(update_fields=['last_sync_date', 'import_status', 'updated_at'])
    
    def mark_error(self, error_message):
        """Mark integration as having an error"""
        self.import_status = 'error'
        self.last_error = error_message
        self.save(update_fields=['import_status', 'last_error', 'updated_at'])
    
    def disconnect(self):
        """Disconnect and clear OAuth data"""
        self.access_token = ''
        self.refresh_token = ''
        self.token_expires_at = None
        self.import_status = 'not_connected'
        self.last_error = ''
        self.save()

class Company(models.Model):
    name = models.CharField(max_length=180)
    domain = models.CharField(max_length=180, unique=True)
    linkedin_url = models.URLField(blank=True)
    industry = models.CharField(max_length=120, blank=True)
    size = models.CharField(max_length=50, blank=True)
    hq_location = models.CharField(max_length=160, blank=True)
    enrichment = models.JSONField(default=dict, blank=True)
    # Normalized name for fuzzy matching and trigram index (populated on save)
    normalized_name = models.CharField(max_length=200, blank=True, db_index=True)

    class Meta:
        indexes = [models.Index(name="idx_company_domain_lower", fields=["domain"]), models.Index(name="idx_company_normalized_name", fields=["normalized_name"])]

    def save(self, *args, **kwargs):
        # Lazy import to avoid circular imports at module load time
        try:
            from core.utils.company_matching import normalize_name
            if self.name:
                self.normalized_name = normalize_name(self.name)
        except Exception:
            # If normalization fails for any reason, keep existing value
            pass
        return super().save(*args, **kwargs)

class JobOpportunity(models.Model):
    EMPLOY_TYPES = [
        ("ft", "Full-time"),
        ("pt", "Part-time"),
        ("contract", "Contract"),
        ("intern", "Internship"),
    ]

    company = models.ForeignKey(Company, on_delete=models.CASCADE, related_name="jobs")
    company_name = models.CharField(max_length=180, blank=True)
    title = models.CharField(max_length=220)
    location = models.CharField(max_length=160, blank=True)
    employment_type = models.CharField(max_length=20, choices=EMPLOY_TYPES, default="ft")
    seniority = models.CharField(max_length=60, blank=True)
    source = models.CharField(max_length=60, default="manual")
    external_url = models.URLField(blank=True)
    description = models.TextField(blank=True)
    raw_posting = models.JSONField(default=dict, blank=True)
    active = models.BooleanField(default=True)
    posted_at = models.DateTimeField(default=timezone.now)

    def save(self, *args, **kwargs):
        # If a company_name is provided but no company FK, try to resolve or create a Company
        try:
            if not getattr(self, 'company', None) and self.company_name:
                company_obj = Company.objects.filter(name__iexact=self.company_name).first()
                if not company_obj:
                    # create a minimal Company record; domain will be a slug of the name
                    domain = (self.company_name or '').lower().replace(' ', '-')
                    company_obj = Company.objects.create(name=self.company_name, domain=domain)
                self.company = company_obj
        except Exception:
            # If Company model isn't available or creation fails, proceed and allow DB to raise
            pass
        return super().save(*args, **kwargs)

    class Meta:
        indexes = [
            models.Index(fields=["company", "-posted_at"]),
            models.Index(fields=["active"]),
        ]


# 
# 
# =
# Contacts / Network Models (UC-086)
# 
# 
# =


class Tag(models.Model):
    id = models.UUIDField(primary_key=True, default=uuid.uuid4, editable=False)
    owner = models.ForeignKey(get_user_model(), on_delete=models.CASCADE, related_name='tags')
    name = models.CharField(max_length=120)
    type = models.CharField(max_length=60, blank=True)

    class Meta:
        unique_together = [('owner', 'name')]


class Contact(models.Model):
    id = models.UUIDField(primary_key=True, default=uuid.uuid4, editable=False)
    owner = models.ForeignKey(get_user_model(), on_delete=models.CASCADE, related_name='contacts')
    first_name = models.CharField(max_length=120, blank=True)
    last_name = models.CharField(max_length=120, blank=True)
    display_name = models.CharField(max_length=255, blank=True)
    title = models.CharField(max_length=220, blank=True)
    email = models.EmailField(blank=True, null=True)
    # Allow NULL at DB level for imported contacts that may omit phone
    phone = models.CharField(max_length=40, blank=True, null=True)
    location = models.CharField(max_length=160, blank=True)
    company_name = models.CharField(max_length=180, blank=True)
    company = models.ForeignKey(Company, on_delete=models.SET_NULL, null=True, blank=True, related_name='contacts')
    linkedin_url = models.URLField(blank=True)
    profile_url = models.URLField(blank=True)
    photo_url = models.URLField(blank=True)
    industry = models.CharField(max_length=120, blank=True)
    role = models.CharField(max_length=120, blank=True)
    relationship_type = models.CharField(max_length=80, blank=True)
    relationship_strength = models.IntegerField(default=0)
    last_interaction = models.DateTimeField(null=True, blank=True)
    tags = models.ManyToManyField(Tag, blank=True, related_name='contacts')
    external_id = models.CharField(max_length=255, blank=True, db_index=True)
    metadata = models.JSONField(default=dict, blank=True)
    is_private = models.BooleanField(default=False)
    created_at = models.DateTimeField(auto_now_add=True)
    updated_at = models.DateTimeField(auto_now=True)

    class Meta:
        indexes = [models.Index(fields=['owner', 'external_id']), models.Index(fields=['owner', 'updated_at'])]


class ContactNote(models.Model):
    id = models.UUIDField(primary_key=True, default=uuid.uuid4, editable=False)
    contact = models.ForeignKey(Contact, on_delete=models.CASCADE, related_name='notes')
    author = models.ForeignKey(get_user_model(), on_delete=models.SET_NULL, null=True, blank=True)
    content = models.TextField(blank=True)
    interests = models.JSONField(default=list, blank=True)
    created_at = models.DateTimeField(auto_now_add=True)


class Interaction(models.Model):
    id = models.UUIDField(primary_key=True, default=uuid.uuid4, editable=False)
    contact = models.ForeignKey(Contact, on_delete=models.CASCADE, related_name='interactions')
    owner = models.ForeignKey(get_user_model(), on_delete=models.CASCADE, related_name='interactions')
    type = models.CharField(max_length=60, blank=True)
    date = models.DateTimeField(default=timezone.now)
    duration_minutes = models.IntegerField(null=True, blank=True)
    summary = models.TextField(blank=True)
    follow_up_needed = models.BooleanField(default=False)
    metadata = models.JSONField(default=dict, blank=True)
    created_at = models.DateTimeField(auto_now_add=True)


class Reminder(models.Model):
    id = models.UUIDField(primary_key=True, default=uuid.uuid4, editable=False)
    contact = models.ForeignKey(Contact, on_delete=models.CASCADE, related_name='reminders')
    owner = models.ForeignKey(get_user_model(), on_delete=models.CASCADE, related_name='reminders')
    message = models.TextField()
    due_date = models.DateTimeField()
    recurrence = models.CharField(max_length=60, blank=True)
    completed = models.BooleanField(default=False)
    created_at = models.DateTimeField(auto_now_add=True)


class ImportJob(models.Model):
    id = models.UUIDField(primary_key=True, default=uuid.uuid4, editable=False)
    owner = models.ForeignKey(get_user_model(), on_delete=models.CASCADE, related_name='import_jobs')
    provider = models.CharField(max_length=60, default='google')
    status = models.CharField(max_length=30, default='pending')
    started_at = models.DateTimeField(null=True, blank=True)
    completed_at = models.DateTimeField(null=True, blank=True)
    errors = models.JSONField(default=list, blank=True)
    result_summary = models.TextField(blank=True)
    metadata = models.JSONField(default=dict, blank=True)
    created_at = models.DateTimeField(auto_now_add=True)


class MutualConnection(models.Model):
    id = models.UUIDField(primary_key=True, default=uuid.uuid4, editable=False)
    contact = models.ForeignKey(Contact, on_delete=models.CASCADE, related_name='mutuals')
    related_contact = models.ForeignKey(Contact, on_delete=models.CASCADE, related_name='related_to')
    context = models.CharField(max_length=255, blank=True)
    source = models.CharField(max_length=80, blank=True)
    created_at = models.DateTimeField(auto_now_add=True)


class ContactCompanyLink(models.Model):
    id = models.UUIDField(primary_key=True, default=uuid.uuid4, editable=False)
    contact = models.ForeignKey(Contact, on_delete=models.CASCADE, related_name='company_links')
    company = models.ForeignKey(Company, on_delete=models.CASCADE, related_name='contact_links')
    role_title = models.CharField(max_length=200, blank=True)
    start_date = models.DateField(null=True, blank=True)
    end_date = models.DateField(null=True, blank=True)


class ContactJobLink(models.Model):
    id = models.UUIDField(primary_key=True, default=uuid.uuid4, editable=False)
    contact = models.ForeignKey(Contact, on_delete=models.CASCADE, related_name='job_links')
    job = models.ForeignKey(JobOpportunity, on_delete=models.CASCADE, related_name='contact_links')
    relationship_to_job = models.CharField(max_length=120, blank=True)


class DiscoverySearch(models.Model):
    """UC-092: Discovery search parameters for contact suggestions."""

    id = models.UUIDField(primary_key=True, default=uuid.uuid4, editable=False)
    user = models.ForeignKey(
        settings.AUTH_USER_MODEL,
        on_delete=models.CASCADE,
        related_name='discovery_searches'
    )
    target_companies = models.JSONField(default=list, blank=True)
    target_roles = models.JSONField(default=list, blank=True)
    target_industries = models.JSONField(default=list, blank=True)
    target_locations = models.JSONField(default=list, blank=True)
    include_alumni = models.BooleanField(default=True)
    include_mutual_connections = models.BooleanField(default=True)
    include_industry_leaders = models.BooleanField(default=True)
    results_count = models.IntegerField(default=0)
    contacted_count = models.IntegerField(default=0)
    connected_count = models.IntegerField(default=0)
    created_at = models.DateTimeField(auto_now_add=True)
    last_refreshed = models.DateTimeField(auto_now=True)

    class Meta:
        verbose_name_plural = 'Discovery searches'
        ordering = ['-created_at']


class ContactSuggestion(models.Model):
    SUGGESTION_TYPES = [
        ('target_company', 'Target Company Employee'),
        ('alumni', 'Alumni Connection'),
        ('industry_leader', 'Industry Leader/Influencer'),
        ('mutual_connection', 'Mutual Connection'),
        ('conference_speaker', 'Conference Speaker/Event Participant'),
        ('similar_role', 'Similar Role Professional'),
    ]
    STATUS_CHOICES = [
        ('suggested', 'Suggested'),
        ('contacted', 'Contacted'),
        ('connected', 'Connected'),
        ('dismissed', 'Dismissed'),
    ]

    id = models.UUIDField(primary_key=True, default=uuid.uuid4, editable=False)
    user = models.ForeignKey(
        settings.AUTH_USER_MODEL,
        on_delete=models.CASCADE,
        related_name='contact_suggestions'
    )
    suggested_name = models.CharField(max_length=255)
    suggested_title = models.CharField(max_length=220, blank=True)
    suggested_company = models.CharField(max_length=180, blank=True)
    suggested_linkedin_url = models.URLField(blank=True)
    suggested_location = models.CharField(max_length=160, blank=True)
    suggested_industry = models.CharField(max_length=120, blank=True)
    suggestion_type = models.CharField(max_length=30, choices=SUGGESTION_TYPES)
    relevance_score = models.FloatField(default=0.0, help_text='0.0-1.0 relevance score')
    reason = models.TextField(help_text='Why this contact is suggested')
    connection_path = models.JSONField(blank=True, default=list, help_text='Intermediate contacts')
    mutual_connections = models.JSONField(blank=True, default=list)
    shared_institution = models.CharField(max_length=200, blank=True)
    shared_degree = models.CharField(max_length=200, blank=True)
    status = models.CharField(max_length=20, choices=STATUS_CHOICES, default='suggested')
    contacted_at = models.DateTimeField(null=True, blank=True)
    metadata = models.JSONField(blank=True, default=dict)
    created_at = models.DateTimeField(auto_now_add=True)
    updated_at = models.DateTimeField(auto_now=True)
    related_company = models.ForeignKey(
        Company,
        on_delete=models.SET_NULL,
        null=True,
        blank=True
    )
    related_job = models.ForeignKey(
        'JobOpportunity',
        on_delete=models.SET_NULL,
        null=True,
        blank=True,
        related_name='contact_suggestions'
    )
    connected_contact = models.ForeignKey(
        'Contact',
        on_delete=models.SET_NULL,
        null=True,
        blank=True,
        related_name='originated_from_suggestion'
    )

    class Meta:
        ordering = ['-relevance_score', '-created_at']
        indexes = [
            models.Index(fields=['user', 'status', '-relevance_score'], name='core_contac_user_id_035ce8_idx'),
            models.Index(fields=['user', 'suggestion_type', '-created_at'], name='core_contac_user_id_2c8626_idx'),
            models.Index(fields=['-relevance_score'], name='core_contac_relevan_d9bd1d_idx'),
        ]

    def __str__(self):
        return f"{self.suggested_name} ({self.suggestion_type})"


class InformationalInterview(models.Model):
    """UC-090: Informational Interview Management - Track and manage informational interviews."""
    
    STATUS_CHOICES = [
        ('identified', 'Candidate Identified'),
        ('outreach_sent', 'Outreach Sent'),
        ('scheduled', 'Scheduled'),
        ('completed', 'Completed'),
        ('declined', 'Declined'),
        ('no_response', 'No Response'),
    ]
    
    OUTCOME_CHOICES = [
        ('', 'Not Yet Recorded'),
        ('excellent', 'Excellent'),
        ('good', 'Good'),
        ('average', 'Average'),
        ('poor', 'Poor'),
    ]
    
    id = models.UUIDField(primary_key=True, default=uuid.uuid4, editable=False)
    user = models.ForeignKey(
        settings.AUTH_USER_MODEL,
        on_delete=models.CASCADE,
        related_name='informational_interviews'
    )
    contact = models.ForeignKey(
        Contact,
        on_delete=models.CASCADE,
        related_name='informational_interviews',
        help_text='The contact being interviewed'
    )
    
    # Request details
    status = models.CharField(max_length=20, choices=STATUS_CHOICES, default='identified')
    outreach_template_used = models.CharField(max_length=50, blank=True, help_text='Template type used for outreach')
    outreach_sent_at = models.DateTimeField(null=True, blank=True)
    outreach_message = models.TextField(blank=True, help_text='Actual outreach message sent')
    
    # Scheduling
    scheduled_at = models.DateTimeField(null=True, blank=True, help_text='Interview date and time')
    meeting_location = models.CharField(max_length=500, blank=True, help_text='Physical location or video link')
    duration_minutes = models.PositiveIntegerField(default=30, help_text='Expected duration')
    
    # Preparation
    preparation_notes = models.TextField(blank=True, help_text='User preparation notes')
    questions_to_ask = models.JSONField(default=list, blank=True, help_text='List of prepared questions')
    research_notes = models.TextField(blank=True, help_text='Research about the contact/company')
    goals = models.JSONField(default=list, blank=True, help_text='What user wants to learn/achieve')
    
    # Completion and outcomes
    completed_at = models.DateTimeField(null=True, blank=True)
    outcome = models.CharField(max_length=20, choices=OUTCOME_CHOICES, blank=True, default='')
    interview_notes = models.TextField(blank=True, help_text='Notes taken during/after interview')
    key_insights = models.JSONField(default=list, blank=True, help_text='Key takeaways and insights')
    industry_intelligence = models.TextField(blank=True, help_text='Industry trends and intelligence gathered')
    
    # Follow-up and relationship
    follow_up_sent_at = models.DateTimeField(null=True, blank=True)
    follow_up_message = models.TextField(blank=True)
    relationship_strength_change = models.IntegerField(default=0, help_text='Change in relationship strength (-5 to +5)')
    future_opportunities = models.JSONField(default=list, blank=True, help_text='Potential opportunities identified')
    
    # Impact tracking
    led_to_job_application = models.BooleanField(default=False)
    led_to_referral = models.BooleanField(default=False)
    led_to_introduction = models.BooleanField(default=False)
    connected_jobs = models.ManyToManyField('JobEntry', blank=True, related_name='from_informational_interviews')
    
    # Metadata
    tags = models.ManyToManyField(Tag, blank=True, related_name='informational_interviews')
    created_at = models.DateTimeField(auto_now_add=True)
    updated_at = models.DateTimeField(auto_now=True)
    
    class Meta:
        ordering = ['-scheduled_at', '-created_at']
        indexes = [
            models.Index(fields=['user', 'status']),
            models.Index(fields=['user', '-scheduled_at']),
            models.Index(fields=['contact', 'status']),
        ]
    
    def __str__(self):
        return f"Informational Interview with {self.contact.display_name} - {self.status}"
    
    def mark_outreach_sent(self):
        """Mark outreach as sent and update status."""
        self.status = 'outreach_sent'
        self.outreach_sent_at = timezone.now()
        self.save(update_fields=['status', 'outreach_sent_at', 'updated_at'])
    
    def mark_scheduled(self, scheduled_time):
        """Mark interview as scheduled."""
        self.status = 'scheduled'
        self.scheduled_at = scheduled_time
        self.save(update_fields=['status', 'scheduled_at', 'updated_at'])
    
    def mark_completed(self, outcome='good'):
        """Mark interview as completed."""
        self.status = 'completed'
        self.completed_at = timezone.now()
        self.outcome = outcome
        self.save(update_fields=['status', 'completed_at', 'outcome', 'updated_at'])


class Document(models.Model):
    DOC_TYPES = [("resume","Resume"), ("cover_letter","Cover Letter"), ("portfolio","Portfolio"), ("cert","Certification")]
    candidate = models.ForeignKey(CandidateProfile, on_delete=models.CASCADE, related_name="documents")
    doc_type = models.CharField(max_length=20, choices=DOC_TYPES)
    document_name = models.CharField(max_length=255, blank=True, default='')  # UC-042: Descriptive name
    version = models.PositiveIntegerField(default=1)
    storage_url = models.URLField(blank=True, default='')
    file_upload = models.FileField(upload_to='documents/%Y/%m/', blank=True, null=True)  # UC-042: Actual file storage
    file_hash = models.CharField(max_length=128, blank=True)
    generated_by_ai = models.BooleanField(default=False)
    source_job = models.ForeignKey(JobOpportunity, on_delete=models.SET_NULL, null=True, blank=True)
    created_at = models.DateTimeField(auto_now_add=True)
    # Additional fields that exist in the database
    content_type = models.CharField(max_length=100, blank=True, default='')
    file_size = models.PositiveIntegerField(default=0)
    name = models.CharField(max_length=255, blank=True, default='')
    file = models.FileField(upload_to='documents/%Y/%m/', blank=True, null=True)  # Legacy field
    default_for_type = models.BooleanField(default=False)
    notes = models.TextField(blank=True, default='')
    
    # Cover letter style/tone tracking for analytics
    ai_generation_tone = models.CharField(max_length=50, blank=True, help_text="AI generation tone (e.g., formal, analytical, warm)")
    ai_generation_params = models.JSONField(default=dict, blank=True, help_text="AI generation parameters for analytics")

    class Meta:
        unique_together = [("candidate", "doc_type", "version")]
        indexes = [models.Index(fields=["candidate", "doc_type", "-created_at"])]
    
    @property
    def document_url(self):
        """Return the URL for accessing the document."""
        if self.file_upload:
            return self.file_upload.url
        return self.storage_url
    
    @property
    def document_type(self):
        """Alias for doc_type to match frontend API."""
        return self.doc_type
    
    @property
    def version_number(self):
        """Alias for version to match frontend API."""
        return self.version
    
    @property
    def uploaded_at(self):
        """Alias for created_at to match frontend API."""
        return self.created_at

class Application(models.Model):
    STATUS = [
        ("interested","Interested"), ("applied","Applied"), ("phone","Phone Screen"),
        ("onsite","Onsite/Panel"), ("offer","Offer"), ("rejected","Rejected"), ("withdrawn","Withdrawn")
    ]
    candidate = models.ForeignKey(CandidateProfile, on_delete=models.CASCADE, related_name="applications")
    job = models.ForeignKey(JobOpportunity, on_delete=models.CASCADE, related_name="applications")
    status = models.CharField(max_length=20, choices=STATUS, default="interested")
    applied_via = models.CharField(max_length=40, blank=True)
    resume_doc = models.ForeignKey(Document, on_delete=models.SET_NULL, null=True, blank=True, related_name="resume_for")
    cover_letter_doc = models.ForeignKey(Document, on_delete=models.SET_NULL, null=True, blank=True, related_name="cover_for")
    salary_expectation = models.DecimalField(max_digits=9, decimal_places=2, null=True, blank=True)
    notes = models.TextField(blank=True)
    created_at = models.DateTimeField(auto_now_add=True)
    updated_at = models.DateTimeField(auto_now=True)

    class Meta:
        unique_together = [("candidate", "job")]
        indexes = [models.Index(fields=["candidate", "status", "-updated_at"])]

class ApplicationStage(models.Model):
    application = models.ForeignKey(Application, on_delete=models.CASCADE, related_name="stages")
    stage = models.CharField(max_length=24)
    at = models.DateTimeField(default=timezone.now)
    metadata = models.JSONField(default=dict, blank=True)

    class Meta:
        indexes = [models.Index(fields=["application", "-at"])]

class Interview(models.Model):
    application = models.ForeignKey(Application, on_delete=models.CASCADE, related_name="interviews")
    type = models.CharField(max_length=24)  # screen|technical|behavioral|onsite
    scheduled_start = models.DateTimeField()
    scheduled_end = models.DateTimeField()
    location_or_link = models.CharField(max_length=255, blank=True)
    interviewer_contact = models.JSONField(default=dict, blank=True)
    result = models.CharField(max_length=16, blank=True)
    feedback = models.TextField(blank=True)

    class Meta:
        indexes = [models.Index(fields=["application", "-scheduled_start"])]


# 
# 
# =
# EXTENDED PROFILE MODELS

# UC-114: GitHub Repository Showcase Integration
class GitHubAccount(models.Model):
    candidate = models.OneToOneField(CandidateProfile, on_delete=models.CASCADE, related_name='github_account')
    github_user_id = models.BigIntegerField(unique=True)
    login = models.CharField(max_length=255)
    avatar_url = models.URLField(blank=True, default='')
    access_token = models.CharField(max_length=255)
    token_type = models.CharField(max_length=64, blank=True, default='')
    scopes = models.CharField(max_length=512, blank=True, default='')
    include_private = models.BooleanField(default=False)
    created_at = models.DateTimeField(auto_now_add=True)
    updated_at = models.DateTimeField(auto_now=True)

    def __str__(self):
        return f"{self.login} ({self.github_user_id})"


class Repository(models.Model):
    account = models.ForeignKey(GitHubAccount, on_delete=models.CASCADE, related_name='repositories')
    repo_id = models.BigIntegerField()
    name = models.CharField(max_length=255)
    full_name = models.CharField(max_length=255)
    description = models.TextField(blank=True, default='')
    html_url = models.URLField()
    private = models.BooleanField(default=False)
    primary_language = models.CharField(max_length=128, blank=True, default='')
    languages = models.JSONField(default=dict, blank=True)
    stars = models.PositiveIntegerField(default=0)
    forks = models.PositiveIntegerField(default=0)
    pushed_at = models.DateTimeField(null=True, blank=True)
    last_synced_at = models.DateTimeField(auto_now=True)

    class Meta:
        unique_together = [("account", "repo_id")]
        indexes = [
            models.Index(fields=["account", "-stars"]),
            models.Index(fields=["account", "-pushed_at"]),
        ]

    def __str__(self):
        return self.full_name


class FeaturedRepository(models.Model):
    candidate = models.ForeignKey(CandidateProfile, on_delete=models.CASCADE, related_name='featured_repositories')
    repository = models.ForeignKey(Repository, on_delete=models.CASCADE, related_name='featured_for')
    position = models.PositiveIntegerField(default=1)
    created_at = models.DateTimeField(auto_now_add=True)

    class Meta:
        unique_together = [("candidate", "repository")]
        indexes = [models.Index(fields=["candidate", "position"])]

# 
# 
# =

class WorkExperience(models.Model):
    """Career history entries for candidate profiles"""
    candidate = models.ForeignKey(CandidateProfile, on_delete=models.CASCADE, related_name="work_experiences")
    company_name = models.CharField(max_length=180)
    job_title = models.CharField(max_length=220)
    location = models.CharField(max_length=160, blank=True)
    start_date = models.DateField()
    end_date = models.DateField(null=True, blank=True)
    is_current = models.BooleanField(default=False)
    description = models.TextField(blank=True)
    achievements = models.JSONField(default=list, blank=True)  # List of achievement strings
    skills_used = models.ManyToManyField(Skill, blank=True, related_name="used_in_experiences")
    
    class Meta:
        ordering = ['-start_date']
        indexes = [models.Index(fields=["candidate", "-start_date"])]

    def __str__(self):
        return f"{self.job_title} at {self.company_name}"


class Project(models.Model):
    """Projects to showcase significant work beyond regular employment (UC-031)."""
    STATUS_CHOICES = [
        ("completed", "Completed"),
        ("ongoing", "Ongoing"),
        ("planned", "Planned"),
    ]

    candidate = models.ForeignKey(CandidateProfile, on_delete=models.CASCADE, related_name="projects")
    name = models.CharField(max_length=200)
    description = models.TextField(blank=True)
    role = models.CharField(max_length=160, blank=True)
    start_date = models.DateField(null=True, blank=True)
    end_date = models.DateField(null=True, blank=True)
    project_url = models.URLField(blank=True)
    team_size = models.PositiveSmallIntegerField(null=True, blank=True)
    collaboration_details = models.TextField(blank=True)
    outcomes = models.TextField(blank=True)
    industry = models.CharField(max_length=120, blank=True)
    category = models.CharField(max_length=120, blank=True, help_text="Project type categorization")
    status = models.CharField(max_length=20, choices=STATUS_CHOICES, default="completed")
    skills_used = models.ManyToManyField(Skill, blank=True, related_name="used_in_projects")
    created_at = models.DateTimeField(auto_now_add=True)
    updated_at = models.DateTimeField(auto_now=True)
    display_order = models.IntegerField(default=0, help_text="Custom display order for portfolio")

    class Meta:
        ordering = ['display_order', '-start_date', '-created_at']
        indexes = [
            models.Index(fields=["candidate", "-start_date"]),
            models.Index(fields=["status"]),
            models.Index(fields=["candidate", "display_order"]) 
        ]

    def __str__(self):
        return self.name


class ProjectMedia(models.Model):
    """Media (screenshots) associated with a project."""
    project = models.ForeignKey(Project, on_delete=models.CASCADE, related_name="media")
    image = models.ImageField(upload_to='projects/%Y/%m/')
    caption = models.CharField(max_length=200, blank=True)
    order = models.IntegerField(default=0)
    uploaded_at = models.DateTimeField(auto_now_add=True)

    class Meta:
        ordering = ['order', 'id']
        indexes = [models.Index(fields=["project", "order"])]

    def __str__(self):
        return f"Media for {self.project_id} #{self.id}"

class Education(models.Model):
    """Educational background for candidates"""
    DEGREE_CHOICES = [
        ('hs', 'High School'),
        ('aa', 'Associate'),
        ('ba', 'Bachelor'),
        ('ma', 'Master'),
        ('phd', 'PhD'),
        ('cert', 'Certificate'),
        ('boot', 'Bootcamp'),
    ]

    # Note: related_name changed to 'educations' for natural access; this does not affect DB schema
    candidate = models.ForeignKey(CandidateProfile, on_delete=models.CASCADE, related_name="educations")
    institution = models.CharField(max_length=200)
    # Education level dropdown
    degree_type = models.CharField(max_length=20, choices=DEGREE_CHOICES)
    field_of_study = models.CharField(max_length=200, blank=True)
    # Timeline
    start_date = models.DateField(null=True, blank=True)
    end_date = models.DateField(null=True, blank=True)
    currently_enrolled = models.BooleanField(default=False)
    # GPA
    gpa = models.DecimalField(max_digits=3, decimal_places=2, null=True, blank=True)
    gpa_private = models.BooleanField(default=False, help_text="If true, GPA is hidden from shared/public views")
    # Achievements/Honors
    honors = models.CharField(max_length=200, blank=True)
    achievements = models.TextField(blank=True)
    description = models.TextField(blank=True)

    class Meta:
        ordering = ['-end_date']
        indexes = [models.Index(fields=["candidate", "-end_date"])]

    def __str__(self):
        return f"{self.get_degree_type_display()} in {self.field_of_study or ''} - {self.institution}"


class Certification(models.Model):
    """Professional certifications and credentials"""
    candidate = models.ForeignKey(CandidateProfile, on_delete=models.CASCADE, related_name="certifications")
    name = models.CharField(max_length=200)
    issuing_organization = models.CharField(max_length=200)
    issue_date = models.DateField()
    expiry_date = models.DateField(null=True, blank=True)
    credential_id = models.CharField(max_length=100, blank=True)
    credential_url = models.URLField(blank=True)
    never_expires = models.BooleanField(default=False)
    # UC-030 extensions
    category = models.CharField(max_length=100, blank=True)
    verification_status = models.CharField(
        max_length=20,
        default="unverified",
        choices=[
            ("unverified", "Unverified"),
            ("pending", "Pending"),
            ("verified", "Verified"),
            ("rejected", "Rejected"),
        ],
    )
    document = models.FileField(upload_to='certifications/%Y/%m/', null=True, blank=True)
    renewal_reminder_enabled = models.BooleanField(default=False)
    reminder_days_before = models.PositiveSmallIntegerField(default=30)
    badge_image = models.ImageField(upload_to='certifications/badges/%Y/%m/', null=True, blank=True)
    description = models.TextField(blank=True)
    achievement_highlights = models.TextField(blank=True)
    assessment_score = models.DecimalField(max_digits=6, decimal_places=2, null=True, blank=True)
    assessment_max_score = models.DecimalField(max_digits=6, decimal_places=2, null=True, blank=True)
    assessment_units = models.CharField(
        max_length=40,
        blank=True,
        help_text="Units for the assessment score (points, percentile, rank, etc.)"
    )
    
    class Meta:
        ordering = ['-issue_date']
        indexes = [models.Index(fields=["candidate", "-issue_date"])]

    def __str__(self):
        return f"{self.name} - {self.issuing_organization}"

    @property
    def is_expired(self):
        from django.utils import timezone
        if self.never_expires or not self.expiry_date:
            return False
        return self.expiry_date < timezone.localdate()

    @property
    def days_until_expiration(self):
        from django.utils import timezone
        if self.never_expires or not self.expiry_date:
            return None
        return (self.expiry_date - timezone.localdate()).days

    @property
    def reminder_date(self):
        if not self.renewal_reminder_enabled or not self.expiry_date:
            return None
        from datetime import timedelta
        return self.expiry_date - timedelta(days=int(self.reminder_days_before or 0))


class Achievement(models.Model):
    """Awards, publications, patents, speaking engagements"""
    ACHIEVEMENT_TYPES = [
        ('award', 'Award'),
        ('publication', 'Publication'),
        ('patent', 'Patent'),
        ('speaking', 'Speaking Engagement'),
        ('project', 'Notable Project'),
        ('other', 'Other'),
    ]
    
    candidate = models.ForeignKey(CandidateProfile, on_delete=models.CASCADE, related_name="achievements")
    type = models.CharField(max_length=20, choices=ACHIEVEMENT_TYPES)
    title = models.CharField(max_length=300)
    description = models.TextField(blank=True)
    date = models.DateField()
    url = models.URLField(blank=True)
    issuer = models.CharField(max_length=200, blank=True)
    
    class Meta:
        ordering = ['-date']
        indexes = [models.Index(fields=["candidate", "type", "-date"])]

    def __str__(self):
        return f"{self.get_type_display()}: {self.title}"


# 
# 
# =
# EXTENDED JOB & COMPANY MODELS
# 
# 
# =

class JobRequirement(models.Model):
    """Specific requirements and qualifications for a job"""
    job = models.ForeignKey(JobOpportunity, on_delete=models.CASCADE, related_name="requirements")
    category = models.CharField(max_length=50)  # required_skills, preferred_skills, education, experience
    description = models.TextField()
    is_required = models.BooleanField(default=True)
    priority = models.IntegerField(default=0)
    
    class Meta:
        ordering = ['-is_required', '-priority']
        indexes = [models.Index(fields=["job", "category"])]


class SalaryData(models.Model):
    """Salary information for jobs"""
    job = models.OneToOneField(JobOpportunity, on_delete=models.CASCADE, related_name="salary_info")
    min_salary = models.DecimalField(max_digits=10, decimal_places=2, null=True, blank=True)
    max_salary = models.DecimalField(max_digits=10, decimal_places=2, null=True, blank=True)
    currency = models.CharField(max_length=3, default="USD")
    salary_period = models.CharField(max_length=20, default="yearly")  # yearly, hourly
    equity_offered = models.BooleanField(default=False)
    benefits_summary = models.TextField(blank=True)
    source = models.CharField(max_length=50, default="manual")  # manual, glassdoor, indeed
    last_updated = models.DateTimeField(auto_now=True)
    
    class Meta:
        indexes = [models.Index(fields=["job"])]


class CompanyResearch(models.Model):
    """Automated company research and intelligence (UC-063)"""
    company = models.OneToOneField(Company, on_delete=models.CASCADE, related_name="research")
    description = models.TextField(blank=True)
    profile_overview = models.TextField(blank=True)
    company_history = models.TextField(blank=True)
    mission_statement = models.TextField(blank=True)
    culture_keywords = models.JSONField(default=list, blank=True)
    recent_news = models.JSONField(default=list, blank=True)  # List of {title, url, date, summary}
    recent_developments = models.JSONField(default=list, blank=True)  # Interview-ready highlights
    funding_info = models.JSONField(default=dict, blank=True)  # Stage, amount, investors
    tech_stack = models.JSONField(default=list, blank=True)
    employee_count = models.IntegerField(null=True, blank=True)
    growth_rate = models.DecimalField(max_digits=5, decimal_places=2, null=True, blank=True)
    glassdoor_rating = models.DecimalField(max_digits=2, decimal_places=1, null=True, blank=True)
    
    # UC-063: Additional automated research fields
    executives = models.JSONField(default=list, blank=True)  # List of {name, title, linkedin_url}
    potential_interviewers = models.JSONField(default=list, blank=True)  # Tailored to upcoming interviews
    products = models.JSONField(default=list, blank=True)  # List of {name, description}
    competitors = models.JSONField(default=dict, blank=True)  # {industry, companies: [...], market_position}
    competitive_landscape = models.TextField(blank=True)
    strategic_initiatives = models.JSONField(default=list, blank=True)
    talking_points = models.JSONField(default=list, blank=True)
    interview_questions = models.JSONField(default=list, blank=True)
    export_summary = models.TextField(blank=True)  # Markdown-ready digest for offline prep
    social_media = models.JSONField(default=dict, blank=True)  # {linkedin, twitter, facebook, etc.}
    company_values = models.JSONField(default=list, blank=True)  # List of company values
    
    last_updated = models.DateTimeField(auto_now=True)
    
    class Meta:
        indexes = [models.Index(fields=["company"])]


class CoverLetterTemplate(models.Model):
    """Cover letter template for different industries and styles."""
    TEMPLATE_TYPES = [
        ("formal", "Formal"),
        ("creative", "Creative"),
        ("technical", "Technical"),
        ("industry", "Industry-specific"),
        ("custom", "Custom"),
    ]
    id = models.UUIDField(primary_key=True, default=uuid.uuid4, editable=False)
    name = models.CharField(max_length=200)
    description = models.TextField(blank=True)
    template_type = models.CharField(max_length=20, choices=TEMPLATE_TYPES, default="formal")
    industry = models.CharField(max_length=100, blank=True)
    content = models.TextField()
    sample_content = models.TextField(blank=True)
    owner = models.ForeignKey(settings.AUTH_USER_MODEL, on_delete=models.SET_NULL, null=True, blank=True, related_name="custom_templates")
    is_shared = models.BooleanField(default=False)
    imported_from = models.CharField(max_length=200, blank=True)
    usage_count = models.PositiveIntegerField(default=0)
    last_used = models.DateTimeField(null=True, blank=True)
    created_at = models.DateTimeField(auto_now_add=True)
    updated_at = models.DateTimeField(auto_now=True)
    customization_options = models.JSONField(default=dict, blank=True)
    # Fields for preserving original file content
    original_file_content = models.BinaryField(null=True, blank=True, help_text="Original file content for Word documents")
    original_file_type = models.CharField(max_length=10, blank=True, help_text="Original file extension (txt, docx)")
    original_filename = models.CharField(max_length=255, blank=True, help_text="Original uploaded filename")

    class Meta:
        indexes = [
            models.Index(fields=["template_type"]),
            models.Index(fields=["industry"]),
            models.Index(fields=["owner"]),
            models.Index(fields=["is_shared"]),
        ]

    def __str__(self):
        return f"{self.name} ({self.get_template_type_display()})"


class Referral(models.Model):
    """Track referral opportunities and warm introductions"""
    STATUS_CHOICES = [
        ('potential', 'Potential'),
        ('requested', 'Requested'),
        ('received', 'Received'),
        ('used', 'Used'),
        ('declined', 'Declined'),
    ]
    
    application = models.ForeignKey(Application, on_delete=models.CASCADE, related_name="referrals")
    contact = models.ForeignKey(Contact, on_delete=models.CASCADE, related_name="referrals_given")
    status = models.CharField(max_length=20, choices=STATUS_CHOICES, default='potential')
    requested_date = models.DateField(null=True, blank=True)
    completed_date = models.DateField(null=True, blank=True)
    notes = models.TextField(blank=True)
    
    class Meta:
        indexes = [
            models.Index(fields=["application", "status"]),
            models.Index(fields=["contact"]),
        ]
    def save(self, *args, **kwargs):
        # If contact is None (tests sometimes create referrals without a contact),
        # try to create/assign a minimal Contact to satisfy DB NOT NULL constraint.
        try:
            if not getattr(self, 'contact', None) and getattr(self, 'application', None):
                owner = getattr(self.application, 'candidate', None)
                owner_user = getattr(owner, 'user', None)
                if owner_user:
                    contact_obj = Contact.objects.create(owner=owner_user)
                    self.contact = contact_obj
        except Exception:
            pass
        return super().save(*args, **kwargs)


class TeamMember(models.Model):
    """Multi-user collaboration: coaches, mentors, accountability partners"""
    ROLE_CHOICES = [
        ('coach', 'Career Coach'),
        ('mentor', 'Mentor'),
        ('partner', 'Accountability Partner'),
        ('viewer', 'Viewer'),
    ]
    
    PERMISSION_CHOICES = [
        ('view', 'View Only'),
        ('comment', 'View & Comment'),
        ('edit', 'Edit'),
        ('admin', 'Admin'),
    ]
    
    candidate = models.ForeignKey(CandidateProfile, on_delete=models.CASCADE, related_name="team_members")
    user = models.ForeignKey(settings.AUTH_USER_MODEL, on_delete=models.CASCADE, related_name="collaborating_on")
    role = models.CharField(max_length=20, choices=ROLE_CHOICES)
    permission_level = models.CharField(max_length=20, choices=PERMISSION_CHOICES, default='view')
    invited_at = models.DateTimeField(auto_now_add=True)
    accepted_at = models.DateTimeField(null=True, blank=True)
    is_active = models.BooleanField(default=True)
    
    class Meta:
        unique_together = [("candidate", "user")]
        indexes = [models.Index(fields=["candidate", "is_active"])]


class TeamAccount(models.Model):
    """Organization/team workspace with billing + membership controls."""

    PLAN_CHOICES = [
        ('starter', 'Starter'),
        ('pro', 'Professional'),
        ('enterprise', 'Enterprise'),
    ]
    STATUS_CHOICES = [
        ('active', 'Active'),
        ('trialing', 'Trialing'),
        ('past_due', 'Past Due'),
        ('cancelled', 'Cancelled'),
    ]

    name = models.CharField(max_length=180)
    owner = models.ForeignKey(settings.AUTH_USER_MODEL, on_delete=models.CASCADE, related_name='owned_teams')
    billing_email = models.EmailField(blank=True)
    subscription_plan = models.CharField(max_length=40, choices=PLAN_CHOICES, default='starter')
    subscription_status = models.CharField(max_length=40, choices=STATUS_CHOICES, default='trialing')
    seat_limit = models.PositiveIntegerField(default=5)
    next_billing_date = models.DateTimeField(null=True, blank=True)
    trial_ends_at = models.DateTimeField(null=True, blank=True)
    metadata = models.JSONField(default=dict, blank=True)
    created_at = models.DateTimeField(auto_now_add=True)
    updated_at = models.DateTimeField(auto_now=True)

    class Meta:
        indexes = [
            models.Index(fields=['owner']),
            models.Index(fields=['subscription_status']),
        ]

    def __str__(self):
        return f"{self.name} ({self.subscription_plan})"


TEAM_PERMISSION_CHOICES = [
    ('view', 'View Only'),
    ('comment', 'View & Comment'),
    ('edit', 'Edit'),
    ('admin', 'Admin'),
]


class TeamMembership(models.Model):
    """Membership record for users inside a TeamAccount."""

    ROLE_CHOICES = [
        ('admin', 'Admin'),
        ('mentor', 'Mentor'),
        ('candidate', 'Candidate'),
    ]

    team = models.ForeignKey(TeamAccount, on_delete=models.CASCADE, related_name='memberships')
    user = models.ForeignKey(settings.AUTH_USER_MODEL, on_delete=models.CASCADE, related_name='team_memberships')
    role = models.CharField(max_length=20, choices=ROLE_CHOICES)
    permission_level = models.CharField(max_length=20, choices=TEAM_PERMISSION_CHOICES, default='view')
    is_active = models.BooleanField(default=True)
    joined_at = models.DateTimeField(auto_now_add=True)
    last_accessed_at = models.DateTimeField(null=True, blank=True)
    invited_by = models.ForeignKey(
        settings.AUTH_USER_MODEL,
        on_delete=models.SET_NULL,
        null=True,
        blank=True,
        related_name='team_invites_sent'
    )
    candidate_profile = models.ForeignKey(
        CandidateProfile,
        on_delete=models.SET_NULL,
        null=True,
        blank=True,
        help_text="Link candidate role memberships to their profile for analytics"
    )

    class Meta:
        unique_together = [('team', 'user')]
        indexes = [
            models.Index(fields=['team', 'role']),
            models.Index(fields=['team', 'permission_level']),
            models.Index(fields=['user']),
        ]

    def __str__(self):
        return f"{self.user_id} in {self.team_id} as {self.role}"


class TeamInvitation(models.Model):
    """Invitation flow for bringing collaborators into a TeamAccount."""

    STATUS_CHOICES = [
        ('pending', 'Pending'),
        ('accepted', 'Accepted'),
        ('expired', 'Expired'),
        ('cancelled', 'Cancelled'),
    ]

    team = models.ForeignKey(TeamAccount, on_delete=models.CASCADE, related_name='invitations')
    email = models.EmailField()
    role = models.CharField(max_length=20, choices=TeamMembership.ROLE_CHOICES)
    permission_level = models.CharField(max_length=20, choices=TEAM_PERMISSION_CHOICES, default='view')
    token = models.CharField(max_length=128, unique=True, db_index=True)
    invited_by = models.ForeignKey(settings.AUTH_USER_MODEL, on_delete=models.SET_NULL, null=True, blank=True, related_name='team_invitations_created')
    status = models.CharField(max_length=20, choices=STATUS_CHOICES, default='pending')
    expires_at = models.DateTimeField(null=True, blank=True)
    accepted_at = models.DateTimeField(null=True, blank=True)
    accepted_by = models.ForeignKey(settings.AUTH_USER_MODEL, on_delete=models.SET_NULL, null=True, blank=True, related_name='team_invitations_accepted')
    candidate_profile = models.ForeignKey(CandidateProfile, on_delete=models.SET_NULL, null=True, blank=True)
    created_at = models.DateTimeField(auto_now_add=True)

    class Meta:
        ordering = ['-created_at']
        indexes = [
            models.Index(fields=['team', 'status']),
            models.Index(fields=['email']),
        ]

    def is_expired(self):
        return self.expires_at and timezone.now() > self.expires_at


class TeamCandidateAccess(models.Model):
    """Per-mentorship access controls for viewing candidate data inside a team."""

    team = models.ForeignKey(TeamAccount, on_delete=models.CASCADE, related_name='candidate_access')
    candidate = models.ForeignKey(CandidateProfile, on_delete=models.CASCADE, related_name='team_access')
    granted_to = models.ForeignKey(TeamMembership, on_delete=models.CASCADE, related_name='candidate_access')
    permission_level = models.CharField(max_length=20, choices=TEAM_PERMISSION_CHOICES, default='view')
    can_view_profile = models.BooleanField(default=True)
    can_view_progress = models.BooleanField(default=True)
    can_edit_goals = models.BooleanField(default=False)
    granted_by = models.ForeignKey(settings.AUTH_USER_MODEL, on_delete=models.SET_NULL, null=True, blank=True, related_name='team_access_granted')
    created_at = models.DateTimeField(auto_now_add=True)
    updated_at = models.DateTimeField(auto_now=True)

    class Meta:
        unique_together = [('team', 'candidate', 'granted_to')]
        indexes = [
            models.Index(fields=['team', 'candidate']),
            models.Index(fields=['team', 'granted_to']),
        ]

    def __str__(self):
        return f"{self.granted_to_id} -> {self.candidate_id} ({self.permission_level})"


class TeamMessage(models.Model):
    """Lightweight collaboration feed for a team workspace."""

    MESSAGE_TYPES = [
        ('update', 'Update'),
        ('request', 'Request'),
        ('alert', 'Alert'),
        ('note', 'Note'),
    ]

    team = models.ForeignKey(TeamAccount, on_delete=models.CASCADE, related_name='messages')
    author = models.ForeignKey(settings.AUTH_USER_MODEL, on_delete=models.CASCADE, related_name='team_messages')
    message = models.TextField()
    message_type = models.CharField(max_length=20, choices=MESSAGE_TYPES, default='update')
    pinned = models.BooleanField(default=False)
    created_at = models.DateTimeField(auto_now_add=True)

    class Meta:
        ordering = ['-created_at']
        indexes = [
            models.Index(fields=['team', '-created_at']),
        ]

    def __str__(self):
        return f"TeamMessage({self.team_id})"


class SupporterInvite(models.Model):
    """Invite and lightweight access control for family/supporter dashboards."""
    candidate = models.ForeignKey(CandidateProfile, on_delete=models.CASCADE, related_name="supporter_invites")
    email = models.EmailField()
    name = models.CharField(max_length=120, blank=True)
    token = models.CharField(max_length=64, unique=True, db_index=True)
    permissions = models.JSONField(default=dict, blank=True)
    expires_at = models.DateTimeField(null=True, blank=True)
    accepted_at = models.DateTimeField(null=True, blank=True)
    last_access_at = models.DateTimeField(null=True, blank=True)
    is_active = models.BooleanField(default=True)
    created_at = models.DateTimeField(auto_now_add=True)
    updated_at = models.DateTimeField(auto_now=True)
    paused_at = models.DateTimeField(null=True, blank=True)

    class Meta:
        ordering = ["-created_at"]
        indexes = [
            models.Index(fields=["candidate", "is_active"]),
            models.Index(fields=["email"]),
        ]

    def __str__(self):
        return f"Supporter {self.email} for {self.candidate.user.username}"


class SupporterEncouragement(models.Model):
    """Simple encouragement messages sent by supporters."""
    candidate = models.ForeignKey(CandidateProfile, on_delete=models.CASCADE, related_name="supporter_encouragements")
    supporter = models.ForeignKey(SupporterInvite, on_delete=models.SET_NULL, null=True, blank=True, related_name="encouragements")
    supporter_name = models.CharField(max_length=120, blank=True)
    message = models.TextField()
    created_at = models.DateTimeField(auto_now_add=True)

    class Meta:
        ordering = ["-created_at"]
        indexes = [
            models.Index(fields=["candidate", "-created_at"]),
        ]


class SupporterChatMessage(models.Model):
    """Two-way chat between candidate and supporters (lightweight feed)."""
    ROLE_CHOICES = [
        ("supporter", "Supporter"),
        ("candidate", "Candidate"),
    ]

    candidate = models.ForeignKey(CandidateProfile, on_delete=models.CASCADE, related_name="supporter_messages")
    supporter = models.ForeignKey(SupporterInvite, on_delete=models.SET_NULL, null=True, blank=True, related_name="messages")
    sender_role = models.CharField(max_length=20, choices=ROLE_CHOICES)
    sender_name = models.CharField(max_length=120, blank=True)
    message = models.TextField()
    created_at = models.DateTimeField(auto_now_add=True)

    class Meta:
        ordering = ["-created_at"]
        indexes = [
            models.Index(fields=["candidate", "-created_at"]),
        ]

class SharedNote(models.Model):
    """Collaborative notes and feedback on applications"""
    application = models.ForeignKey(Application, on_delete=models.CASCADE, related_name="shared_notes")
    author = models.ForeignKey(settings.AUTH_USER_MODEL, on_delete=models.CASCADE, related_name="notes_written")
    content = models.TextField()
    is_private = models.BooleanField(default=False)
    created_at = models.DateTimeField(auto_now_add=True)
    updated_at = models.DateTimeField(auto_now=True)
    
    class Meta:
        ordering = ['-created_at']
        indexes = [models.Index(fields=["application", "-created_at"])]


# 
# 
# =
# INTERVIEW PREPARATION MODELS
# 
# 
# =

class InterviewQuestion(models.Model):
    """Question bank for interview preparation"""
    QUESTION_TYPES = [
        ('behavioral', 'Behavioral'),
        ('technical', 'Technical'),
        ('system_design', 'System Design'),
        ('case_study', 'Case Study'),
        ('cultural_fit', 'Cultural Fit'),
    ]
    
    type = models.CharField(max_length=20, choices=QUESTION_TYPES)
    question_text = models.TextField()
    context = models.TextField(blank=True)
    category = models.CharField(max_length=100, blank=True)  # leadership, problem_solving, algorithms
    difficulty = models.CharField(max_length=20, default='medium')  # easy, medium, hard
    suggested_answer_framework = models.TextField(blank=True)
    related_skills = models.ManyToManyField(Skill, blank=True, related_name="interview_questions")
    
    class Meta:
        indexes = [models.Index(fields=["type", "category"])]

    def __str__(self):
        return f"[{self.get_type_display()}] {self.question_text[:50]}"


class InterviewPrepSession(models.Model):
    """Track interview preparation and practice sessions"""
    application = models.ForeignKey(Application, on_delete=models.CASCADE, related_name="prep_sessions")
    interview = models.ForeignKey(Interview, on_delete=models.SET_NULL, null=True, blank=True, related_name="prep_sessions")
    session_date = models.DateTimeField(default=timezone.now)
    duration_minutes = models.IntegerField(default=0)
    questions_practiced = models.ManyToManyField(InterviewQuestion, blank=True, related_name="practice_sessions")
    notes = models.TextField(blank=True)
    confidence_level = models.IntegerField(default=3)  # 1-5 scale
    
    class Meta:
        ordering = ['-session_date']
        indexes = [models.Index(fields=["application", "-session_date"])]


class MockInterview(models.Model):
    """Video practice sessions with AI or mentor feedback"""
    prep_session = models.ForeignKey(InterviewPrepSession, on_delete=models.CASCADE, related_name="mock_interviews")
    recording_url = models.URLField(blank=True)
    transcript = models.TextField(blank=True)
    ai_feedback = models.JSONField(default=dict, blank=True)  # Automated analysis
    mentor_feedback = models.TextField(blank=True)
    score = models.IntegerField(null=True, blank=True)  # 0-100
    areas_for_improvement = models.JSONField(default=list, blank=True)
    created_at = models.DateTimeField(auto_now_add=True)
    
    class Meta:
        ordering = ['-created_at']


class JobQuestionPractice(models.Model):
    """Track practiced interview questions for a specific job entry (UC-075)."""

    DIFFICULTY_CHOICES = [
        ('entry', 'Entry'),
        ('mid', 'Mid-level'),
        ('senior', 'Senior'),
    ]

    job = models.ForeignKey('JobEntry', on_delete=models.CASCADE, related_name='question_practice_logs')
    question_id = models.CharField(max_length=64)
    category = models.CharField(max_length=32)
    question_text = models.TextField()
    difficulty = models.CharField(max_length=16, choices=DIFFICULTY_CHOICES, default='mid')
    skills = models.JSONField(default=list, blank=True)
    written_response = models.TextField(blank=True)
    star_response = models.JSONField(default=dict, blank=True)
    practice_notes = models.TextField(blank=True)
    practice_count = models.PositiveIntegerField(default=1)
    first_practiced_at = models.DateTimeField(auto_now_add=True)
    last_practiced_at = models.DateTimeField(auto_now=True)
    last_duration_seconds = models.PositiveIntegerField(null=True, blank=True)
    total_duration_seconds = models.PositiveIntegerField(default=0)

    class Meta:
        unique_together = [('job', 'question_id')]
        indexes = [
            models.Index(fields=['job', 'category']),
            models.Index(fields=['job', 'question_id']),
        ]
        ordering = ['-last_practiced_at']

    def increment_count(self):
        self.practice_count = (self.practice_count or 0) + 1


class QuestionResponseCoaching(models.Model):
    """Store AI coaching sessions for interview practice answers (UC-076)."""

    job = models.ForeignKey('JobEntry', on_delete=models.CASCADE, related_name='response_coaching_sessions')
    practice_log = models.ForeignKey(JobQuestionPractice, on_delete=models.CASCADE, related_name='coaching_sessions')
    question_id = models.CharField(max_length=64)
    question_text = models.TextField()
    response_text = models.TextField(blank=True)
    star_response = models.JSONField(default=dict, blank=True)
    coaching_payload = models.JSONField(default=dict, blank=True)
    scores = models.JSONField(default=dict, blank=True)
    word_count = models.PositiveIntegerField(default=0)
    created_at = models.DateTimeField(auto_now_add=True)

    class Meta:
        ordering = ['-created_at']
        indexes = [
            models.Index(fields=['job', 'question_id'], name='core_qrc_job_question_idx'),
            models.Index(fields=['practice_log', '-created_at'], name='core_qrc_practice_idx'),
        ]

    def __str__(self):
        timestamp = self.created_at.isoformat() if self.created_at else ''
        return f"CoachingSession(job={self.job_id}, question={self.question_id}, created={timestamp})"


class InterviewResponseLibrary(models.Model):
    """UC-126: User's library of prepared interview responses."""
    
    QUESTION_TYPE_CHOICES = [
        ('behavioral', 'Behavioral'),
        ('technical', 'Technical'),
        ('situational', 'Situational'),
    ]
    
    user = models.ForeignKey(settings.AUTH_USER_MODEL, on_delete=models.CASCADE, related_name='response_library')
    question_text = models.TextField()
    question_type = models.CharField(max_length=20, choices=QUESTION_TYPE_CHOICES)
    
    # Current best version
    current_response_text = models.TextField()
    current_star_response = models.JSONField(default=dict, blank=True)
    
    # Tagging and categorization
    skills = models.JSONField(default=list, blank=True, help_text="List of skills demonstrated")
    experiences = models.JSONField(default=list, blank=True, help_text="List of experiences referenced")
    companies_used_for = models.JSONField(default=list, blank=True, help_text="Companies this response was used for")
    tags = models.JSONField(default=list, blank=True, help_text="Custom tags for organization")
    
    # Success tracking
    led_to_offer = models.BooleanField(default=False)
    led_to_next_round = models.BooleanField(default=False)
    times_used = models.PositiveIntegerField(default=0)
    success_rate = models.FloatField(default=0.0, help_text="Calculated success rate based on outcomes")
    
    # Metadata
    created_at = models.DateTimeField(auto_now_add=True)
    updated_at = models.DateTimeField(auto_now=True)
    last_used_at = models.DateTimeField(null=True, blank=True)
    
    # Optional job linkage for context
    related_jobs = models.ManyToManyField('JobEntry', blank=True, related_name='linked_responses')
    
    class Meta:
        ordering = ['-updated_at']
        indexes = [
            models.Index(fields=['user', 'question_type']),
            models.Index(fields=['user', '-updated_at']),
            models.Index(fields=['user', 'led_to_offer']),
        ]
    
    def __str__(self):
        return f"{self.user.username} - {self.question_type} - {self.question_text[:50]}"
    
    def calculate_success_rate(self):
        """Update success rate based on tracked outcomes."""
        if self.times_used == 0:
            self.success_rate = 0.0
        else:
            successful = 0
            if self.led_to_offer:
                successful = self.times_used  # If got offer, count all uses as successful
            elif self.led_to_next_round:
                successful = max(1, self.times_used // 2)  # Partial success
            self.success_rate = (successful / self.times_used) * 100
        self.save()


class ResponseVersion(models.Model):
    """Version history for interview responses (UC-126)."""
    
    response_library = models.ForeignKey(InterviewResponseLibrary, on_delete=models.CASCADE, related_name='versions')
    version_number = models.PositiveIntegerField()
    response_text = models.TextField()
    star_response = models.JSONField(default=dict, blank=True)
    
    # What changed in this version
    change_notes = models.TextField(blank=True, help_text="Notes about what was improved")
    coaching_score = models.FloatField(null=True, blank=True, help_text="AI coaching score if available")
    
    # Link to original coaching session if applicable
    coaching_session = models.ForeignKey(
        'QuestionResponseCoaching', 
        on_delete=models.SET_NULL, 
        null=True, 
        blank=True,
        related_name='saved_versions'
    )
    
    created_at = models.DateTimeField(auto_now_add=True)
    
    class Meta:
        ordering = ['-version_number']
        unique_together = [('response_library', 'version_number')]
        indexes = [
            models.Index(fields=['response_library', '-version_number']),
        ]
    
    def __str__(self):
        return f"Version {self.version_number} - {self.response_library.question_text[:30]}"


class MockInterviewSession(models.Model):
    """UC-077: Full mock interview practice sessions with AI-generated questions."""
    
    STATUS_CHOICES = [
        ('in_progress', 'In Progress'),
        ('completed', 'Completed'),
        ('abandoned', 'Abandoned'),
    ]
    
    INTERVIEW_TYPE_CHOICES = [
        ('behavioral', 'Behavioral'),
        ('technical', 'Technical'),
        ('case_study', 'Case Study'),
        ('mixed', 'Mixed'),
    ]
    
    user = models.ForeignKey(settings.AUTH_USER_MODEL, on_delete=models.CASCADE, related_name='mock_interview_sessions')
    job = models.ForeignKey('JobEntry', on_delete=models.SET_NULL, null=True, blank=True, related_name='mock_sessions')
    interview_type = models.CharField(max_length=20, choices=INTERVIEW_TYPE_CHOICES, default='behavioral')
    status = models.CharField(max_length=20, choices=STATUS_CHOICES, default='in_progress')
    
    # Configuration
    question_count = models.PositiveIntegerField(default=5)
    difficulty_level = models.CharField(max_length=50, default='mid')
    focus_areas = models.JSONField(default=list, blank=True)  # e.g., ['leadership', 'conflict resolution']
    
    # Session metadata
    started_at = models.DateTimeField(auto_now_add=True)
    completed_at = models.DateTimeField(null=True, blank=True)
    total_duration_seconds = models.PositiveIntegerField(default=0)
    
    # Overall performance
    overall_score = models.DecimalField(max_digits=5, decimal_places=2, null=True, blank=True)  # 0-100
    strengths = models.JSONField(default=list, blank=True)
    areas_for_improvement = models.JSONField(default=list, blank=True)
    ai_summary = models.TextField(blank=True)
    
    class Meta:
        ordering = ['-started_at']
        indexes = [
            models.Index(fields=['user', 'status']),
            models.Index(fields=['user', '-started_at']),
        ]
    
    def __str__(self):
        return f"MockInterviewSession({self.id}, {self.user.email}, {self.interview_type})"
    
    def mark_completed(self):
        """Mark session as completed and calculate duration."""
        self.status = 'completed'
        self.completed_at = timezone.now()
        if self.started_at:
            self.total_duration_seconds = int((self.completed_at - self.started_at).total_seconds())
        self.save()
    
    def calculate_overall_score(self):
        """Calculate overall score from all question responses."""
        questions = self.questions.filter(answer_score__isnull=False)
        if not questions.exists():
            return None
        avg_score = questions.aggregate(models.Avg('answer_score'))['answer_score__avg']
        return round(avg_score, 2) if avg_score else None


class MockInterviewQuestion(models.Model):
    """Individual questions within a mock interview session (UC-077)."""
    
    session = models.ForeignKey(MockInterviewSession, on_delete=models.CASCADE, related_name='questions')
    question_number = models.PositiveIntegerField()
    
    # Question details
    question_text = models.TextField()
    question_category = models.CharField(max_length=50, blank=True)  # e.g., 'teamwork', 'problem-solving'
    suggested_framework = models.CharField(max_length=50, blank=True)  # e.g., 'STAR', 'CAR'
    ideal_answer_points = models.JSONField(default=list, blank=True)  # Key points to cover
    
    # User's response
    user_answer = models.TextField(blank=True)
    answer_timestamp = models.DateTimeField(null=True, blank=True)
    time_taken_seconds = models.PositiveIntegerField(null=True, blank=True)
    
    # AI evaluation
    answer_score = models.DecimalField(max_digits=5, decimal_places=2, null=True, blank=True)  # 0-100
    ai_feedback = models.TextField(blank=True)
    strengths = models.JSONField(default=list, blank=True)
    improvements = models.JSONField(default=list, blank=True)
    keyword_coverage = models.JSONField(default=dict, blank=True)  # Track which key points were mentioned
    
    created_at = models.DateTimeField(auto_now_add=True)
    
    class Meta:
        ordering = ['session', 'question_number']
        unique_together = [('session', 'question_number')]
        indexes = [
            models.Index(fields=['session', 'question_number']),
        ]
    
    def __str__(self):
        return f"Question {self.question_number} - {self.session_id}"
    
    def submit_answer(self, answer_text):
        """Record user's answer with timestamp."""
        self.user_answer = answer_text
        self.answer_timestamp = timezone.now()
        if self.created_at:
            self.time_taken_seconds = int((self.answer_timestamp - self.created_at).total_seconds())
        self.save()


class MockInterviewSummary(models.Model):
    """Post-session summary and recommendations (UC-077)."""
    
    session = models.OneToOneField(MockInterviewSession, on_delete=models.CASCADE, related_name='summary')
    
    # Performance breakdown
    performance_by_category = models.JSONField(default=dict, blank=True)  # {'teamwork': 85, 'leadership': 72}
    response_quality_score = models.DecimalField(max_digits=5, decimal_places=2, null=True, blank=True)
    communication_score = models.DecimalField(max_digits=5, decimal_places=2, null=True, blank=True)
    structure_score = models.DecimalField(max_digits=5, decimal_places=2, null=True, blank=True)
    
    # Detailed feedback
    top_strengths = models.JSONField(default=list, blank=True)
    critical_areas = models.JSONField(default=list, blank=True)
    recommended_practice_topics = models.JSONField(default=list, blank=True)
    next_steps = models.JSONField(default=list, blank=True)
    
    # AI-generated insights
    overall_assessment = models.TextField(blank=True)
    readiness_level = models.CharField(max_length=20, blank=True)  # e.g., 'ready', 'needs_practice', 'not_ready'
    estimated_interview_readiness = models.PositiveIntegerField(null=True, blank=True)  # 0-100%
    
    # Comparison metrics
    compared_to_previous_sessions = models.JSONField(default=dict, blank=True)
    improvement_trend = models.CharField(max_length=20, blank=True)  # 'improving', 'stable', 'declining'
    
    created_at = models.DateTimeField(auto_now_add=True)
    
    class Meta:
        verbose_name_plural = "Mock interview summaries"
    
    def __str__(self):
        return f"Summary for {self.session}"


class QuestionBankCache(models.Model):
    """Cache generated question bank data per job."""

    job = models.ForeignKey('JobEntry', on_delete=models.CASCADE, related_name='question_bank_caches')
    bank_data = models.JSONField(default=dict, blank=True)
    source = models.CharField(max_length=32, default='template')
    generated_at = models.DateTimeField(default=timezone.now)
    is_valid = models.BooleanField(default=True)
    created_at = models.DateTimeField(auto_now_add=True)

    class Meta:
        ordering = ['-generated_at']
        indexes = [
            models.Index(fields=['job', 'is_valid']),
        ]

    def __str__(self):
        return f"QuestionBankCache(job={self.job_id}, source={self.source}, generated_at={self.generated_at})"


class TechnicalPrepCache(models.Model):
    """Cache structured technical prep data per job (UC-078)."""

    job = models.ForeignKey('JobEntry', on_delete=models.CASCADE, related_name='technical_prep_caches')
    prep_data = models.JSONField(default=dict, blank=True)
    source = models.CharField(max_length=32, default='template')
    generated_at = models.DateTimeField(default=timezone.now)
    is_valid = models.BooleanField(default=True)
    created_at = models.DateTimeField(auto_now_add=True)

    class Meta:
        ordering = ['-generated_at']
        indexes = [
            models.Index(fields=['job', 'is_valid'], name='techprep_job_valid_idx'),
            models.Index(fields=['job', '-generated_at'], name='techprep_job_gen_idx'),
        ]

    def __str__(self):
        return f"TechnicalPrepCache(job={self.job_id}, generated_at={self.generated_at})"


class TechnicalPrepGeneration(models.Model):
    """Track async technical prep build jobs so we can queue/poll status."""

    STATUS_PENDING = 'pending'
    STATUS_RUNNING = 'running'
    STATUS_SUCCEEDED = 'succeeded'
    STATUS_FAILED = 'failed'
    STATUS_CHOICES = [
        (STATUS_PENDING, 'Pending'),
        (STATUS_RUNNING, 'Running'),
        (STATUS_SUCCEEDED, 'Succeeded'),
        (STATUS_FAILED, 'Failed'),
    ]

    job = models.ForeignKey('JobEntry', on_delete=models.CASCADE, related_name='technical_prep_generations')
    profile = models.ForeignKey('CandidateProfile', on_delete=models.CASCADE, related_name='technical_prep_generations')
    requested_by = models.ForeignKey(
        settings.AUTH_USER_MODEL,
        on_delete=models.SET_NULL,
        null=True,
        blank=True,
        related_name='technical_prep_generations',
    )
    cache = models.ForeignKey(
        'TechnicalPrepCache',
        on_delete=models.SET_NULL,
        null=True,
        blank=True,
        related_name='generation_jobs',
    )
    status = models.CharField(max_length=16, choices=STATUS_CHOICES, default=STATUS_PENDING)
    reason = models.CharField(max_length=32, blank=True)
    error_code = models.CharField(max_length=64, blank=True)
    error_message = models.TextField(blank=True)
    attempt_count = models.PositiveIntegerField(default=0)
    created_at = models.DateTimeField(auto_now_add=True)
    started_at = models.DateTimeField(null=True, blank=True)
    finished_at = models.DateTimeField(null=True, blank=True)
    last_progress_at = models.DateTimeField(null=True, blank=True)

    class Meta:
        ordering = ['-created_at']
        indexes = [
            models.Index(fields=['job', 'status'], name='techprep_job_status_idx'),
            models.Index(fields=['job', '-created_at'], name='techprep_job_created_idx'),
        ]

    def __str__(self):
        return f"TechnicalPrepGeneration(job={self.job_id}, status={self.status})"


class PreparationChecklistProgress(models.Model):
    """Track completion status for preparation checklist items per job."""

    job = models.ForeignKey('JobEntry', on_delete=models.CASCADE, related_name='preparation_checklist')
    task_id = models.CharField(max_length=64)
    category = models.CharField(max_length=200)
    task = models.CharField(max_length=500)
    completed = models.BooleanField(default=False)
    completed_at = models.DateTimeField(null=True, blank=True)
    created_at = models.DateTimeField(auto_now_add=True)
    updated_at = models.DateTimeField(auto_now=True)

    class Meta:
        unique_together = [('job', 'task_id')]
        indexes = [
            models.Index(fields=['job', 'completed']),
            models.Index(fields=['job', 'task_id']),
        ]
        ordering = ['-updated_at']

    def __str__(self):
        return f"ChecklistProgress(job={self.job_id}, task={self.task[:32]})"


class InterviewChecklistProgress(models.Model):
    """
    UC-081: Track completion status for interview preparation checklist items.
    
    Stores user progress on comprehensive preparation checklist including:
    - Company research tasks
    - Role-specific preparation
    - Questions to ask
    - Attire/presentation
    - Logistics
    - Confidence building
    - Portfolio preparation
    - Post-interview follow-up
    """
    interview = models.ForeignKey(
        'InterviewSchedule',
        on_delete=models.CASCADE,
        related_name='checklist_progress'
    )
    task_id = models.CharField(max_length=64, help_text="Unique identifier for the task")
    category = models.CharField(max_length=200, help_text="Checklist category (e.g., 'Company Research')")
    task = models.CharField(max_length=500, help_text="Task description")
    completed = models.BooleanField(default=False)
    completed_at = models.DateTimeField(null=True, blank=True)
    created_at = models.DateTimeField(auto_now_add=True)
    updated_at = models.DateTimeField(auto_now=True)

    class Meta:
        unique_together = [('interview', 'task_id')]
        indexes = [
            models.Index(fields=['interview', 'completed']),
            models.Index(fields=['interview', 'task_id']),
        ]
        ordering = ['category', 'created_at']

    def __str__(self):
        status = "✓" if self.completed else "○"
        return f"{status} {self.task[:50]}..."


class InterviewSuccessPrediction(models.Model):
    """Persist interview success forecasts for historical analysis."""

    interview = models.ForeignKey(
        'InterviewSchedule',
        on_delete=models.CASCADE,
        related_name='success_predictions'
    )
    job = models.ForeignKey('JobEntry', on_delete=models.CASCADE, related_name='success_predictions')
    candidate = models.ForeignKey(CandidateProfile, on_delete=models.CASCADE, related_name='interview_success_predictions')

    predicted_probability = models.DecimalField(max_digits=5, decimal_places=2)
    confidence_score = models.DecimalField(max_digits=4, decimal_places=2)
    preparation_score = models.DecimalField(max_digits=4, decimal_places=2, default=0)
    match_score = models.DecimalField(max_digits=5, decimal_places=2, default=0)
    research_completion = models.DecimalField(max_digits=4, decimal_places=2, default=0)
    practice_hours = models.DecimalField(max_digits=5, decimal_places=2, default=0)
    historical_adjustment = models.DecimalField(max_digits=4, decimal_places=2, default=0)

    payload = models.JSONField(default=dict, blank=True, help_text="Serialized breakdown for reuse")

    generated_at = models.DateTimeField(auto_now_add=True)
    updated_at = models.DateTimeField(auto_now=True)
    accuracy = models.DecimalField(
        max_digits=4,
        decimal_places=3,
        null=True,
        blank=True,
        help_text="Absolute error between prediction and normalized outcome"
    )
    actual_outcome = models.CharField(max_length=20, blank=True)
    evaluated_at = models.DateTimeField(null=True, blank=True)
    is_latest = models.BooleanField(default=True)

    class Meta:
        ordering = ['-generated_at']
        indexes = [
            models.Index(fields=['interview', '-generated_at']),
            models.Index(fields=['candidate', '-generated_at']),
            models.Index(fields=['job', '-generated_at']),
            models.Index(fields=['is_latest']),
        ]

    def __str__(self):
        pct = float(self.predicted_probability or 0)
        return f"Prediction({pct:.1f}% for interview {self.interview_id})"

class TechnicalPrepPractice(models.Model):
    """Track timed coding challenge attempts for UC-078."""

    CHALLENGE_TYPES = [
        ('coding', 'Coding'),
        ('system_design', 'System Design'),
        ('case_study', 'Case Study'),
    ]

    job = models.ForeignKey('JobEntry', on_delete=models.CASCADE, related_name='technical_prep_practice')
    challenge_id = models.CharField(max_length=64)
    challenge_title = models.CharField(max_length=255)
    challenge_type = models.CharField(max_length=32, choices=CHALLENGE_TYPES, default='coding')
    duration_seconds = models.PositiveIntegerField(null=True, blank=True)
    tests_passed = models.PositiveIntegerField(null=True, blank=True)
    tests_total = models.PositiveIntegerField(null=True, blank=True)
    score = models.PositiveIntegerField(null=True, blank=True, help_text="Percent accuracy (0-100)")
    confidence = models.CharField(max_length=20, blank=True)
    notes = models.TextField(blank=True)
    attempted_at = models.DateTimeField(auto_now_add=True)

    class Meta:
        ordering = ['-attempted_at']
        indexes = [
            models.Index(fields=['job', 'challenge_id'], name='techprep_job_ch_idx'),
            models.Index(fields=['job', '-attempted_at'], name='techprep_job_att_idx'),
        ]

    def __str__(self):
        ts = self.attempted_at.isoformat() if self.attempted_at else ''
        return f"TechnicalPrepPractice(job={self.job_id}, challenge={self.challenge_id}, attempted_at={ts})"


# 
# 
# =
# ANALYTICS & TRACKING MODELS
# 
# 
# =

class UserActivity(models.Model):
    """Track user actions for analytics and insights"""
    ACTION_TYPES = [
        ('login', 'Login'),
        ('profile_update', 'Profile Update'),
        ('application_created', 'Application Created'),
        ('application_updated', 'Application Status Update'),
        ('document_generated', 'Document Generated'),
        ('interview_scheduled', 'Interview Scheduled'),
        ('company_research', 'Company Research'),
    ]
    
    user = models.ForeignKey(settings.AUTH_USER_MODEL, on_delete=models.CASCADE, related_name="activities")
    action_type = models.CharField(max_length=30, choices=ACTION_TYPES)
    resource_type = models.CharField(max_length=50, blank=True)  # Application, Document, etc.
    resource_id = models.IntegerField(null=True, blank=True)
    metadata = models.JSONField(default=dict, blank=True)
    timestamp = models.DateTimeField(auto_now_add=True)
    ip_address = models.GenericIPAddressField(null=True, blank=True)
    user_agent = models.TextField(blank=True)
    
    class Meta:
        ordering = ['-timestamp']
        indexes = [
            models.Index(fields=["user", "-timestamp"]),
            models.Index(fields=["action_type", "-timestamp"]),
        ]


class PerformanceMetric(models.Model):
    """Aggregate performance metrics and success patterns"""
    candidate = models.ForeignKey(CandidateProfile, on_delete=models.CASCADE, related_name="metrics")
    metric_date = models.DateField()
    total_applications = models.IntegerField(default=0)
    applications_this_week = models.IntegerField(default=0)
    phone_screens = models.IntegerField(default=0)
    onsite_interviews = models.IntegerField(default=0)
    offers_received = models.IntegerField(default=0)
    rejections = models.IntegerField(default=0)
    avg_response_time_days = models.DecimalField(max_digits=5, decimal_places=2, null=True, blank=True)
    conversion_rate_to_phone = models.DecimalField(max_digits=5, decimal_places=2, null=True, blank=True)  # percentage
    conversion_rate_to_offer = models.DecimalField(max_digits=5, decimal_places=2, null=True, blank=True)
    active_pipelines = models.IntegerField(default=0)
    
    class Meta:
        unique_together = [("candidate", "metric_date")]
        ordering = ['-metric_date']
        indexes = [models.Index(fields=["candidate", "-metric_date"])]


class SuccessPattern(models.Model):
    """AI-identified patterns in successful applications"""
    candidate = models.ForeignKey(CandidateProfile, on_delete=models.CASCADE, related_name="success_patterns")
    pattern_type = models.CharField(max_length=50)  # company_size, industry, role_type
    pattern_value = models.CharField(max_length=200)
    success_rate = models.DecimalField(max_digits=5, decimal_places=2)
    sample_size = models.IntegerField(default=0)
    confidence_score = models.DecimalField(max_digits=5, decimal_places=2)
    insights = models.TextField(blank=True)
    identified_at = models.DateTimeField(auto_now_add=True)
    
    class Meta:
        ordering = ['-success_rate', '-confidence_score']
        indexes = [models.Index(fields=["candidate", "pattern_type"])]


class MarketIntelligence(models.Model):
    """Aggregated market data and salary benchmarks"""
    job_title = models.CharField(max_length=220)
    location = models.CharField(max_length=160)
    experience_level = models.CharField(max_length=50)
    industry = models.CharField(max_length=120, blank=True)
    median_salary = models.DecimalField(max_digits=10, decimal_places=2)
    percentile_25 = models.DecimalField(max_digits=10, decimal_places=2, null=True, blank=True)
    percentile_75 = models.DecimalField(max_digits=10, decimal_places=2, null=True, blank=True)
    sample_size = models.IntegerField(default=0)
    demand_score = models.IntegerField(default=50)  # 0-100
    growth_trend = models.CharField(max_length=20, default='stable')  # growing, stable, declining
    top_skills = models.JSONField(default=list, blank=True)
    data_source = models.CharField(max_length=100, blank=True)
    last_updated = models.DateTimeField(auto_now=True)
    
    class Meta:
        indexes = [
            models.Index(fields=["job_title", "location"]),
            models.Index(fields=["industry"]),
        ]


# 
# 
# =
# AI & AUTOMATION MODELS
# 
# 
# =

class AIGenerationLog(models.Model):
    """Track AI-generated content for auditing and improvement"""
    CONTENT_TYPES = [
        ('resume', 'Resume'),
        ('cover_letter', 'Cover Letter'),
        ('email', 'Email Template'),
        ('linkedin_message', 'LinkedIn Message'),
        ('company_research', 'Company Research'),
        ('interview_answer', 'Interview Answer'),
    ]
    
    candidate = models.ForeignKey(CandidateProfile, on_delete=models.CASCADE, related_name="ai_generations")
    content_type = models.CharField(max_length=30, choices=CONTENT_TYPES)
    prompt_used = models.TextField()
    generated_content = models.TextField()
    model_version = models.CharField(max_length=50)
    tokens_used = models.IntegerField(default=0)
    generation_time_ms = models.IntegerField(default=0)
    user_edited = models.BooleanField(default=False)
    user_rating = models.IntegerField(null=True, blank=True)  # 1-5
    associated_job = models.ForeignKey(JobOpportunity, on_delete=models.SET_NULL, null=True, blank=True)
    created_at = models.DateTimeField(auto_now_add=True)
    
    class Meta:
        ordering = ['-created_at']
        indexes = [
            models.Index(fields=["candidate", "content_type", "-created_at"]),
            models.Index(fields=["associated_job"]),
        ]


class AutomationRule(models.Model):
    """User-defined automation rules for workflow optimization"""
    candidate = models.ForeignKey(CandidateProfile, on_delete=models.CASCADE, related_name="automation_rules")
    rule_name = models.CharField(max_length=200)
    trigger_event = models.CharField(max_length=50)  # application_status_change, new_job_match
    trigger_conditions = models.JSONField(default=dict)
    action_type = models.CharField(max_length=50)  # send_email, update_status, generate_document
    action_config = models.JSONField(default=dict)
    is_active = models.BooleanField(default=True)
    times_triggered = models.IntegerField(default=0)
    created_at = models.DateTimeField(auto_now_add=True)
    
    class Meta:
        indexes = [models.Index(fields=["candidate", "is_active"])]


# 
# 
# =
# REMINDERS & NOTIFICATIONS
# (existing reminder model replaced by UC-086 Reminder model defined earlier)
# 
# 
# =
class Notification(models.Model):
    """System notifications for users"""
    user = models.ForeignKey(settings.AUTH_USER_MODEL, on_delete=models.CASCADE, related_name="notifications")
    title = models.CharField(max_length=200)
    message = models.TextField()
    notification_type = models.CharField(max_length=50)  # application_update, reminder, system
    link_url = models.CharField(max_length=500, blank=True)
    is_read = models.BooleanField(default=False)
    created_at = models.DateTimeField(auto_now_add=True)
    
    class Meta:
        ordering = ['-created_at']
        indexes = [
            models.Index(fields=["user", "is_read", "-created_at"]),
        ]


# 
# 
# =
# UC-036: JOB ENTRIES
# 
# 
# =

class JobEntry(models.Model):
    """User-tracked job opportunities (manual entries).

    Keeps it independent from Company/JobOpportunity, so users can quickly log leads
    without needing company domains, etc.

    Basic fields (UC-036):
    - title (required)
    - company_name (required)
    - location
    - salary range (min/max, currency)
    - posting_url
    - application_deadline
    - description (2000 char limit)
    - industry
    - job_type (dropdown)
    
    Extended fields (UC-038):
    - personal_notes (unlimited text for observations)
    - recruiter contact information
    - hiring manager contact information
    - salary_negotiation_notes
    - interview_notes
    - application_history (JSON with timestamps)
    """
    JOB_TYPES = [
        ("ft", "Full-time"),
        ("pt", "Part-time"),
        ("contract", "Contract"),
        ("intern", "Internship"),
        ("temp", "Temporary"),
    ]

    candidate = models.ForeignKey(CandidateProfile, on_delete=models.CASCADE, related_name="job_entries")
    
    # Basic job information (UC-036)
    title = models.CharField(max_length=220)
    company_name = models.CharField(max_length=180)
    location = models.CharField(max_length=160, blank=True)
    salary_min = models.DecimalField(max_digits=10, decimal_places=2, null=True, blank=True)
    salary_max = models.DecimalField(max_digits=10, decimal_places=2, null=True, blank=True)
    salary_currency = models.CharField(max_length=3, default="USD")
    posting_url = models.URLField(blank=True)
    application_deadline = models.DateField(null=True, blank=True)
    description = models.TextField(blank=True, max_length=2000)
    industry = models.CharField(max_length=120, blank=True)
    job_type = models.CharField(max_length=20, choices=JOB_TYPES, default="ft")
    
    # Extended fields for detailed tracking (UC-038)
    personal_notes = models.TextField(blank=True, help_text="Unlimited text for personal observations")
    
    # Contact information
    recruiter_name = models.CharField(max_length=180, blank=True)
    recruiter_email = models.EmailField(blank=True)
    recruiter_phone = models.CharField(max_length=20, blank=True)
    hiring_manager_name = models.CharField(max_length=180, blank=True)
    hiring_manager_email = models.EmailField(blank=True)
    
    # Additional notes sections
    salary_negotiation_notes = models.TextField(blank=True)
    interview_notes = models.TextField(blank=True)
    
    # Application history log with timestamps
    # Format: [{"action": "Applied", "timestamp": "2024-11-04T10:30:00Z", "notes": "..."}, ...]
    application_history = models.JSONField(default=list, blank=True)
    
    # UC-042: Linked application materials
    resume_doc = models.ForeignKey('Document', on_delete=models.SET_NULL, null=True, blank=True, related_name='used_as_resume_in')
    cover_letter_doc = models.ForeignKey('Document', on_delete=models.SET_NULL, null=True, blank=True, related_name='used_as_cover_letter_in')

    # UC-097: Application Success Rate Analysis tracking
    APPLICATION_SOURCES = [
        ('company_website', 'Company Website'),
        ('linkedin', 'LinkedIn'),
        ('indeed', 'Indeed'),
        ('glassdoor', 'Glassdoor'),
        ('referral', 'Referral'),
        ('recruiter', 'Recruiter'),
        ('job_board', 'Job Board'),
        ('networking', 'Networking Event'),
        ('other', 'Other'),
    ]
    
    APPLICATION_METHODS = [
        ('online_form', 'Online Application Form'),
        ('email', 'Email'),
        ('referral', 'Internal Referral'),
        ('recruiter', 'Through Recruiter'),
        ('direct_contact', 'Direct Contact'),
        ('other', 'Other'),
    ]

    # UC-116: Precomputed geocoding
    location_lat = models.FloatField(null=True, blank=True)
    location_lon = models.FloatField(null=True, blank=True)
    location_geo_precision = models.CharField(max_length=20, blank=True, default='unknown')
    location_geo_updated_at = models.DateTimeField(null=True, blank=True)
    
    COMPANY_SIZES = [
        ('startup', 'Startup (1-50)'),
        ('small', 'Small (51-200)'),
        ('medium', 'Medium (201-1000)'),
        ('large', 'Large (1001-5000)'),
        ('enterprise', 'Enterprise (5000+)'),
    ]
    
    application_source = models.CharField(max_length=50, choices=APPLICATION_SOURCES, blank=True, db_index=True)
    application_method = models.CharField(max_length=50, choices=APPLICATION_METHODS, blank=True, db_index=True)
    company_size = models.CharField(max_length=20, choices=COMPANY_SIZES, blank=True, db_index=True)
    
    # Track if resume/cover letter were customized for this application
    resume_customized = models.BooleanField(default=False, help_text="Was the resume customized for this application?")
    cover_letter_customized = models.BooleanField(default=False, help_text="Was the cover letter customized for this application?")
    
    # Application submission tracking
    application_submitted_at = models.DateTimeField(null=True, blank=True, db_index=True)
    first_response_at = models.DateTimeField(null=True, blank=True)  # When we first heard back
    days_to_response = models.IntegerField(null=True, blank=True, help_text="Days from application to first response")

    # Timestamps
    created_at = models.DateTimeField(auto_now_add=True)
    updated_at = models.DateTimeField(auto_now=True)

    STATUS_CHOICES = [
        ("interested", "Interested"),
        ("applied", "Applied"),
        ("phone_screen", "Phone Screen"),
        ("interview", "Interview"),
        ("offer", "Offer"),
        ("rejected", "Rejected"),
    ]

    status = models.CharField(max_length=20, choices=STATUS_CHOICES, default="interested")
    last_status_change = models.DateTimeField(auto_now_add=True, null=True, blank=True)

    # Deadline notification tracking
    three_day_notice_sent_at = models.DateTimeField(null=True, blank=True)
    day_of_notice_sent_at = models.DateTimeField(null=True, blank=True)

    # Archiving fields (UC-045)
    is_archived = models.BooleanField(default=False, db_index=True)
    archived_at = models.DateTimeField(null=True, blank=True)
    archive_reason = models.CharField(
        max_length=100,
        blank=True,
        choices=[
            ("completed", "Position Filled/Completed"),
            ("not_interested", "No Longer Interested"),
            ("rejected", "Application Rejected"),
            ("expired", "Posting Expired"),
            ("auto", "Auto-archived"),
            ("other", "Other"),
        ],
    )

    class Meta:
        ordering = ['-updated_at']
        indexes = [
            models.Index(fields=["candidate", "-updated_at"]),
            models.Index(fields=["candidate", "created_at"]),
            models.Index(fields=["candidate", "application_deadline"]),
            models.Index(fields=["job_type"]),
            models.Index(fields=["industry"]),
            models.Index(fields=["candidate", "status"]),
            models.Index(fields=["candidate", "is_archived"]),
            # UC-042: quick lookups for analytics
            models.Index(fields=["resume_doc"]),
            models.Index(fields=["cover_letter_doc"]),
        ]

    def __str__(self):
        return f"{self.title} @ {self.company_name}"


class JobStatusChange(models.Model):
    """History of job status changes for auditing and analytics."""
    job = models.ForeignKey(JobEntry, on_delete=models.CASCADE, related_name="status_changes")
    old_status = models.CharField(max_length=20, choices=JobEntry.STATUS_CHOICES)
    new_status = models.CharField(max_length=20, choices=JobEntry.STATUS_CHOICES)
    changed_at = models.DateTimeField(auto_now_add=True)

    class Meta:
        ordering = ['-changed_at']
        indexes = [
            models.Index(fields=["job", "-changed_at"]),
        ]

    def __str__(self):
        return f"{self.job_id}: {self.old_status} -> {self.new_status} @ {self.changed_at}"


class JobMaterialsHistory(models.Model):
    """History of application materials linked to a JobEntry (UC-042).

    Each record captures the pair of materials selected at a point in time.
    """
    job = models.ForeignKey(JobEntry, on_delete=models.CASCADE, related_name='materials_history')
    resume_doc = models.ForeignKey('Document', on_delete=models.SET_NULL, null=True, blank=True, related_name='materials_history_resume')
    cover_letter_doc = models.ForeignKey('Document', on_delete=models.SET_NULL, null=True, blank=True, related_name='materials_history_cover')
    changed_at = models.DateTimeField(auto_now_add=True)

    class Meta:
        ordering = ['-changed_at']
        indexes = [
            models.Index(fields=["job", "-changed_at"]),
        ]


class SalaryResearch(models.Model):
    """Salary research and benchmarking data for job opportunities (UC-067).
    
    Stores salary information gathered from various sources including web scraping,
    to help users understand compensation ranges and negotiate effectively.
    """
    EXPERIENCE_LEVELS = [
        ('entry', 'Entry Level (0-2 years)'),
        ('mid', 'Mid Level (3-5 years)'),
        ('senior', 'Senior Level (6-10 years)'),
        ('lead', 'Lead/Principal (10+ years)'),
        ('executive', 'Executive'),
    ]
    
    COMPANY_SIZES = [
        ('startup', 'Startup (1-50)'),
        ('small', 'Small (51-200)'),
        ('medium', 'Medium (201-1000)'),
        ('large', 'Large (1001-5000)'),
        ('enterprise', 'Enterprise (5000+)'),
    ]
    
    DATA_SOURCES = [
        ('glassdoor', 'Glassdoor'),
        ('payscale', 'PayScale'),
        ('indeed', 'Indeed'),
        ('linkedin', 'LinkedIn'),
        ('levels_fyi', 'Levels.fyi'),
        ('manual', 'Manual Entry'),
        ('aggregated', 'Aggregated Data'),
    ]

    job = models.ForeignKey(JobEntry, on_delete=models.CASCADE, related_name='salary_research')
    
    # Job details for research context
    position_title = models.CharField(max_length=220)
    location = models.CharField(max_length=160)
    experience_level = models.CharField(max_length=20, choices=EXPERIENCE_LEVELS, blank=True)
    company_size = models.CharField(max_length=20, choices=COMPANY_SIZES, blank=True)
    
    # Salary data
    salary_min = models.DecimalField(max_digits=10, decimal_places=2, null=True, blank=True)
    salary_max = models.DecimalField(max_digits=10, decimal_places=2, null=True, blank=True)
    salary_median = models.DecimalField(max_digits=10, decimal_places=2, null=True, blank=True)
    salary_currency = models.CharField(max_length=3, default="USD")
    
    # Total compensation breakdown
    base_salary = models.DecimalField(max_digits=10, decimal_places=2, null=True, blank=True)
    bonus_avg = models.DecimalField(max_digits=10, decimal_places=2, null=True, blank=True)
    stock_equity = models.DecimalField(max_digits=10, decimal_places=2, null=True, blank=True)
    total_comp_min = models.DecimalField(max_digits=10, decimal_places=2, null=True, blank=True)
    total_comp_max = models.DecimalField(max_digits=10, decimal_places=2, null=True, blank=True)
    
    # Benefits and perks (JSON for flexibility)
    benefits = models.JSONField(default=dict, blank=True, help_text="Benefits package details")
    
    # Market insights
    market_trend = models.CharField(max_length=20, blank=True, help_text="up, down, stable")
    percentile_25 = models.DecimalField(max_digits=10, decimal_places=2, null=True, blank=True)
    percentile_75 = models.DecimalField(max_digits=10, decimal_places=2, null=True, blank=True)
    
    # Negotiation insights
    negotiation_leverage = models.CharField(max_length=20, blank=True, help_text="high, medium, low")
    recommended_ask = models.DecimalField(max_digits=10, decimal_places=2, null=True, blank=True)
    negotiation_tips = models.TextField(blank=True)
    
    # Comparison with user's current compensation
    user_current_salary = models.DecimalField(max_digits=10, decimal_places=2, null=True, blank=True)
    salary_change_percent = models.DecimalField(max_digits=5, decimal_places=2, null=True, blank=True)
    
    # Data source and metadata
    data_source = models.CharField(max_length=20, choices=DATA_SOURCES, default='aggregated')
    source_url = models.URLField(blank=True)
    sample_size = models.PositiveIntegerField(null=True, blank=True, help_text="Number of data points")
    confidence_score = models.DecimalField(max_digits=3, decimal_places=2, null=True, blank=True, help_text="0-1 confidence")
    
    # Additional market data (JSON for flexibility)
    company_comparisons = models.JSONField(default=list, blank=True, help_text="List of company salary comparisons")
    historical_data = models.JSONField(default=list, blank=True, help_text="Historical salary trends")
    
    # Metadata
    research_notes = models.TextField(blank=True)
    is_verified = models.BooleanField(default=False)
    created_at = models.DateTimeField(auto_now_add=True)
    updated_at = models.DateTimeField(auto_now=True)

    class Meta:
        ordering = ['-created_at']
        indexes = [
            models.Index(fields=["job", "-created_at"]),
            models.Index(fields=["position_title", "location"]),
            models.Index(fields=["experience_level"]),
        ]

    def __str__(self):
        return f"Salary Research: {self.position_title} in {self.location}"
    
    def get_salary_range_display(self):
        """Return formatted salary range string"""
        if self.salary_min and self.salary_max:
            return f"${self.salary_min:,.0f} - ${self.salary_max:,.0f}"
        elif self.salary_median:
            return f"${self.salary_median:,.0f} (median)"
        return "N/A"
    

class SalaryNegotiationPlan(models.Model):
    """Structured negotiation preparation plan for a specific job offer (UC-083)."""

    job = models.OneToOneField(JobEntry, on_delete=models.CASCADE, related_name='negotiation_plan')
    salary_research = models.ForeignKey(SalaryResearch, on_delete=models.SET_NULL, null=True, blank=True, related_name='negotiation_plans')
    offer_details = models.JSONField(default=dict, blank=True)
    market_context = models.JSONField(default=dict, blank=True)
    talking_points = models.JSONField(default=list, blank=True)
    total_comp_framework = models.JSONField(default=dict, blank=True)
    scenario_scripts = models.JSONField(default=list, blank=True)
    timing_strategy = models.JSONField(default=dict, blank=True)
    counter_offer_templates = models.JSONField(default=list, blank=True)
    confidence_exercises = models.JSONField(default=list, blank=True)
    offer_guidance = models.JSONField(default=dict, blank=True)
    readiness_checklist = models.JSONField(default=list, blank=True)
    metadata = models.JSONField(default=dict, blank=True)
    version = models.CharField(max_length=20, default='1.0')
    generated_by = models.CharField(max_length=60, default='planner')
    generated_at = models.DateTimeField(auto_now_add=True)
    updated_at = models.DateTimeField(auto_now=True)

    class Meta:
        indexes = [
            models.Index(fields=['job']),
            models.Index(fields=['updated_at']),
        ]

    def __str__(self):
        return f"Negotiation Plan for {self.job.title} @ {self.job.company_name}"


class SalaryNegotiationOutcome(models.Model):
    """Track actual negotiation attempts and results for analytics."""

    STAGE_CHOICES = [
        ('pre-offer', 'Pre-Offer Research'),
        ('offer', 'Offer Review'),
        ('counter', 'Counter Submitted'),
        ('final', 'Final Decision'),
    ]

    RESULT_STATUS = [
        ('pending', 'Pending'),
        ('accepted', 'Accepted'),
        ('declined', 'Declined'),
        ('withdrawn', 'Withdrawn'),
    ]

    job = models.ForeignKey(JobEntry, on_delete=models.CASCADE, related_name='negotiation_outcomes')
    plan = models.ForeignKey(SalaryNegotiationPlan, on_delete=models.SET_NULL, null=True, blank=True, related_name='outcomes')
    stage = models.CharField(max_length=20, choices=STAGE_CHOICES, default='offer')
    base_salary = models.DecimalField(max_digits=10, decimal_places=2, null=True, blank=True)
    bonus = models.DecimalField(max_digits=10, decimal_places=2, null=True, blank=True)
    equity = models.DecimalField(max_digits=10, decimal_places=2, null=True, blank=True)
    company_offer = models.DecimalField(max_digits=10, decimal_places=2, null=True, blank=True)
    counter_amount = models.DecimalField(max_digits=10, decimal_places=2, null=True, blank=True)
    final_result = models.DecimalField(max_digits=10, decimal_places=2, null=True, blank=True)
    total_comp_value = models.DecimalField(max_digits=10, decimal_places=2, null=True, blank=True)
    leverage_used = models.CharField(max_length=80, blank=True)
    confidence_score = models.PositiveSmallIntegerField(null=True, blank=True, help_text='1-5 self-assessed confidence')
    status = models.CharField(max_length=20, choices=RESULT_STATUS, default='pending')
    notes = models.TextField(blank=True)
    created_at = models.DateTimeField(auto_now_add=True)
    updated_at = models.DateTimeField(auto_now=True)

    class Meta:
        ordering = ['-created_at']
        indexes = [
            models.Index(fields=['job', '-created_at']),
            models.Index(fields=['stage']),
        ]

    def __str__(self):
        return f"Negotiation outcome ({self.stage}) for job {self.job_id}"

    def get_total_comp_range_display(self):
        """Return formatted total compensation range string"""
        if self.total_comp_min and self.total_comp_max:
            return f"${self.total_comp_min:,.0f} - ${self.total_comp_max:,.0f}"
        return "N/A"

    def __str__(self):
        return f"Materials@{self.changed_at} for job {self.job_id}"


class InterviewInsightsCache(models.Model):
    """Cached AI-generated interview insights to reduce API costs (UC-068).
    
    Stores interview insights generated for specific job/company combinations
    to avoid redundant Gemini API calls.
    """
    job = models.ForeignKey(JobEntry, on_delete=models.CASCADE, related_name='interview_insights_cache')
    
    # Job details used for generation
    job_title = models.CharField(max_length=220)
    company_name = models.CharField(max_length=220)
    
    # Generated insights stored as JSON
    insights_data = models.JSONField(
        help_text="Complete interview insights JSON including process, questions, tips, checklist"
    )
    
    # Generation metadata
    generated_by = models.CharField(
        max_length=20,
        choices=[('ai', 'AI Generated'), ('template', 'Template Based')],
        default='ai'
    )
    generated_at = models.DateTimeField(auto_now_add=True)
    
    # Cache invalidation
    is_valid = models.BooleanField(
        default=True,
        help_text="Set to False to force regeneration"
    )
    
    class Meta:
        indexes = [
            models.Index(fields=['job', 'is_valid']),
            models.Index(fields=['company_name', 'job_title']),
        ]
        ordering = ['-generated_at']
    
    def __str__(self):
        return f"Interview Insights: {self.job_title} at {self.company_name}"


class LearningResource(models.Model):
    """Curated learning resources for skill development (UC-066).
    
    Stores links to courses, tutorials, and learning materials that can be
    recommended for specific skills in the skills gap analysis.
    """
    RESOURCE_TYPES = [
        ('course', 'Online Course'),
        ('tutorial', 'Tutorial'),
        ('documentation', 'Documentation'),
        ('video', 'Video'),
        ('book', 'Book'),
        ('practice', 'Practice Platform'),
        ('certification', 'Certification'),
    ]
    
    COST_TYPES = [
        ('free', 'Free'),
        ('freemium', 'Freemium'),
        ('paid', 'Paid'),
    ]
    
    skill = models.ForeignKey(Skill, on_delete=models.CASCADE, related_name='learning_resources')
    title = models.CharField(max_length=300)
    provider = models.CharField(max_length=200)  # e.g., Coursera, freeCodeCamp, YouTube
    url = models.URLField()
    resource_type = models.CharField(max_length=20, choices=RESOURCE_TYPES, default='course')
    cost_type = models.CharField(max_length=20, choices=COST_TYPES, default='free')
    duration_hours = models.DecimalField(max_digits=6, decimal_places=1, null=True, blank=True)
    difficulty_level = models.CharField(max_length=20, blank=True)  # beginner, intermediate, advanced
    description = models.TextField(blank=True)
    
    # Quality indicators
    rating = models.DecimalField(max_digits=3, decimal_places=1, null=True, blank=True)  # 0-5.0
    credibility_score = models.IntegerField(default=50, help_text="0-100 internal quality score")
    
    # Metadata
    tags = models.JSONField(default=list, blank=True)
    is_active = models.BooleanField(default=True)
    created_at = models.DateTimeField(auto_now_add=True)
    updated_at = models.DateTimeField(auto_now=True)
    
    class Meta:
        indexes = [
            models.Index(fields=['skill', 'is_active', '-credibility_score']),
            models.Index(fields=['difficulty_level']),
        ]
        ordering = ['-credibility_score', '-rating', 'title']
    
    def __str__(self):
        return f"{self.title} ({self.provider}) - {self.skill.name}"


class SkillGapAnalysisCache(models.Model):
    """Cached skills gap analysis results (UC-066).
    
    Stores computed skill gap analysis for job entries to avoid repeated
    computation and provide consistent results.
    """
    job = models.ForeignKey(JobEntry, on_delete=models.CASCADE, related_name='skills_gap_cache')
    
    # Job details used for analysis
    job_title = models.CharField(max_length=220)
    company_name = models.CharField(max_length=220)
    
    # Analysis results stored as JSON
    analysis_data = models.JSONField(
        help_text="Complete skills gap analysis including skills, gaps, resources, learning paths"
    )
    
    # Generation metadata
    source = models.CharField(
        max_length=20,
        choices=[
            ('requirements', 'Job Requirements'),
            ('parsed', 'Parsed Description'),
            ('ai', 'AI Analysis'),
        ],
        default='parsed'
    )
    generated_at = models.DateTimeField(auto_now_add=True)
    
    # Cache invalidation
    is_valid = models.BooleanField(
        default=True,
        help_text="Set to False to force regeneration"
    )
    
    class Meta:
        indexes = [
            models.Index(fields=['job', 'is_valid']),
            models.Index(fields=['job_title']),
        ]
        ordering = ['-generated_at']
    
    def __str__(self):
        return f"Skills Gap: {self.job_title} at {self.company_name}"


class SkillDevelopmentProgress(models.Model):
    """Track user progress on developing specific skills (UC-066).
    
    Records practice sessions, course completions, and other activities
    that contribute to skill development.
    """
    ACTIVITY_TYPES = [
        ('practice', 'Practice Session'),
        ('course', 'Course Progress'),
        ('project', 'Project Work'),
        ('certification', 'Certification Earned'),
        ('review', 'Review/Refresh'),
    ]
    
    candidate = models.ForeignKey(CandidateProfile, on_delete=models.CASCADE, related_name='skill_progress')
    skill = models.ForeignKey(Skill, on_delete=models.CASCADE, related_name='progress_records')
    job = models.ForeignKey(JobEntry, on_delete=models.CASCADE, null=True, blank=True, related_name='skill_progress')
    learning_resource = models.ForeignKey(LearningResource, on_delete=models.SET_NULL, null=True, blank=True)
    
    activity_type = models.CharField(max_length=20, choices=ACTIVITY_TYPES, default='practice')
    hours_spent = models.DecimalField(max_digits=6, decimal_places=2, default=0)
    progress_percent = models.IntegerField(default=0, help_text="0-100 completion percentage")
    notes = models.TextField(blank=True)
    
    activity_date = models.DateTimeField(default=timezone.now)
    created_at = models.DateTimeField(auto_now_add=True)
    
    class Meta:
        indexes = [
            models.Index(fields=['candidate', 'skill', '-activity_date']),
            models.Index(fields=['job', '-activity_date']),
        ]
        ordering = ['-activity_date']
    
    def __str__(self):
        return f"{self.candidate.user.username} - {self.skill.name} ({self.activity_type})"


class JobMatchAnalysis(models.Model):
    """Store job matching analysis results with scores and breakdowns.
    
    Provides comprehensive match scoring for UC-065 Job Matching Algorithm:
    - Overall match score (0-100)
    - Component scores (skills, experience, education) 
    - Detailed match breakdown and recommendations
    - Personalized scoring weights
    - Historical tracking capabilities
    """
    job = models.ForeignKey(JobEntry, on_delete=models.CASCADE, related_name='match_analysis')
    candidate = models.ForeignKey(CandidateProfile, on_delete=models.CASCADE, related_name='job_matches')
    
    # Overall match score (0-100)
    overall_score = models.DecimalField(max_digits=5, decimal_places=2)
    
    # Component scores (0-100 each)
    skills_score = models.DecimalField(max_digits=5, decimal_places=2)
    experience_score = models.DecimalField(max_digits=5, decimal_places=2)
    education_score = models.DecimalField(max_digits=5, decimal_places=2)
    
    # Detailed match breakdown
    match_data = models.JSONField(help_text="Detailed analysis including strengths, gaps, and recommendations")
    
    # Personalized scoring weights
    user_weights = models.JSONField(
        default=dict, 
        help_text="Custom category weights (skills, experience, education)"
    )
    
    # Metadata
    generated_at = models.DateTimeField(auto_now_add=True)
    updated_at = models.DateTimeField(auto_now=True)
    is_valid = models.BooleanField(default=True, help_text="False if analysis is outdated due to profile changes")
    
    class Meta:
        indexes = [
            models.Index(fields=['candidate', '-overall_score']),
            models.Index(fields=['job', '-overall_score']),
            models.Index(fields=['candidate', '-generated_at']),
            models.Index(fields=['-overall_score']),
        ]
        ordering = ['-overall_score', '-generated_at']
        unique_together = ['job', 'candidate']
    
    def __str__(self):
        return f"{self.candidate.user.username} - {self.job.title} at {self.job.company_name} ({self.overall_score}%)"
    
    def invalidate(self):
        """Mark analysis as invalid when profile or job changes."""
        self.is_valid = False
        self.save(update_fields=['is_valid'])
    
    @property
    def match_grade(self):
        """Return letter grade based on overall score."""
        if self.overall_score >= 90:
            return 'A+'
        elif self.overall_score >= 85:
            return 'A'
        elif self.overall_score >= 80:
            return 'B+'
        elif self.overall_score >= 75:
            return 'B'
        elif self.overall_score >= 70:
            return 'C+'
        elif self.overall_score >= 65:
            return 'C'
        elif self.overall_score >= 60:
            return 'D+'
        elif self.overall_score >= 55:
            return 'D'
        else:
            return 'F'


class InterviewSchedule(models.Model):
    """Interview scheduling and tracking for job applications (UC-071).
    
    Manages interview scheduling with calendar integration, conflict detection,
    preparation task generation, and reminder system.
    """
    INTERVIEW_TYPES = [
        ('phone', 'Phone Interview'),
        ('video', 'Video Interview'),
        ('in_person', 'In-Person Interview'),
        ('assessment', 'Technical Assessment'),
        ('group', 'Group Interview'),
    ]
    
    STATUS_CHOICES = [
        ('scheduled', 'Scheduled'),
        ('rescheduled', 'Rescheduled'),
        ('cancelled', 'Cancelled'),
        ('completed', 'Completed'),
        ('no_show', 'No Show'),
    ]
    
    OUTCOME_CHOICES = [
        ('', 'Not Yet Recorded'),
        ('excellent', 'Excellent'),
        ('good', 'Good'),
        ('average', 'Average'),
        ('poor', 'Poor'),
        ('rejected', 'Rejected'),
        ('withdrew', 'Withdrew Application'),
    ]
    
    # Core relationships
    job = models.ForeignKey(
        'JobEntry',
        on_delete=models.CASCADE,
        related_name='interviews'
    )
    candidate = models.ForeignKey(
        'CandidateProfile',
        on_delete=models.CASCADE,
        related_name='interviews'
    )
    
    # Interview details
    interview_type = models.CharField(max_length=20, choices=INTERVIEW_TYPES)
    scheduled_at = models.DateTimeField(db_index=True, help_text="Interview date and time")
    duration_minutes = models.PositiveIntegerField(default=60, help_text="Expected duration in minutes")
    
    # Location/meeting details
    location = models.CharField(
        max_length=500,
        blank=True,
        help_text="Physical address for in-person interviews"
    )
    meeting_link = models.URLField(
        max_length=500,
        blank=True,
        help_text="Video conference link (Zoom, Teams, etc.)"
    )
    interviewer_name = models.CharField(max_length=200, blank=True)
    interviewer_email = models.EmailField(blank=True)
    interviewer_phone = models.CharField(max_length=20, blank=True)
    
    # Status and outcome
    status = models.CharField(max_length=20, choices=STATUS_CHOICES, default='scheduled')
    outcome = models.CharField(max_length=20, choices=OUTCOME_CHOICES, blank=True, default='')
    feedback_notes = models.TextField(blank=True, help_text="Post-interview notes and feedback")
    
    # Interview preparation
    preparation_notes = models.TextField(blank=True, help_text="Preparation notes and research")
    questions_to_ask = models.TextField(blank=True, help_text="Questions prepared for interviewer")
    
    # In-app reminder tracking (will appear in calendar/dashboard)
    show_24h_reminder = models.BooleanField(default=False, help_text="Show 24h reminder in app")
    show_1h_reminder = models.BooleanField(default=False, help_text="Show 1h reminder in app")
    reminder_24h_dismissed = models.BooleanField(default=False)
    reminder_1h_dismissed = models.BooleanField(default=False)
    
    # Rescheduling history
    original_datetime = models.DateTimeField(null=True, blank=True, help_text="Original scheduled time if rescheduled")
    rescheduled_reason = models.CharField(max_length=500, blank=True)
    cancelled_reason = models.CharField(max_length=500, blank=True)
    
    # Metadata
    created_at = models.DateTimeField(auto_now_add=True)
    updated_at = models.DateTimeField(auto_now=True)
    
    class Meta:
        ordering = ['scheduled_at']
        indexes = [
            models.Index(fields=['candidate', 'scheduled_at']),
            models.Index(fields=['job', 'scheduled_at']),
            models.Index(fields=['candidate', 'status']),
            models.Index(fields=['scheduled_at', 'status']),
            models.Index(fields=['show_24h_reminder', 'show_1h_reminder']),
        ]
    
    def __str__(self):
        return f"{self.get_interview_type_display()} - {self.job.title} at {self.job.company_name} on {self.scheduled_at.strftime('%Y-%m-%d %H:%M')}"
    
    def get_end_time(self):
        """Calculate interview end time based on duration."""
        from datetime import timedelta
        return self.scheduled_at + timedelta(minutes=self.duration_minutes)
    
    def has_conflict(self, exclude_self=True):
        """Check if this interview conflicts with other scheduled interviews.
        
        Returns:
            QuerySet of conflicting InterviewSchedule objects
        """
        from datetime import timedelta
        
        # Get all interviews for this candidate that aren't cancelled/no-show
        interviews = InterviewSchedule.objects.filter(
            candidate=self.candidate,
            status__in=['scheduled', 'rescheduled']
        )
        
        if exclude_self and self.pk:
            interviews = interviews.exclude(pk=self.pk)
        
        # Check for time overlap
        start = self.scheduled_at
        end = self.get_end_time()
        
        conflicts = []
        for interview in interviews:
            other_start = interview.scheduled_at
            other_end = interview.get_end_time()
            
            # Check if intervals overlap
            if start < other_end and end > other_start:
                conflicts.append(interview)
        
        return conflicts
    
    def mark_completed(self, outcome=None, feedback_notes=None):
        """Mark interview as completed and optionally record outcome."""
        self.status = 'completed'
        if outcome:
            self.outcome = outcome
        if feedback_notes:
            self.feedback_notes = feedback_notes
        self.save()
    
    def reschedule(self, new_datetime, reason=''):
        """Reschedule interview to new datetime."""
        if not self.original_datetime:
            self.original_datetime = self.scheduled_at
        self.scheduled_at = new_datetime
        self.status = 'rescheduled'
        self.rescheduled_reason = reason
        # Reset reminders
        self.show_24h_reminder = False
        self.show_1h_reminder = False
        self.reminder_24h_dismissed = False
        self.reminder_1h_dismissed = False
        self.save()
    
    def cancel(self, reason=''):
        """Cancel the interview."""
        self.status = 'cancelled'
        self.cancelled_reason = reason
        self.save()
    
    @property
    def is_upcoming(self):
        """Check if interview is in the future."""
        return self.scheduled_at > timezone.now() and self.status in ['scheduled', 'rescheduled']
    
    @property
    def needs_24h_reminder(self):
        """Check if 24-hour reminder should be shown in app."""
        from datetime import timedelta
        if self.reminder_24h_dismissed or self.status not in ['scheduled', 'rescheduled']:
            return False
        time_until = self.scheduled_at - timezone.now()
        # Show reminder when within 24 hours
        return timedelta(hours=0) <= time_until <= timedelta(hours=24)
    
    @property
    def needs_1h_reminder(self):
        """Check if 1-hour reminder should be shown in app."""
        from datetime import timedelta
        if self.reminder_1h_dismissed or self.status not in ['scheduled', 'rescheduled']:
            return False
        time_until = self.scheduled_at - timezone.now()
        # Show reminder when within 1 hour
        return timedelta(minutes=0) <= time_until <= timedelta(hours=1)
    
    def update_reminder_flags(self):
        """Update reminder flags based on time until interview."""
        if self.needs_24h_reminder:
            self.show_24h_reminder = True
        if self.needs_1h_reminder:
            self.show_1h_reminder = True
        if self.show_24h_reminder or self.show_1h_reminder:
            self.save(update_fields=['show_24h_reminder', 'show_1h_reminder'])

    def ensure_event_metadata(self):
        """Ensure there's a matching InterviewEvent record with logistics info."""
        try:
            event, created = InterviewEvent.objects.get_or_create(
                interview=self,
                defaults={
                    'location_override': self.location,
                    'video_conference_link': self.meeting_link,
                }
            )
        except Exception:
            # Avoid cascading failures if event creation hits race or db issues
            return None

        updated_fields = []
        if not event.calendar_provider:
            event.calendar_provider = 'in_app'
            updated_fields.append('calendar_provider')
        if self.location and event.location_override != self.location:
            event.location_override = self.location
            updated_fields.append('location_override')
        if self.meeting_link and event.video_conference_link != self.meeting_link:
            event.video_conference_link = self.meeting_link
            updated_fields.append('video_conference_link')
        if updated_fields:
            updated_fields.append('updated_at')
            event.save(update_fields=updated_fields)
        return event


class InterviewPreparationTask(models.Model):
    """Auto-generated preparation tasks for interviews (UC-071).
    
    When an interview is scheduled, helpful preparation tasks are automatically
    created to guide the candidate through interview preparation.
    """
    TASK_TYPES = [
        ('research_company', 'Research Company'),
        ('review_job', 'Review Job Description'),
        ('prepare_questions', 'Prepare Questions'),
        ('practice_answers', 'Practice Common Answers'),
        ('review_resume', 'Review Your Resume'),
        ('prepare_examples', 'Prepare STAR Examples'),
        ('research_interviewer', 'Research Interviewer'),
        ('test_tech', 'Test Technology (for video)'),
        ('plan_route', 'Plan Route (for in-person)'),
        ('prepare_materials', 'Prepare Materials'),
        ('custom', 'Custom Task'),
    ]
    
    interview = models.ForeignKey(
        'InterviewSchedule',
        on_delete=models.CASCADE,
        related_name='preparation_tasks'
    )
    task_type = models.CharField(max_length=30, choices=TASK_TYPES)
    title = models.CharField(max_length=200)
    description = models.TextField(blank=True)
    is_completed = models.BooleanField(default=False)
    completed_at = models.DateTimeField(null=True, blank=True)
    order = models.PositiveIntegerField(default=0, help_text="Display order")
    
    created_at = models.DateTimeField(auto_now_add=True)
    updated_at = models.DateTimeField(auto_now=True)
    
    class Meta:
        ordering = ['order', 'created_at']
        indexes = [
            models.Index(fields=['interview', 'is_completed']),
        ]
    
    def __str__(self):
        status = "✓" if self.is_completed else "○"
        return f"{status} {self.title}"
    
    def mark_completed(self):
        """Mark task as completed."""
        self.is_completed = True
        self.completed_at = timezone.now()
        self.save()


class InterviewEvent(models.Model):
    """Calendar-focused metadata for scheduled interviews (UC-079)."""

    PROVIDER_CHOICES = [
        ('in_app', 'In-App Only'),
        ('google', 'Google Calendar'),
        ('outlook', 'Outlook Calendar'),
        ('other', 'Other Calendar'),
    ]

    SYNC_STATUS_CHOICES = [
        ('not_synced', 'Not Synced'),
        ('pending', 'Pending Sync'),
        ('synced', 'Synced'),
        ('failed', 'Sync Failed'),
        ('disconnected', 'Disconnected'),
    ]

    FOLLOW_UP_CHOICES = [
        ('pending', 'Pending'),
        ('scheduled', 'Scheduled'),
        ('sent', 'Thank You Sent'),
        ('skipped', 'Skipped'),
    ]

    interview = models.OneToOneField(
        InterviewSchedule,
        on_delete=models.CASCADE,
        related_name='event_metadata'
    )
    calendar_provider = models.CharField(max_length=20, choices=PROVIDER_CHOICES, default='in_app')
    external_calendar_id = models.CharField(max_length=255, blank=True)
    external_event_id = models.CharField(max_length=255, blank=True)
    external_event_link = models.URLField(max_length=500, blank=True)
    sync_enabled = models.BooleanField(default=False)
    sync_status = models.CharField(max_length=20, choices=SYNC_STATUS_CHOICES, default='not_synced')
    last_synced_at = models.DateTimeField(null=True, blank=True)

    location_override = models.CharField(max_length=500, blank=True)
    video_conference_link = models.URLField(max_length=500, blank=True)
    logistics_notes = models.TextField(blank=True)
    dial_in_details = models.CharField(max_length=500, blank=True)

    reminder_24h_sent = models.BooleanField(default=False)
    reminder_2h_sent = models.BooleanField(default=False)
    thank_you_note_sent = models.BooleanField(default=False)
    thank_you_note_sent_at = models.DateTimeField(null=True, blank=True)
    follow_up_status = models.CharField(max_length=20, choices=FOLLOW_UP_CHOICES, default='pending')
    outcome_recorded_at = models.DateTimeField(null=True, blank=True)

    created_at = models.DateTimeField(auto_now_add=True)
    updated_at = models.DateTimeField(auto_now=True)

    class Meta:
        indexes = [
            models.Index(fields=['calendar_provider', 'sync_status']),
            models.Index(fields=['interview', 'sync_status']),
            models.Index(fields=['follow_up_status']),
        ]
        ordering = ['-updated_at']

    def __str__(self):
        return f"InterviewEvent for {self.interview.job.title} ({self.get_calendar_provider_display()})"

    def mark_thank_you_sent(self):
        self.thank_you_note_sent = True
        self.thank_you_note_sent_at = timezone.now()
        self.follow_up_status = 'sent'
        self.save(update_fields=['thank_you_note_sent', 'thank_you_note_sent_at', 'follow_up_status', 'updated_at'])


class CalendarIntegration(models.Model):
    """Stores OAuth credentials + sync status for external calendar providers."""

    STATUS_CHOICES = [
        ('disconnected', 'Disconnected'),
        ('pending', 'Pending Authorization'),
        ('connected', 'Connected'),
        ('error', 'Error'),
    ]

    candidate = models.ForeignKey(
        CandidateProfile,
        on_delete=models.CASCADE,
        related_name='calendar_integrations'
    )
    provider = models.CharField(max_length=20, choices=InterviewEvent.PROVIDER_CHOICES)
    external_email = models.EmailField(blank=True)
    external_account_id = models.CharField(max_length=255, blank=True)

    access_token = models.TextField(blank=True)
    refresh_token = models.TextField(blank=True)
    token_expires_at = models.DateTimeField(null=True, blank=True)
    scopes = models.JSONField(default=list, blank=True)

    sync_enabled = models.BooleanField(default=False)
    status = models.CharField(max_length=20, choices=STATUS_CHOICES, default='disconnected')
    last_synced_at = models.DateTimeField(null=True, blank=True)
    last_error = models.TextField(blank=True)

    state_token = models.CharField(max_length=128, blank=True)
    frontend_redirect_url = models.URLField(max_length=500, blank=True, default='')
    created_at = models.DateTimeField(auto_now_add=True)
    updated_at = models.DateTimeField(auto_now=True)

    class Meta:
        indexes = [
            models.Index(fields=['candidate', 'provider'], name='core_calend_candida_6af480_idx'),
            models.Index(fields=['provider', 'status'], name='core_calend_provide_e175df_idx'),
        ]
        constraints = [
            models.UniqueConstraint(
                fields=['candidate', 'provider', 'external_account_id'],
                condition=~Q(external_account_id=''),
                name='unique_calendar_account_per_provider'
            )
        ]

    def __str__(self):  # pragma: no cover - display helper
        return f"{self.candidate.user.email} → {self.get_provider_display()} ({self.status})"

    def generate_state_token(self):
        token = secrets.token_urlsafe(32)
        self.state_token = token
        self.status = 'pending'
        self.save(update_fields=['state_token', 'status', 'updated_at'])
        return token

    def mark_connected(self, *, access_token, refresh_token, expires_at, scopes, external_email=None, external_account_id=None):
        self.access_token = access_token or ''
        self.refresh_token = refresh_token or self.refresh_token
        self.token_expires_at = expires_at
        self.scopes = scopes or []
        self.external_email = external_email or self.external_email
        self.external_account_id = external_account_id or self.external_account_id
        self.status = 'connected'
        self.sync_enabled = True
        self.last_error = ''
        self.state_token = ''
        self.save(update_fields=[
            'access_token',
            'refresh_token',
            'token_expires_at',
            'scopes',
            'external_email',
            'external_account_id',
            'status',
            'sync_enabled',
            'last_error',
            'state_token',
            'updated_at',
        ])

    def disconnect(self, reason=None, disable_sync=True):
        self.access_token = ''
        self.refresh_token = ''
        self.token_expires_at = None
        self.external_email = ''
        self.external_account_id = ''
        self.state_token = ''
        self.status = 'disconnected'
        self.last_error = reason or ''
        self.frontend_redirect_url = ''
        if disable_sync:
            self.sync_enabled = False
        self.save(update_fields=[
            'access_token',
            'refresh_token',
            'token_expires_at',
            'external_email',
            'external_account_id',
            'state_token',
            'status',
            'last_error',
            'sync_enabled',
            'frontend_redirect_url',
            'updated_at',
        ])

    def mark_error(self, message):
        self.last_error = message
        self.status = 'error'
        self.save(update_fields=['last_error', 'status', 'updated_at'])


class ResumeVersion(models.Model):
    """UC-052: Resume Version Management
    
    Tracks different versions of resumes with version control capabilities.
    Allows users to manage multiple tailored versions for different applications.
    """
    id = models.UUIDField(primary_key=True, default=uuid.uuid4, editable=False)
    candidate = models.ForeignKey(
        CandidateProfile, 
        on_delete=models.CASCADE, 
        related_name="resume_versions"
    )
    
    # Version identification
    version_name = models.CharField(
        max_length=200,
        help_text="Descriptive name for this resume version (e.g., 'Software Engineer - Tech Companies')"
    )
    description = models.TextField(
        blank=True,
        help_text="Optional notes about what makes this version unique"
    )
    
    # Version content (stored as LaTeX or structured JSON)
    content = models.JSONField(
        help_text="Resume content in structured format (sections, experiences, skills, etc.)"
    )
    latex_content = models.TextField(
        blank=True,
        help_text="LaTeX source if generated by AI"
    )
    
    # Version metadata
    is_default = models.BooleanField(
        default=False,
        help_text="Mark as the master/default resume version"
    )
    is_archived = models.BooleanField(
        default=False,
        help_text="Archive old versions without deleting them"
    )
    
    # Link to job application (optional)
    source_job = models.ForeignKey(
        JobOpportunity,
        on_delete=models.SET_NULL,
        null=True,
        blank=True,
        related_name="resume_versions",
        help_text="Job this version was tailored for"
    )
    
    # Link to applications using this version
    applications = models.ManyToManyField(
        'Application',
        blank=True,
        related_name="resume_versions_used",
        help_text="Applications that used this resume version"
    )
    
    # Version history
    created_at = models.DateTimeField(auto_now_add=True)
    updated_at = models.DateTimeField(auto_now=True)
    created_from = models.ForeignKey(
        'self',
        on_delete=models.SET_NULL,
        null=True,
        blank=True,
        related_name="derived_versions",
        help_text="Parent version this was created from"
    )
    
    # AI generation metadata
    generated_by_ai = models.BooleanField(default=False)
    generation_params = models.JSONField(
        default=dict,
        blank=True,
        help_text="AI generation parameters (tone, variation, etc.)"
    )
    
    class Meta:
        indexes = [
            models.Index(fields=['candidate', '-created_at']),
            models.Index(fields=['candidate', 'is_default']),
            models.Index(fields=['candidate', 'is_archived']),
        ]
        ordering = ['-is_default', '-updated_at']
        constraints = [
            models.UniqueConstraint(
                fields=['candidate', 'version_name'],
                name='unique_version_name_per_candidate'
            )
        ]
    
    def __str__(self):
        default_marker = " [DEFAULT]" if self.is_default else ""
        archived_marker = " [ARCHIVED]" if self.is_archived else ""
        return f"{self.version_name}{default_marker}{archived_marker}"
    
    def save(self, *args, **kwargs):
        # Track if this is an update to existing version
        is_update = self.pk is not None
        old_version = None
        if is_update:
            try:
                old_version = ResumeVersion.objects.get(pk=self.pk)
            except ResumeVersion.DoesNotExist:
                pass
        
        # Ensure only one default version per candidate
        if self.is_default:
            ResumeVersion.objects.filter(
                candidate=self.candidate,
                is_default=True
            ).exclude(id=self.id).update(is_default=False)
        
        super().save(*args, **kwargs)
        
        # Create change record if content was modified
        if is_update and old_version:
            changes = {}
            if old_version.version_name != self.version_name:
                changes['version_name'] = {'old': old_version.version_name, 'new': self.version_name}
            if old_version.description != self.description:
                changes['description'] = {'old': old_version.description, 'new': self.description}
            if old_version.content != self.content:
                changes['content'] = {'old': old_version.content, 'new': self.content}
            if old_version.latex_content != self.latex_content:
                changes['latex_content'] = {'old': len(old_version.latex_content or ''), 'new': len(self.latex_content or '')}
            
            if changes:
                ResumeVersionChange.objects.create(
                    version=self,
                    changes=changes,
                    change_type='edit'
                )


class ResumeVersionChange(models.Model):
    """
    UC-052: Track changes made to resume versions
    Records each edit with timestamp and change details
    """
    id = models.UUIDField(primary_key=True, default=uuid.uuid4, editable=False)
    version = models.ForeignKey(
        ResumeVersion,
        on_delete=models.CASCADE,
        related_name='change_history'
    )
    change_type = models.CharField(
        max_length=50,
        choices=[
            ('create', 'Created'),
            ('edit', 'Edited'),
            ('merge', 'Merged'),
            ('duplicate', 'Duplicated'),
        ],
        default='edit'
    )
    changes = models.JSONField(
        help_text='Details of what changed (field-level diffs)'
    )
    created_at = models.DateTimeField(auto_now_add=True)
    
    class Meta:
        ordering = ['-created_at']
        indexes = [
            models.Index(fields=['version', '-created_at']),
        ]
    
    def __str__(self):
        return f"{self.change_type.title()} - {self.version.version_name} at {self.created_at}"


# 
# 
# =
# UC-069: Application Workflow Automation Models
# 
# 
# =

class ApplicationAutomationRule(models.Model):
    """
    UC-069: Defines automation rules for job applications
    
    Allows candidates to set up automated workflows that trigger
    specific actions when certain conditions are met (like when a new job is saved).
    """
    id = models.UUIDField(primary_key=True, default=uuid.uuid4, editable=False)
    candidate = models.ForeignKey(
        CandidateProfile,
        on_delete=models.CASCADE,
        related_name='application_automation_rules'
    )
    
    # Rule identification
    name = models.CharField(
        max_length=255,
        help_text="User-defined name for this automation rule"
    )
    description = models.TextField(
        blank=True,
        help_text="Optional description of what this rule does"
    )
    
    # Trigger configuration
    trigger_type = models.CharField(
        max_length=50,
        choices=[
            ('job_saved', 'Job Saved'),
            ('job_updated', 'Job Updated'),
            ('deadline_approaching', 'Application Deadline Approaching'),
            ('status_changed', 'Application Status Changed'),
        ],
        help_text="Event that triggers this automation"
    )
    
    trigger_conditions = models.JSONField(
        default=dict,
        blank=True,
        help_text="Additional conditions that must be met for trigger (e.g., job title contains keywords)"
    )
    
    # Action configuration  
    action_type = models.CharField(
        max_length=50,
        choices=[
            ('generate_documents', 'Generate Application Documents'),
            ('set_reminder', 'Set Application Reminder'),
            ('update_status', 'Update Application Status'),
            ('send_email', 'Send Email Notification'),
        ],
        help_text="Action to take when rule is triggered"
    )
    
    action_parameters = models.JSONField(
        default=dict,
        blank=True,
        help_text="Parameters for the action (e.g., which document templates to use)"
    )
    
    # Rule state
    is_active = models.BooleanField(
        default=True,
        help_text="Whether this rule is currently active"
    )
    
    # Metadata
    created_at = models.DateTimeField(auto_now_add=True)
    updated_at = models.DateTimeField(auto_now=True)
    
    # Execution tracking
    last_triggered_at = models.DateTimeField(
        null=True,
        blank=True,
        help_text="When this rule was last executed"
    )
    trigger_count = models.PositiveIntegerField(
        default=0,
        help_text="How many times this rule has been triggered"
    )
    
    class Meta:
        ordering = ['-created_at']
        indexes = [
            models.Index(fields=['candidate', 'is_active']),
            models.Index(fields=['trigger_type', 'is_active']),
            models.Index(fields=['last_triggered_at']),
        ]
    
    def __str__(self):
        return f"{self.name} ({self.get_trigger_type_display()} → {self.get_action_type_display()})"
    
    def can_trigger_for_job(self, job_entry):
        """
        Check if this rule should trigger for the given job
        
        Args:
            job_entry (JobEntry): The job to check against
            
        Returns:
            bool: True if the rule should trigger
        """
        if not self.is_active:
            return False
        
        # Check trigger conditions
        conditions = self.trigger_conditions or {}
        
        # Check job title keywords if specified
        if 'job_title_keywords' in conditions:
            keywords = conditions['job_title_keywords']
            if isinstance(keywords, list):
                job_title_lower = job_entry.title.lower()
                if not any(keyword.lower() in job_title_lower for keyword in keywords):
                    return False
        
        # Check company keywords if specified  
        if 'company_keywords' in conditions:
            keywords = conditions['company_keywords']
            if isinstance(keywords, list):
                company_name_lower = job_entry.company_name.lower()
                if not any(keyword.lower() in company_name_lower for keyword in keywords):
                    return False
        
        # Check salary range if specified
        if 'min_salary' in conditions and job_entry.salary_min:
            if job_entry.salary_min < conditions['min_salary']:
                return False
                
        if 'max_salary' in conditions and job_entry.salary_max:
            if job_entry.salary_max > conditions['max_salary']:
                return False
        
        return True
    
    def execute_action(self, context_data=None):
        """
        Execute the action defined by this rule
        
        Args:
            context_data (dict): Additional context for action execution
            
        Returns:
            dict: Result of action execution
        """
        context_data = context_data or {}
        
        try:
            if self.action_type == 'generate_documents':
                return self._execute_generate_documents(context_data)
            elif self.action_type == 'set_reminder':
                return self._execute_set_reminder(context_data)
            elif self.action_type == 'update_status':
                return self._execute_update_status(context_data)
            elif self.action_type == 'send_email':
                return self._execute_send_email(context_data)
            else:
                return {'success': False, 'error': f'Unknown action type: {self.action_type}'}
        
        except Exception as e:
            return {'success': False, 'error': str(e)}
    
    def _execute_generate_documents(self, context_data):
        """Execute document generation action"""
        job_entry = context_data.get('job_entry')
        if not job_entry:
            return {'success': False, 'error': 'No job_entry in context'}
        
        # Import here to avoid circular imports
        from core.models import ApplicationPackageGenerator
        
        generator = ApplicationPackageGenerator(
            candidate=self.candidate,
            job=job_entry
        )
        
        # Use action parameters to determine what to generate
        params = self.action_parameters or {}
        include_resume = params.get('include_resume', True)
        include_cover_letter = params.get('include_cover_letter', True)
        
        try:
            package = generator.generate_application_package(
                include_resume=include_resume,
                include_cover_letter=include_cover_letter
            )
            
            # Update trigger statistics
            self.last_triggered_at = timezone.now()
            self.trigger_count += 1
            self.save(update_fields=['last_triggered_at', 'trigger_count'])
            
            return {
                'success': True,
                'package_id': package.id,
                'message': 'Application package generated successfully'
            }
            
        except Exception as e:
            return {'success': False, 'error': f'Failed to generate package: {str(e)}'}
    
    def _execute_set_reminder(self, context_data):
        """Execute reminder setting action"""
        # Implementation for setting reminders
        return {'success': True, 'message': 'Reminder action not yet implemented'}
    
    def _execute_update_status(self, context_data):
        """Execute status update action"""
        # Implementation for status updates
        return {'success': True, 'message': 'Status update action not yet implemented'}
    
    def _execute_send_email(self, context_data):
        """Execute email sending action"""
        # Implementation for email notifications
        return {'success': True, 'message': 'Email action not yet implemented'}


class ApplicationPackage(models.Model):
    """
    UC-069: Generated application package containing documents for a job
    
    Represents a complete application package (resume + cover letter + other docs)
    that was generated for a specific job, either manually or via automation.
    """
    id = models.UUIDField(primary_key=True, default=uuid.uuid4, editable=False)
    candidate = models.ForeignKey(
        CandidateProfile,
        on_delete=models.CASCADE,
        related_name='application_packages'
    )
    job = models.ForeignKey(
        JobEntry,
        on_delete=models.CASCADE,
        related_name='application_packages'
    )
    
    # Generated documents
    resume_document = models.ForeignKey(
        'Document',
        on_delete=models.SET_NULL,
        null=True,
        blank=True,
        related_name='resume_packages',
        help_text="Generated resume document for this application"
    )
    
    cover_letter_document = models.ForeignKey(
        'Document',
        on_delete=models.SET_NULL,
        null=True,
        blank=True,
        related_name='cover_letter_packages',
        help_text="Generated cover letter document for this application"
    )
    
    # Package metadata
    generation_method = models.CharField(
        max_length=50,
        choices=[
            ('manual', 'Manual Generation'),
            ('automation_rule', 'Automation Rule'),
            ('batch_process', 'Batch Processing'),
        ],
        default='manual'
    )
    
    automation_rule = models.ForeignKey(
        ApplicationAutomationRule,
        on_delete=models.SET_NULL,
        null=True,
        blank=True,
        related_name='generated_packages',
        help_text="Automation rule that generated this package (if applicable)"
    )
    
    status = models.CharField(
        max_length=50,
        choices=[
            ('draft', 'Draft'),
            ('ready', 'Ready to Submit'),
            ('submitted', 'Submitted'),
            ('needs_review', 'Needs Review'),
        ],
        default='ready'
    )
    
    notes = models.TextField(
        blank=True,
        help_text="User notes about this application package"
    )
    
    # Timestamps
    created_at = models.DateTimeField(auto_now_add=True)
    updated_at = models.DateTimeField(auto_now=True)
    submitted_at = models.DateTimeField(
        null=True,
        blank=True,
        help_text="When this package was submitted for the job"
    )
    
    class Meta:
        ordering = ['-created_at']
        unique_together = ['candidate', 'job']  # One package per job per candidate
        indexes = [
            models.Index(fields=['candidate', 'status']),
            models.Index(fields=['job', 'status']),
            models.Index(fields=['automation_rule']),
            models.Index(fields=['created_at']),
        ]
    
    def __str__(self):
        return f"Application Package: {self.job.title} at {self.job.company_name}"
    
    @property
    def document_count(self):
        """Count of documents in this package"""
        count = 0
        if self.resume_document:
            count += 1
        if self.cover_letter_document:
            count += 1
        return count
    
    @property
    def is_complete(self):
        """Check if package has all required documents"""
        return bool(self.resume_document and self.cover_letter_document)
    
    def mark_submitted(self):
        """Mark this package as submitted"""
        self.status = 'submitted'
        self.submitted_at = timezone.now()
        self.save(update_fields=['status', 'submitted_at'])


class ApplicationPackageGenerator:
    """
    UC-069: Utility class for generating application packages
    
    Handles the logic for creating complete application packages
    by generating or selecting appropriate documents for a job application.
    """
    
    def __init__(self, candidate, job):
        """
        Initialize generator
        
        Args:
            candidate (CandidateProfile): The candidate applying
            job (JobEntry): The job being applied to
        """
        self.candidate = candidate
        self.job = job
    
    def generate_application_package(self, include_resume=True, include_cover_letter=True):
        """
        Generate a complete application package for the job
        
        Args:
            include_resume (bool): Whether to include a resume
            include_cover_letter (bool): Whether to include a cover letter
            
        Returns:
            ApplicationPackage: The generated package
        """
        # Check if package already exists
        package, created = ApplicationPackage.objects.get_or_create(
            candidate=self.candidate,
            job=self.job,
            defaults={
                'generation_method': 'automation_rule',
                'status': 'ready'
            }
        )
        
        # Generate or select documents
        if include_resume and not package.resume_document:
            resume_doc = self._generate_or_select_resume()
            if resume_doc:
                package.resume_document = resume_doc
        
        if include_cover_letter and not package.cover_letter_document:
            cover_letter_doc = self._generate_or_select_cover_letter()
            if cover_letter_doc:
                package.cover_letter_document = cover_letter_doc
        
        package.save()
        return package
    
    def _generate_or_select_resume(self):
        """
        Generate or select the best resume for this job
        
        Returns:
            Document: Resume document or None
        """
        # For now, use the default resume
        # In the future, this could use AI to customize the resume
        try:
            return Document.objects.filter(
                candidate=self.candidate,
                doc_type='resume'
            ).first()
        except Document.DoesNotExist:
            return None
    
    def _generate_or_select_cover_letter(self):
        """
        Generate or select the best cover letter for this job
        
        Returns:
            Document: Cover letter document or None
        """
        # For now, use existing cover letter or create a basic one
        # In the future, this could use AI to generate custom cover letters
        try:
            return Document.objects.filter(
                candidate=self.candidate,
                doc_type='cover_letter'
            ).first()
        except Document.DoesNotExist:
            return None


class ApplicationQualityReview(models.Model):
    """
    UC-??? AI quality score for application packages

    Stores per-job, per-candidate quality assessments so we can track history
    and enforce submission readiness thresholds.
    """
    candidate = models.ForeignKey(CandidateProfile, on_delete=models.CASCADE, related_name='application_quality_reviews')
    job = models.ForeignKey(JobEntry, on_delete=models.CASCADE, related_name='quality_reviews')
    resume_doc = models.ForeignKey('Document', on_delete=models.SET_NULL, null=True, blank=True, related_name='quality_reviews_as_resume')
    cover_letter_doc = models.ForeignKey('Document', on_delete=models.SET_NULL, null=True, blank=True, related_name='quality_reviews_as_cover')
    linkedin_url = models.URLField(blank=True, default='')

    overall_score = models.DecimalField(max_digits=5, decimal_places=2)
    alignment_score = models.DecimalField(max_digits=5, decimal_places=2, default=0)
    keyword_score = models.DecimalField(max_digits=5, decimal_places=2, default=0)
    consistency_score = models.DecimalField(max_digits=5, decimal_places=2, default=0)
    formatting_score = models.DecimalField(max_digits=5, decimal_places=2, default=0)

    missing_keywords = models.JSONField(default=list, blank=True)
    missing_skills = models.JSONField(default=list, blank=True)
    formatting_issues = models.JSONField(default=list, blank=True)
    improvement_suggestions = models.JSONField(default=list, blank=True)
    comparison_snapshot = models.JSONField(default=dict, blank=True)

    threshold = models.PositiveIntegerField(default=70)
    meets_threshold = models.BooleanField(default=False)
    score_delta = models.DecimalField(max_digits=5, decimal_places=2, null=True, blank=True)

    created_at = models.DateTimeField(auto_now_add=True)

    class Meta:
        ordering = ['-created_at', '-id']
        indexes = [
            models.Index(fields=['candidate', 'job', '-created_at']),
            models.Index(fields=['job', '-created_at']),
            models.Index(fields=['candidate', '-created_at']),
        ]

    def __str__(self):
        return f"Quality {self.overall_score} for job {self.job_id}"


class ApplicationGoal(models.Model):
    """Track weekly application goals and progress for analytics."""
    
    GOAL_TYPES = [
        ('weekly_applications', 'Weekly Applications'),
        ('response_rate', 'Response Rate Target'),
        ('interviews_per_month', 'Interviews per Month'),
    ]
    
    candidate = models.ForeignKey(CandidateProfile, on_delete=models.CASCADE, related_name="application_goals")
    goal_type = models.CharField(max_length=30, choices=GOAL_TYPES, default='weekly_applications')
    target_value = models.DecimalField(max_digits=10, decimal_places=2, help_text="Target number (e.g., 5 applications per week)")
    current_value = models.DecimalField(max_digits=10, decimal_places=2, default=0, help_text="Current progress toward goal")
    
    # Time period for the goal
    start_date = models.DateField()
    end_date = models.DateField()
    
    # Goal status
    is_active = models.BooleanField(default=True)
    is_completed = models.BooleanField(default=False)
    completion_date = models.DateTimeField(null=True, blank=True)
    
    # Additional metadata
    notes = models.TextField(blank=True, help_text="Optional notes about this goal")
    
    created_at = models.DateTimeField(auto_now_add=True)
    updated_at = models.DateTimeField(auto_now=True)
    
    class Meta:
        ordering = ['-created_at']
        indexes = [
            models.Index(fields=['candidate', 'goal_type', 'is_active']),
            models.Index(fields=['start_date', 'end_date']),
        ]
    
    def __str__(self):
        return f"{self.candidate.user.username} - {self.get_goal_type_display()}: {self.target_value}"
    
    @property
    def progress_percentage(self):
        """Calculate progress as percentage of target."""
        if not self.target_value or self.target_value == 0:
            return 0
        return min(100, (float(self.current_value) / float(self.target_value)) * 100)
    
    @property
    def is_overdue(self):
        """Check if goal period has passed."""
        return timezone.now().date() > self.end_date and not self.is_completed
    
    def update_progress(self):
        """Update current_value based on actual job application data."""
        
        if self.goal_type == 'weekly_applications':
            # Count applications in the goal period
            applications = JobEntry.objects.filter(
                candidate=self.candidate,
                created_at__date__gte=self.start_date,
                created_at__date__lte=self.end_date
            ).count()
            self.current_value = applications
            
        elif self.goal_type == 'response_rate':
            # Calculate response rate in the goal period
            applications = JobEntry.objects.filter(
                candidate=self.candidate,
                created_at__date__gte=self.start_date,
                created_at__date__lte=self.end_date,
                status__in=['applied', 'phone_screen', 'interview', 'offer', 'rejected']
            )
            responded = applications.filter(
                status__in=['phone_screen', 'interview', 'offer', 'rejected']
            )
            
            if applications.count() > 0:
                self.current_value = (responded.count() / applications.count()) * 100
            else:
                self.current_value = 0
                
        elif self.goal_type == 'interviews_per_month':
            # Count interviews in the goal period
            interviews = JobEntry.objects.filter(
                candidate=self.candidate,
                created_at__date__gte=self.start_date,
                created_at__date__lte=self.end_date,
                status__in=['interview', 'offer']
            ).count()
            self.current_value = interviews
        
        # Check if goal is completed
        if self.current_value >= self.target_value and not self.is_completed:
            self.is_completed = True
            self.completion_date = timezone.now()
        
        self.save()
        return self.current_value


class ResumeShare(models.Model):
    """
    UC-052: Resume Sharing for Feedback
    Generate shareable links for resumes with privacy controls
    """
    PRIVACY_CHOICES = [
        ('public', 'Public - Anyone with link can view'),
        ('password', 'Password Protected'),
        ('email_verified', 'Email Verified Only'),
        ('private', 'Private - Owner Only'),
    ]
    
    id = models.UUIDField(primary_key=True, default=uuid.uuid4, editable=False)
    resume_version = models.ForeignKey(
        ResumeVersion,
        on_delete=models.CASCADE,
        related_name='shares',
        null=True,
        blank=True,
    )
    
    # Sharing configuration
    share_token = models.CharField(
        max_length=64,
        unique=True,
        db_index=True,
        help_text="Unique token for shareable link"
    )
    privacy_level = models.CharField(
        max_length=20,
        choices=PRIVACY_CHOICES,
        default='public'
    )
    password_hash = models.CharField(
        max_length=128,
        blank=True,
        help_text="Hashed password for password-protected shares"
    )
    
    # Access control
    allowed_emails = models.JSONField(
        default=list,
        blank=True,
        help_text="List of email addresses allowed to access (for email_verified mode)"
    )
    allowed_domains = models.JSONField(
        default=list,
        blank=True,
        help_text="List of email domains allowed to access"
    )
    
    # Permissions
    allow_comments = models.BooleanField(
        default=True,
        help_text="Allow reviewers to leave comments"
    )
    allow_download = models.BooleanField(
        default=False,
        help_text="Allow reviewers to download the resume"
    )
    allow_edit = models.BooleanField(
        default=False,
        help_text="Allow reviewers to edit the resume themselves"
    )
    require_reviewer_info = models.BooleanField(
        default=True,
        help_text="Require reviewers to provide name/email before accessing"
    )
    
    # Tracking
    view_count = models.PositiveIntegerField(default=0)
    created_at = models.DateTimeField(auto_now_add=True)
    updated_at = models.DateTimeField(auto_now=True)
    expires_at = models.DateTimeField(
        null=True,
        blank=True,
        help_text="Optional expiration date for the share link"
    )
    is_active = models.BooleanField(
        default=True,
        help_text="Deactivate to disable access without deleting"
    )
    
    cover_letter_document = models.ForeignKey(
        Document,
        on_delete=models.SET_NULL,
        null=True,
        blank=True,
        related_name='cover_letter_shares',
        help_text="Cover letter document shared with reviewers"
    )

    # Metadata
    share_message = models.TextField(
        blank=True,
        help_text="Optional message to display to reviewers"
    )
    
    class Meta:
        indexes = [
            models.Index(fields=['share_token']),
            models.Index(fields=['resume_version', '-created_at']),
            models.Index(fields=['is_active', 'expires_at']),
        ]
        ordering = ['-created_at']
    
    def save(self, *args, **kwargs):
        if not self.share_token:
            self.share_token = secrets.token_urlsafe(32)
        super().save(*args, **kwargs)
    
    def is_expired(self):
        """Check if the share link has expired"""
        if self.expires_at and timezone.now() > self.expires_at:
            return True
        return False
    
    def is_accessible(self):
        """Check if the share link is currently accessible"""
        return self.is_active and not self.is_expired()
    
    def increment_view_count(self):
        """Increment the view count atomically"""
        self.view_count = models.F('view_count') + 1
        self.save(update_fields=['view_count'])
        # Refresh so subsequent serialization sees the real integer value
        self.refresh_from_db(fields=['view_count'])
    
    def __str__(self):
        status = "Active" if self.is_accessible() else "Inactive"
        label = None
        if self.resume_version:
            label = self.resume_version.version_name
        elif self.cover_letter_document:
            label = self.cover_letter_document.document_name
        else:
            label = 'Document'
        return f"{label} - {status} ({self.privacy_level})"


class ShareAccessLog(models.Model):
    """
    Track who accessed shared resumes and when
    """
    id = models.UUIDField(primary_key=True, default=uuid.uuid4, editable=False)
    share = models.ForeignKey(
        ResumeShare,
        on_delete=models.CASCADE,
        related_name='access_logs'
    )
    
    # Reviewer information
    reviewer_name = models.CharField(max_length=200, blank=True)
    reviewer_email = models.EmailField(blank=True)
    reviewer_ip = models.GenericIPAddressField(null=True, blank=True)
    
    # Access details
    accessed_at = models.DateTimeField(auto_now_add=True)
    action = models.CharField(
        max_length=20,
        choices=[
            ('view', 'Viewed'),
            ('download', 'Downloaded'),
            ('comment', 'Commented'),
            ('edit', 'Edited'),
        ],
        default='view'
    )
    
    class Meta:
        indexes = [
            models.Index(fields=['share', '-accessed_at']),
            models.Index(fields=['reviewer_email', '-accessed_at']),
        ]
        ordering = ['-accessed_at']
    
    def __str__(self):
        return f"{self.reviewer_email or 'Anonymous'} {self.action} - {self.accessed_at}"


class ResumeFeedback(models.Model):
    """
    UC-052: Feedback on shared resumes
    Main feedback record with overall comments and ratings
    """
    FEEDBACK_STATUS = [
        ('pending', 'Pending Review'),
        ('in_review', 'Under Review'),
        ('addressed', 'Addressed'),
        ('resolved', 'Resolved'),
        ('dismissed', 'Dismissed'),
    ]
    
    id = models.UUIDField(primary_key=True, default=uuid.uuid4, editable=False)
    share = models.ForeignKey(
        ResumeShare,
        on_delete=models.CASCADE,
        related_name='feedback_items'
    )
    resume_version = models.ForeignKey(
        ResumeVersion,
        on_delete=models.SET_NULL,
        null=True,
        blank=True,
        related_name='feedback_received'
    )
    cover_letter_document = models.ForeignKey(
        Document,
        on_delete=models.SET_NULL,
        null=True,
        blank=True,
        related_name='cover_letter_feedback'
    )
    
    # Reviewer information
    reviewer_name = models.CharField(max_length=200)
    reviewer_email = models.EmailField()
    reviewer_title = models.CharField(
        max_length=200,
        blank=True,
        help_text="e.g., 'Senior Recruiter at TechCorp'"
    )
    
    # Feedback content
    overall_feedback = models.TextField(
        help_text="General comments about the resume"
    )
    rating = models.PositiveSmallIntegerField(
        null=True,
        blank=True,
        help_text="Optional rating (1-5 stars)"
    )
    
    # Status tracking
    status = models.CharField(
        max_length=20,
        choices=FEEDBACK_STATUS,
        default='pending'
    )
    is_resolved = models.BooleanField(default=False)
    resolved_at = models.DateTimeField(null=True, blank=True)
    resolution_notes = models.TextField(
        blank=True,
        help_text="Notes about how feedback was addressed"
    )
    
    # Timestamps
    created_at = models.DateTimeField(auto_now_add=True)
    updated_at = models.DateTimeField(auto_now=True)
    
    # Tracking which version incorporated this feedback
    incorporated_in_version = models.ForeignKey(
        ResumeVersion,
        on_delete=models.SET_NULL,
        null=True,
        blank=True,
        related_name='incorporated_feedback',
        help_text="Version that incorporated this feedback"
    )
    
    class Meta:
        indexes = [
            models.Index(fields=['resume_version', '-created_at']),
            models.Index(fields=['cover_letter_document', '-created_at']),
            models.Index(fields=['share', '-created_at']),
            models.Index(fields=['status', '-created_at']),
            models.Index(fields=['reviewer_email', '-created_at']),
        ]
        ordering = ['-created_at']
    
    def __str__(self):
        return f"Feedback from {self.reviewer_name} - {self.status}"
    
    def mark_resolved(self, resolution_notes='', incorporated_version=None):
        """Mark feedback as resolved"""
        self.is_resolved = True
        self.status = 'resolved'
        self.resolved_at = timezone.now()
        self.resolution_notes = resolution_notes
        if incorporated_version:
            self.incorporated_in_version = incorporated_version
        self.save()


class FeedbackComment(models.Model):
    """
    UC-052: Detailed comments on specific sections/lines of resume
    Thread-based commenting system
    """
    COMMENT_TYPE = [
        ('general', 'General Comment'),
        ('suggestion', 'Suggestion'),
        ('question', 'Question'),
        ('praise', 'Praise'),
        ('concern', 'Concern'),
    ]
    
    id = models.UUIDField(primary_key=True, default=uuid.uuid4, editable=False)
    feedback = models.ForeignKey(
        ResumeFeedback,
        on_delete=models.CASCADE,
        related_name='comments'
    )
    
    # Comment thread support
    parent_comment = models.ForeignKey(
        'self',
        on_delete=models.CASCADE,
        null=True,
        blank=True,
        related_name='replies'
    )
    
    # Commenter info (can be owner replying or reviewer)
    commenter_name = models.CharField(max_length=200)
    commenter_email = models.EmailField()
    is_owner = models.BooleanField(
        default=False,
        help_text="True if comment is from resume owner (response)"
    )
    
    # Comment content
    comment_type = models.CharField(
        max_length=20,
        choices=COMMENT_TYPE,
        default='general'
    )
    comment_text = models.TextField()
    
    # Location in resume (optional, for inline comments)
    section = models.CharField(
        max_length=100,
        blank=True,
        help_text="Resume section this comment refers to (e.g., 'experience', 'skills')"
    )
    section_index = models.IntegerField(
        null=True,
        blank=True,
        help_text="Index of item within section (for specific bullet points)"
    )
    highlighted_text = models.TextField(
        blank=True,
        help_text="Specific text this comment refers to"
    )
    
    # Status
    is_resolved = models.BooleanField(default=False)
    resolved_at = models.DateTimeField(null=True, blank=True)
    
    # Timestamps
    created_at = models.DateTimeField(auto_now_add=True)
    updated_at = models.DateTimeField(auto_now=True)
    
    # Helpful votes (optional feature)
    helpful_count = models.PositiveIntegerField(default=0)
    
    class Meta:
        indexes = [
            models.Index(fields=['feedback', '-created_at']),
            models.Index(fields=['parent_comment', '-created_at']),
            models.Index(fields=['section', 'section_index']),
        ]
        ordering = ['created_at']
    
    def __str__(self):
        comment_preview = self.comment_text[:50]
        return f"{self.commenter_name}: {comment_preview}..."
    
    def mark_resolved(self):
        """Mark comment as resolved"""
        self.is_resolved = True
        self.resolved_at = timezone.now()
        self.save()
    
    def get_thread_depth(self):
        """Calculate depth of comment in thread"""
        depth = 0
        current = self
        while current.parent_comment:
            depth += 1
            current = current.parent_comment
        return depth


class FeedbackNotification(models.Model):
    """
    UC-052: Notifications for feedback activity
    Notify users about new feedback, comments, and resolutions
    """
    NOTIFICATION_TYPE = [
        ('new_feedback', 'New Feedback Received'),
        ('new_comment', 'New Comment on Your Resume'),
        ('feedback_reply', 'Reply to Your Feedback'),
        ('feedback_resolved', 'Feedback Marked as Resolved'),
        ('share_accessed', 'Resume Share Accessed'),
    ]
    
    id = models.UUIDField(primary_key=True, default=uuid.uuid4, editable=False)
    user = models.ForeignKey(
        settings.AUTH_USER_MODEL,
        on_delete=models.CASCADE,
        related_name='feedback_notifications'
    )
    
    # Notification details
    notification_type = models.CharField(
        max_length=30,
        choices=NOTIFICATION_TYPE
    )
    title = models.CharField(max_length=200)
    message = models.TextField()
    
    # Related objects
    feedback = models.ForeignKey(
        ResumeFeedback,
        on_delete=models.CASCADE,
        null=True,
        blank=True,
        related_name='notifications'
    )
    comment = models.ForeignKey(
        FeedbackComment,
        on_delete=models.CASCADE,
        null=True,
        blank=True,
        related_name='notifications'
    )
    share = models.ForeignKey(
        ResumeShare,
        on_delete=models.CASCADE,
        null=True,
        blank=True,
        related_name='notifications'
    )
    
    # Status
    is_read = models.BooleanField(default=False)
    read_at = models.DateTimeField(null=True, blank=True)
    created_at = models.DateTimeField(auto_now_add=True)
    
    # Action link
    action_url = models.CharField(
        max_length=500,
        blank=True,
        help_text="URL to view the feedback/comment"
    )
    
    class Meta:
        indexes = [
            models.Index(fields=['user', '-created_at']),
            models.Index(fields=['user', 'is_read', '-created_at']),
        ]
        ordering = ['-created_at']
    
    def mark_read(self):
        """Mark notification as read"""
        if not self.is_read:
            self.is_read = True
            self.read_at = timezone.now()
            self.save()
    
    def __str__(self):
        return f"{self.notification_type} for {self.user.username} - {'Read' if self.is_read else 'Unread'}"


# 
# 
# =
# Networking Event Management Models (UC-088)
# 
# 
# =


class NetworkingEvent(models.Model):
    """UC-088: Networking events and opportunities tracking"""
    EVENT_TYPES = [
        ('conference', 'Conference'),
        ('meetup', 'Meetup'),
        ('workshop', 'Workshop'),
        ('webinar', 'Webinar'),
        ('career_fair', 'Career Fair'),
        ('networking_mixer', 'Networking Mixer'),
        ('panel', 'Panel Discussion'),
        ('virtual', 'Virtual Event'),
        ('other', 'Other'),
    ]
    
    ATTENDANCE_STATUS = [
        ('planned', 'Planning to Attend'),
        ('registered', 'Registered'),
        ('attended', 'Attended'),
        ('missed', 'Missed'),
        ('cancelled', 'Cancelled'),
    ]
    
    id = models.UUIDField(primary_key=True, default=uuid.uuid4, editable=False)
    owner = models.ForeignKey(get_user_model(), on_delete=models.CASCADE, related_name='networking_events')
    
    # Event Details
    name = models.CharField(max_length=250)
    event_type = models.CharField(max_length=60, choices=EVENT_TYPES, default='other')
    description = models.TextField(blank=True)
    location = models.CharField(max_length=250, blank=True, help_text="Physical location or 'Virtual'")
    is_virtual = models.BooleanField(default=False)
    virtual_link = models.URLField(blank=True, help_text="Zoom, Teams, or other virtual event link")
    
    # Dates and Time
    event_date = models.DateTimeField()
    end_date = models.DateTimeField(null=True, blank=True)
    registration_deadline = models.DateTimeField(null=True, blank=True)
    
    # Organization
    organizer = models.CharField(max_length=200, blank=True)
    industry = models.CharField(max_length=120, blank=True)
    event_url = models.URLField(blank=True, help_text="Event page or registration link")
    
    # Attendance Tracking
    attendance_status = models.CharField(max_length=30, choices=ATTENDANCE_STATUS, default='planned')
    registration_fee = models.DecimalField(max_digits=10, decimal_places=2, null=True, blank=True)
    
    # Preparation and Notes
    pre_event_notes = models.TextField(blank=True, help_text="Research, people to meet, companies attending")
    post_event_notes = models.TextField(blank=True, help_text="Key takeaways, impressions")
    
    # Metadata
    created_at = models.DateTimeField(auto_now_add=True)
    updated_at = models.DateTimeField(auto_now=True)
    
    class Meta:
        indexes = [
            models.Index(fields=['owner', '-event_date']),
            models.Index(fields=['owner', 'attendance_status']),
            models.Index(fields=['industry']),
            models.Index(fields=['is_virtual']),
        ]
        ordering = ['-event_date']
    
    def __str__(self):
        return f"{self.name} ({self.event_date.date()})"


class EventGoal(models.Model):
    """Networking goals for each event (UC-088)"""
    GOAL_TYPES = [
        ('connections', 'Make New Connections'),
        ('leads', 'Generate Job Leads'),
        ('learning', 'Learn About Industry/Company'),
        ('visibility', 'Increase Professional Visibility'),
        ('skills', 'Develop Skills'),
        ('other', 'Other'),
    ]
    
    id = models.UUIDField(primary_key=True, default=uuid.uuid4, editable=False)
    event = models.ForeignKey(NetworkingEvent, on_delete=models.CASCADE, related_name='goals')
    goal_type = models.CharField(max_length=60, choices=GOAL_TYPES)
    description = models.CharField(max_length=300)
    target_value = models.IntegerField(null=True, blank=True, help_text="e.g., number of connections to make")
    achieved = models.BooleanField(default=False)
    notes = models.TextField(blank=True)
    
    created_at = models.DateTimeField(auto_now_add=True)
    
    class Meta:
        indexes = [
            models.Index(fields=['event', 'achieved']),
        ]
    
    def __str__(self):
        return f"{self.get_goal_type_display()} - {self.event.name}"


class EventConnection(models.Model):
    """People met at networking events (UC-088)"""
    id = models.UUIDField(primary_key=True, default=uuid.uuid4, editable=False)
    event = models.ForeignKey(NetworkingEvent, on_delete=models.CASCADE, related_name='connections')
    contact = models.ForeignKey('Contact', on_delete=models.SET_NULL, null=True, blank=True, 
                                related_name='event_connections',
                                help_text="Link to existing contact if available")
    
    # Connection details (if not linked to Contact)
    name = models.CharField(max_length=200)
    title = models.CharField(max_length=200, blank=True)
    company = models.CharField(max_length=200, blank=True)
    email = models.EmailField(blank=True)
    phone = models.CharField(max_length=50, blank=True)
    linkedin_url = models.URLField(blank=True)
    
    # Context
    conversation_notes = models.TextField(blank=True, help_text="What you discussed")
    potential_value = models.CharField(max_length=30, choices=[
        ('high', 'High - Strong Lead/Connection'),
        ('medium', 'Medium - Worth Following Up'),
        ('low', 'Low - Casual Connection'),
    ], default='medium')
    
    # Follow-up
    follow_up_completed = models.BooleanField(default=False)
    follow_up_date = models.DateField(null=True, blank=True)
    
    created_at = models.DateTimeField(auto_now_add=True)
    
    class Meta:
        indexes = [
            models.Index(fields=['event', 'potential_value']),
            models.Index(fields=['event', 'follow_up_completed']),
        ]
        ordering = ['-potential_value', '-created_at']
    
    def __str__(self):
        return f"{self.name} at {self.event.name}"


class EventFollowUp(models.Model):
    """Post-event follow-up actions (UC-088)"""
    ACTION_TYPES = [
        ('email', 'Send Email'),
        ('linkedin', 'LinkedIn Connection Request'),
        ('phone', 'Phone Call'),
        ('meeting', 'Schedule Meeting'),
        ('application', 'Submit Job Application'),
        ('thank_you', 'Send Thank You Note'),
        ('other', 'Other'),
    ]
    
    id = models.UUIDField(primary_key=True, default=uuid.uuid4, editable=False)
    event = models.ForeignKey(NetworkingEvent, on_delete=models.CASCADE, related_name='follow_ups')
    connection = models.ForeignKey(EventConnection, on_delete=models.CASCADE, null=True, blank=True,
                                   related_name='follow_ups')
    
    action_type = models.CharField(max_length=60, choices=ACTION_TYPES)
    description = models.TextField()
    due_date = models.DateField()
    completed = models.BooleanField(default=False)
    completed_at = models.DateTimeField(null=True, blank=True)
    notes = models.TextField(blank=True)
    
    created_at = models.DateTimeField(auto_now_add=True)
    
    class Meta:
        indexes = [
            models.Index(fields=['event', 'completed', 'due_date']),
            models.Index(fields=['connection', 'completed']),
        ]
        ordering = ['due_date', '-created_at']
    
    def mark_completed(self):
        self.completed = True
        self.completed_at = timezone.now()
        self.save()
    
    def __str__(self):
        return f"{self.get_action_type_display()} - {self.event.name}"


class CareerGoal(models.Model):
    """
    UC-101: Career goal setting and achievement tracking.
    Enables users to set SMART goals with milestones and track progress.
    """
    GOAL_TYPES = [
        ('short_term', 'Short-term (< 6 months)'),
        ('long_term', 'Long-term (6+ months)'),
    ]
    
    STATUS_CHOICES = [
        ('not_started', 'Not Started'),
        ('in_progress', 'In Progress'),
        ('completed', 'Completed'),
        ('paused', 'Paused'),
        ('abandoned', 'Abandoned'),
    ]
    
    id = models.UUIDField(primary_key=True, default=uuid.uuid4, editable=False)
    user = models.ForeignKey(settings.AUTH_USER_MODEL, on_delete=models.CASCADE, related_name='career_goals')
    
    # SMART Goal components
    title = models.CharField(max_length=200, help_text="Specific goal title")
    description = models.TextField(help_text="Detailed goal description")
    goal_type = models.CharField(max_length=20, choices=GOAL_TYPES, default='short_term')
    
    # Measurable metrics
    target_metric = models.CharField(max_length=200, blank=True, 
                                     help_text="What metric defines success? e.g., '5 interviews', '$120K salary'")
    current_value = models.DecimalField(max_digits=10, decimal_places=2, default=0,
                                        help_text="Current progress value")
    target_value = models.DecimalField(max_digits=10, decimal_places=2, default=100,
                                       help_text="Target value to achieve")
    
    # Achievable & Relevant context
    action_steps = models.JSONField(default=list, blank=True, 
                                    help_text="List of actionable steps to achieve goal")
    linked_jobs = models.ManyToManyField('JobOpportunity', blank=True, related_name='career_goals',
                                         help_text="Jobs connected to this goal")
    
    # Time-bound
    target_date = models.DateField(help_text="Goal deadline")
    started_at = models.DateTimeField(null=True, blank=True)
    completed_at = models.DateTimeField(null=True, blank=True)
    
    # Status and progress
    status = models.CharField(max_length=20, choices=STATUS_CHOICES, default='not_started')
    progress_percentage = models.DecimalField(max_digits=5, decimal_places=2, default=0,
                                              help_text="Auto-calculated or manual progress %")
    
    # Motivation and accountability
    motivation_notes = models.TextField(blank=True, help_text="Why this goal matters")
    accountability_partner = models.EmailField(blank=True, help_text="Optional accountability partner email")
    share_progress = models.BooleanField(default=False, help_text="Share progress with accountability partner")
    
    # Recommendations and insights
    ai_recommendations = models.JSONField(default=dict, blank=True,
                                          help_text="AI-generated recommendations for achieving goal")
    
    created_at = models.DateTimeField(auto_now_add=True)
    updated_at = models.DateTimeField(auto_now=True)
    
    class Meta:
        ordering = ['-created_at']
        indexes = [
            models.Index(fields=['user', 'status']),
            models.Index(fields=['user', 'target_date']),
            models.Index(fields=['status', 'target_date']),
        ]
    
    def calculate_progress(self):
        """Auto-calculate progress based on current vs target value"""
        if self.target_value > 0:
            progress = (self.current_value / self.target_value) * 100
            return min(progress, 100)
        return 0
    
    def update_progress(self, new_value):
        """Update current value and recalculate progress"""
        self.current_value = new_value
        self.progress_percentage = self.calculate_progress()
        if self.progress_percentage >= 100 and self.status != 'completed':
            self.mark_completed()
        elif self.progress_percentage < 100 and self.status == 'completed':
            self.status = 'in_progress'
            self.completed_at = None
        self.save()
    
    def mark_completed(self):
        """Mark goal as completed with timestamp"""
        self.status = 'completed'
        self.completed_at = timezone.now()
        self.progress_percentage = 100
        self.save()
    
    def is_overdue(self):
        """Check if goal is past target date and not completed"""
        return (self.target_date < timezone.now().date() and 
                self.status not in ['completed', 'abandoned'])
    
    def __str__(self):
        return f"{self.title} ({self.get_status_display()})"


class GoalMilestone(models.Model):
    """
    Sub-goals or milestones within a career goal for better tracking.
    """
    id = models.UUIDField(primary_key=True, default=uuid.uuid4, editable=False)
    goal = models.ForeignKey(CareerGoal, on_delete=models.CASCADE, related_name='milestones')
    
    title = models.CharField(max_length=200)
    description = models.TextField(blank=True)
    target_date = models.DateField(null=True, blank=True)
    completed = models.BooleanField(default=False)
    completed_at = models.DateTimeField(null=True, blank=True)
    order = models.PositiveIntegerField(default=0, help_text="Display order")
    
    created_at = models.DateTimeField(auto_now_add=True)
    updated_at = models.DateTimeField(auto_now=True)
    
    class Meta:
        ordering = ['order', 'target_date']
        indexes = [
            models.Index(fields=['goal', 'completed']),
        ]
    
    def mark_completed(self):
        """Mark milestone as completed"""
        self.completed = True
        self.completed_at = timezone.now()
        self.save()
        
        # Update parent goal progress based on milestone completion
        total_milestones = self.goal.milestones.count()
        completed_milestones = self.goal.milestones.filter(completed=True).count()
        if total_milestones > 0:
            milestone_progress = (completed_milestones / total_milestones) * 100
            # Update parent goal if milestone-based tracking
            if self.goal.progress_percentage < milestone_progress:
                self.goal.progress_percentage = milestone_progress
                self.goal.save()
    
    def __str__(self):
        return f"{self.title} - {self.goal.title}"


# 

# 
# 
# =
# UC-095: Professional Reference Management
# 
# 
# =

class ProfessionalReference(models.Model):
    """Stores professional references for job applications (UC-095)"""
    RELATIONSHIP_TYPES = [
        ('supervisor', 'Direct Supervisor'),
        ('manager', 'Manager'),
        ('colleague', 'Colleague'),
        ('mentor', 'Mentor'),
        ('professor', 'Professor/Academic'),
        ('client', 'Client'),
        ('other', 'Other'),
    ]
    
    AVAILABILITY_STATUS = [
        ('available', 'Available'),
        ('limited', 'Limited Availability'),
        ('unavailable', 'Currently Unavailable'),
        ('pending_permission', 'Pending Permission'),
    ]
    
    id = models.UUIDField(primary_key=True, default=uuid.uuid4, editable=False)
    user = models.ForeignKey(settings.AUTH_USER_MODEL, on_delete=models.CASCADE, related_name='professional_references')
    
    # Contact Information
    name = models.CharField(max_length=200)
    title = models.CharField(max_length=200, help_text="Professional title/position")
    company = models.CharField(max_length=200)
    email = models.EmailField()
    phone = models.CharField(max_length=50, blank=True)
    linkedin_url = models.URLField(blank=True)
    
    # Relationship
    relationship_type = models.CharField(max_length=30, choices=RELATIONSHIP_TYPES)
    relationship_description = models.TextField(blank=True, help_text="How you worked together")
    years_known = models.PositiveSmallIntegerField(default=0, help_text="Years known")
    
    # Availability
    availability_status = models.CharField(max_length=30, choices=AVAILABILITY_STATUS, default='pending_permission')
    permission_granted_date = models.DateField(null=True, blank=True)
    last_used_date = models.DateField(null=True, blank=True)
    
    # Preferences
    preferred_contact_method = models.CharField(max_length=20, choices=[
        ('email', 'Email'),
        ('phone', 'Phone'),
        ('either', 'Either'),
    ], default='email')
    best_for_roles = models.JSONField(default=list, blank=True, help_text="Role types this reference is best for")
    best_for_industries = models.JSONField(default=list, blank=True, help_text="Industries this reference is best for")
    
    # Notes and Talking Points
    key_strengths_to_highlight = models.TextField(blank=True, help_text="Key strengths this reference can speak to")
    projects_worked_together = models.TextField(blank=True, help_text="Specific projects or achievements")
    talking_points = models.JSONField(default=list, blank=True, help_text="Specific talking points for reference")
    
    # Maintenance
    last_contacted_date = models.DateField(null=True, blank=True)
    next_check_in_date = models.DateField(null=True, blank=True)
    notes = models.TextField(blank=True, help_text="Private notes about this reference")
    
    # Tracking
    times_used = models.PositiveIntegerField(default=0)
    is_active = models.BooleanField(default=True)
    
    created_at = models.DateTimeField(auto_now_add=True)
    updated_at = models.DateTimeField(auto_now=True)
    
    class Meta:
        indexes = [
            models.Index(fields=['user', 'is_active']),
            models.Index(fields=['user', 'availability_status']),
            models.Index(fields=['user', 'last_used_date']),
        ]
        ordering = ['-is_active', 'name']
    
    def __str__(self):
        return f"{self.name} - {self.relationship_type} at {self.company}"


class ReferenceRequest(models.Model):
    """Tracks when references are requested for specific applications (UC-095)"""
    REQUEST_STATUS = [
        ('pending', 'Pending'),
        ('sent', 'Sent to Reference'),
        ('completed', 'Completed'),
        ('declined', 'Declined'),
        ('expired', 'Expired'),
    ]
    
    id = models.UUIDField(primary_key=True, default=uuid.uuid4, editable=False)
    user = models.ForeignKey(settings.AUTH_USER_MODEL, on_delete=models.CASCADE, related_name='reference_requests')
    reference = models.ForeignKey(ProfessionalReference, on_delete=models.CASCADE, related_name='requests')
    
    # Associated application (optional)
    application = models.ForeignKey('Application', on_delete=models.SET_NULL, null=True, blank=True, 
                                   related_name='reference_requests')
    job_opportunity = models.ForeignKey('JobOpportunity', on_delete=models.SET_NULL, null=True, blank=True,
                                       related_name='reference_requests')
    
    # Request details
    company_name = models.CharField(max_length=200)
    position_title = models.CharField(max_length=200)
    request_status = models.CharField(max_length=20, choices=REQUEST_STATUS, default='pending')
    
    # Communication
    request_sent_date = models.DateField(null=True, blank=True)
    due_date = models.DateField(null=True, blank=True)
    completed_date = models.DateField(null=True, blank=True)
    
    # Custom message/template used
    custom_message = models.TextField(blank=True, help_text="Personalized message sent to reference")
    preparation_materials_sent = models.BooleanField(default=False)
    
    # Feedback
    feedback_received = models.TextField(blank=True, help_text="Feedback from reference about the request")
    reference_rating = models.PositiveSmallIntegerField(null=True, blank=True, 
                                                        help_text="How reference rated the experience (1-5)")
    
    # Outcome
    contributed_to_success = models.BooleanField(default=False, help_text="Did this reference contribute to getting the job?")
    outcome_notes = models.TextField(blank=True)
    
    created_at = models.DateTimeField(auto_now_add=True)
    updated_at = models.DateTimeField(auto_now=True)
    
    class Meta:
        indexes = [
            models.Index(fields=['user', 'request_status']),
            models.Index(fields=['reference', 'request_status']),
            models.Index(fields=['application']),
            models.Index(fields=['user', 'due_date']),
        ]
        ordering = ['-created_at']
    
    def __str__(self):
        return f"Reference request for {self.position_title} at {self.company_name}"


class ReferenceTemplate(models.Model):
    """Templates for reference requests and preparation materials (UC-095)"""
    TEMPLATE_TYPES = [
        ('request_email', 'Reference Request Email'),
        ('preparation_guide', 'Preparation Guide'),
        ('talking_points', 'Talking Points'),
        ('thank_you', 'Thank You Note'),
    ]
    
    id = models.UUIDField(primary_key=True, default=uuid.uuid4, editable=False)
    user = models.ForeignKey(settings.AUTH_USER_MODEL, on_delete=models.CASCADE, related_name='reference_templates')
    
    name = models.CharField(max_length=200)
    template_type = models.CharField(max_length=30, choices=TEMPLATE_TYPES)
    subject_line = models.CharField(max_length=200, blank=True, help_text="Email subject (for email templates)")
    content = models.TextField(help_text="Template content with placeholders")
    
    # Customization
    for_relationship_types = models.JSONField(default=list, blank=True, help_text="Relationship types this template is for")
    for_role_types = models.JSONField(default=list, blank=True, help_text="Job role types this template is for")
    
    is_default = models.BooleanField(default=False)
    times_used = models.PositiveIntegerField(default=0)
    
    created_at = models.DateTimeField(auto_now_add=True)
    updated_at = models.DateTimeField(auto_now=True)
    
    class Meta:
        indexes = [
            models.Index(fields=['user', 'template_type']),
            models.Index(fields=['user', 'is_default']),
        ]
        ordering = ['-is_default', 'name']
    
    def __str__(self):
        return f"{self.name} ({self.get_template_type_display()})"


class ReferenceAppreciation(models.Model):
    """Track appreciation/maintenance activities for references (UC-095)"""
    APPRECIATION_TYPES = [
        ('thank_you_note', 'Thank You Note'),
        ('coffee_meetup', 'Coffee/Lunch Meetup'),
        ('gift', 'Gift/Token of Appreciation'),
        ('linkedin_endorsement', 'LinkedIn Endorsement'),
        ('recommendation', 'Written Recommendation'),
        ('referral_returned', 'Returned Referral/Favor'),
        ('update_call', 'Update Call'),
        ('holiday_greeting', 'Holiday Greeting'),
        ('other', 'Other'),
    ]
    
    id = models.UUIDField(primary_key=True, default=uuid.uuid4, editable=False)
    user = models.ForeignKey(settings.AUTH_USER_MODEL, on_delete=models.CASCADE, related_name='reference_appreciations')
    reference = models.ForeignKey(ProfessionalReference, on_delete=models.CASCADE, related_name='appreciations')
    
    appreciation_type = models.CharField(max_length=30, choices=APPRECIATION_TYPES)
    date = models.DateField()
    description = models.TextField(blank=True)
    notes = models.TextField(blank=True, help_text="Private notes")
    
    created_at = models.DateTimeField(auto_now_add=True)
    
    class Meta:
        indexes = [
            models.Index(fields=['user', 'date']),
            models.Index(fields=['reference', 'date']),
        ]
        ordering = ['-date']
    
    def __str__(self):
        return f"{self.get_appreciation_type_display()} for {self.reference.name}"


class ReferencePortfolio(models.Model):
    """Group references for specific career goals or application types (UC-095)"""
    id = models.UUIDField(primary_key=True, default=uuid.uuid4, editable=False)
    user = models.ForeignKey(settings.AUTH_USER_MODEL, on_delete=models.CASCADE, related_name='reference_portfolios')
    
    name = models.CharField(max_length=200, help_text="e.g., 'Software Engineering Roles', 'Management Positions'")
    description = models.TextField(blank=True)
    
    references = models.ManyToManyField(ProfessionalReference, related_name='portfolios', blank=True)
    
    # Target
    target_role_types = models.JSONField(default=list, blank=True)
    target_industries = models.JSONField(default=list, blank=True)
    target_companies = models.JSONField(default=list, blank=True)
    
    is_default = models.BooleanField(default=False)
    times_used = models.PositiveIntegerField(default=0)
    
    created_at = models.DateTimeField(auto_now_add=True)
    updated_at = models.DateTimeField(auto_now=True)
    
    class Meta:
        indexes = [
            models.Index(fields=['user', 'is_default']),
        ]
        ordering = ['-is_default', 'name']
    
    def __str__(self):
        return self.name




class MentorshipRequest(models.Model):
    """Track inbound/outbound mentorship invitations between users."""

    ROLE_CHOICES = [
        ('mentor', 'Mentor'),
        ('mentee', 'Mentee'),
    ]
    STATUS_CHOICES = [
        ('pending', 'Pending'),
        ('accepted', 'Accepted'),
        ('declined', 'Declined'),
        ('cancelled', 'Cancelled'),
    ]

    id = models.UUIDField(primary_key=True, default=uuid.uuid4, editable=False)
    requester = models.ForeignKey(CandidateProfile, on_delete=models.CASCADE, related_name='sent_mentorship_requests')
    receiver = models.ForeignKey(CandidateProfile, on_delete=models.CASCADE, related_name='received_mentorship_requests')
    role_for_requester = models.CharField(max_length=20, choices=ROLE_CHOICES)
    status = models.CharField(max_length=20, choices=STATUS_CHOICES, default='pending')
    message = models.TextField(blank=True)
    created_at = models.DateTimeField(auto_now_add=True)
    responded_at = models.DateTimeField(null=True, blank=True)
    responded_by = models.ForeignKey(
        settings.AUTH_USER_MODEL,
        null=True,
        blank=True,
        on_delete=models.SET_NULL,
        related_name='mentorship_responses'
    )

    class Meta:
        ordering = ['-created_at']
        indexes = [
            models.Index(fields=['requester', 'status'], name='core_mr_request_status'),
            models.Index(fields=['receiver', 'status'], name='core_mr_receiv_status'),
        ]
        constraints = [
            models.UniqueConstraint(
                fields=['requester', 'receiver'],
                condition=Q(status='pending'),
                name='unique_pending_mentorship_request',
            )
        ]

    def __str__(self):
        return f"{self.requester_id} -> {self.receiver_id} ({self.status})"

    def get_mentee_profile(self):
        """Return the CandidateProfile that will be mentored in this request."""
        if self.role_for_requester == 'mentor':
            return self.receiver
        return self.requester

    def get_mentor_user(self):
        """Return the Django user who will act as mentor in this request."""
        if self.role_for_requester == 'mentor':
            return getattr(self.requester, 'user', None)
        return getattr(self.receiver, 'user', None)


class MentorshipSharingPreference(models.Model):
    """Per-mentor sharing toggles that mentees control."""

    JOB_SHARING_CHOICES = [
        ('none', 'Do not share jobs'),
        ('all', 'Share all jobs'),
        ('responded', 'Share jobs with responses'),
        ('selected', 'Share selected jobs'),
    ]

    team_member = models.OneToOneField(
        'TeamMember',
        on_delete=models.CASCADE,
        related_name='sharing_preference',
    )
    share_profile_basics = models.BooleanField(default=False)
    share_skills = models.BooleanField(default=False)
    share_employment = models.BooleanField(default=False)
    share_education = models.BooleanField(default=False)
    share_certifications = models.BooleanField(default=False)
    share_documents = models.BooleanField(default=False)
    share_job_applications = models.BooleanField(default=False)
    job_sharing_mode = models.CharField(max_length=20, choices=JOB_SHARING_CHOICES, default='selected')
    updated_at = models.DateTimeField(auto_now=True)

    def __str__(self):
        return f"SharingPreference({self.team_member_id})"


class MentorshipSharedApplication(models.Model):
    """Specific job entries a mentee shares with a mentor."""

    team_member = models.ForeignKey(
        'TeamMember',
        on_delete=models.CASCADE,
        related_name='shared_applications',
    )
    job = models.ForeignKey(
        'JobEntry',
        on_delete=models.CASCADE,
        related_name='mentorship_shares',
    )
    include_documents = models.BooleanField(default=False)
    shared_resume = models.ForeignKey(
        'Document',
        on_delete=models.SET_NULL,
        null=True,
        blank=True,
        related_name='+',
    )
    shared_cover_letter = models.ForeignKey(
        'Document',
        on_delete=models.SET_NULL,
        null=True,
        blank=True,
        related_name='+',
    )
    notes = models.TextField(blank=True)
    shared_at = models.DateTimeField(auto_now_add=True)

    class Meta:
        unique_together = [('team_member', 'job')]
        indexes = [
            models.Index(fields=['team_member', 'job'], name='core_mshare_team_job'),
        ]

    def __str__(self):
        return f"SharedApplication({self.team_member_id}, job={self.job_id})"


class MentorshipGoal(models.Model):
    """Quantitative goals mentors assign to mentees."""

    GOAL_TYPE_CHOICES = [
        ('applications_submitted', 'Job applications submitted'),
        ('skills_added', 'Skills added'),
        ('projects_completed', 'Projects completed'),
        ('skill_add', 'Add a specific skill'),
        ('skill_improve', 'Improve an existing skill'),
        ('interview_practice', 'Interview practice questions'),
    ]
    STATUS_CHOICES = [
        ('active', 'Active'),
        ('completed', 'Completed'),
        ('cancelled', 'Cancelled'),
    ]

    id = models.UUIDField(primary_key=True, default=uuid.uuid4, editable=False)
    team_member = models.ForeignKey(
        'TeamMember',
        on_delete=models.CASCADE,
        related_name='mentorship_goals',
    )
    goal_type = models.CharField(max_length=40, choices=GOAL_TYPE_CHOICES)
    title = models.CharField(max_length=255, blank=True)
    notes = models.TextField(blank=True)
    target_value = models.PositiveIntegerField(default=1)
    baseline_value = models.PositiveIntegerField(default=0)
    due_date = models.DateField(null=True, blank=True)
    status = models.CharField(max_length=20, choices=STATUS_CHOICES, default='active')
    custom_skill_name = models.CharField(max_length=160, blank=True)
    required_level = models.CharField(
        max_length=20,
        blank=True,
        choices=[
            ('beginner', 'Beginner'),
            ('intermediate', 'Intermediate'),
            ('advanced', 'Advanced'),
            ('expert', 'Expert'),
        ],
    )
    starting_level = models.CharField(
        max_length=20,
        blank=True,
        choices=[
            ('beginner', 'Beginner'),
            ('intermediate', 'Intermediate'),
            ('advanced', 'Advanced'),
            ('expert', 'Expert'),
        ],
    )
    metric_scope = models.CharField(max_length=60, blank=True)
    created_at = models.DateTimeField(auto_now_add=True)
    updated_at = models.DateTimeField(auto_now=True)
    completed_at = models.DateTimeField(null=True, blank=True)
    skill = models.ForeignKey(
        Skill,
        on_delete=models.SET_NULL,
        null=True,
        blank=True,
        related_name='mentorship_goal_targets',
    )

    class Meta:
        ordering = ['-created_at']
        indexes = [
            models.Index(fields=['team_member', 'status'], name='core_mentor_team_me_8c8455_idx'),
            models.Index(fields=['goal_type'], name='core_mentor_goal_ty_17e26d_idx'),
        ]

    def __str__(self):
        return f"{self.get_goal_type_display()} ({self.team_member_id})"

    @property
    def skill_display_name(self):
        """Used by serializers to show whichever skill label is available."""
        if self.custom_skill_name:
            return self.custom_skill_name
        if self.skill_id and self.skill:
            return self.skill.name
        return ''


class MentorshipMessage(models.Model):
    """Secure chat messages between a mentor and mentee."""

    id = models.UUIDField(primary_key=True, default=uuid.uuid4, editable=False)
    team_member = models.ForeignKey(
        'TeamMember',
        on_delete=models.CASCADE,
        related_name='messages',
    )
    sender = models.ForeignKey(
        settings.AUTH_USER_MODEL,
        on_delete=models.CASCADE,
        related_name='mentorship_messages',
    )
    message = models.TextField()
    is_read_by_mentor = models.BooleanField(default=False)
    is_read_by_mentee = models.BooleanField(default=False)
    created_at = models.DateTimeField(auto_now_add=True)

    class Meta:
        ordering = ['created_at']
        indexes = [
            models.Index(fields=['team_member', '-created_at'], name='core_mentor_msg_team_idx'),
        ]

    def __str__(self):
        return f"MentorshipMessage({self.team_member_id})"


class TeamSharedJob(models.Model):
    """Jobs shared with a team for collaborative review and feedback."""

    team = models.ForeignKey(
        TeamAccount,
        on_delete=models.CASCADE,
        related_name='shared_jobs',
    )
    job = models.ForeignKey(
        'JobEntry',
        on_delete=models.CASCADE,
        related_name='team_shares',
    )
    shared_by = models.ForeignKey(
        settings.AUTH_USER_MODEL,
        on_delete=models.CASCADE,
        related_name='team_shared_jobs',
    )
    note = models.TextField(blank=True, help_text='Optional note when sharing')
    shared_at = models.DateTimeField(auto_now_add=True)

    class Meta:
        unique_together = [('team', 'job')]
        ordering = ['-shared_at']
        indexes = [
            models.Index(fields=['team', '-shared_at']),
        ]

    def __str__(self):
        return f"TeamSharedJob({self.team_id}, job={self.job_id})"


class TeamJobComment(models.Model):
    """Comments on jobs shared with the team."""

    shared_job = models.ForeignKey(
        TeamSharedJob,
        on_delete=models.CASCADE,
        related_name='comments',
    )
    author = models.ForeignKey(
        settings.AUTH_USER_MODEL,
        on_delete=models.CASCADE,
        related_name='team_job_comments',
    )
    content = models.TextField()
    created_at = models.DateTimeField(auto_now_add=True)
    updated_at = models.DateTimeField(auto_now=True)

    class Meta:
        ordering = ['created_at']
        indexes = [
            models.Index(fields=['shared_job', 'created_at']),
        ]

    def __str__(self):
        return f"TeamJobComment({self.shared_job_id}, by={self.author_id})"


# 
# 
# =
# EMAIL INTEGRATION MODELS (UC-113)
# 
# 
# =


class GmailIntegration(models.Model):
    """UC-113: Gmail OAuth integration for email scanning"""
    
    STATUS_CHOICES = [
        ('disconnected', 'Disconnected'),
        ('pending', 'Pending Authorization'),
        ('connected', 'Connected'),
        ('scanning', 'Scanning'),
        ('error', 'Error'),
    ]
    
    user = models.OneToOneField(
        settings.AUTH_USER_MODEL,
        on_delete=models.CASCADE,
        related_name='gmail_integration'
    )
    
    # OAuth tokens
    access_token = models.TextField(blank=True)
    refresh_token = models.TextField(blank=True)
    token_expires_at = models.DateTimeField(null=True, blank=True)
    scopes = models.JSONField(default=list, blank=True)
    
    # Gmail account info
    gmail_address = models.EmailField(blank=True)
    gmail_history_id = models.CharField(max_length=100, blank=True)  # For incremental sync
    
    # User preferences
    scan_enabled = models.BooleanField(default=False)
    
    # Scanning metadata
    status = models.CharField(max_length=20, choices=STATUS_CHOICES, default='disconnected')
    last_scan_at = models.DateTimeField(null=True, blank=True)
    last_error = models.TextField(blank=True)
    emails_scanned_count = models.IntegerField(default=0)
    rate_limit_reset_at = models.DateTimeField(null=True, blank=True, help_text='When the rate limit resets')
    
    # OAuth state token
    state_token = models.CharField(max_length=128, blank=True)
    
    created_at = models.DateTimeField(auto_now_add=True)
    updated_at = models.DateTimeField(auto_now=True)
    
    class Meta:
        indexes = [
            models.Index(fields=['user']),
            models.Index(fields=['status', 'scan_enabled']),
        ]

    def __str__(self):
        return f"{self.user.email} - Gmail ({self.status})"


class ApplicationEmail(models.Model):
    """UC-113: Emails related to job applications"""
    
    EMAIL_TYPE_CHOICES = [
        ('application_sent', 'Application Sent'),
        ('acknowledgment', 'Application Acknowledged'),
        ('recruiter_outreach', 'Recruiter Outreach'),
        ('interview_invitation', 'Interview Invitation'),
        ('interview_confirmation', 'Interview Confirmation'),
        ('interview_reminder', 'Interview Reminder'),
        ('rejection', 'Rejection'),
        ('offer', 'Offer Letter'),
        ('follow_up', 'Follow-up'),
        ('other', 'Other'),
    ]
    
    id = models.UUIDField(primary_key=True, default=uuid.uuid4, editable=False)
    user = models.ForeignKey(
        settings.AUTH_USER_MODEL,
        on_delete=models.CASCADE,
        related_name='application_emails'
    )
    job = models.ForeignKey(
        'JobEntry',
        on_delete=models.CASCADE,
        related_name='emails',
        null=True,
        blank=True
    )
    
    # Email metadata
    gmail_message_id = models.CharField(max_length=255, unique=True, db_index=True)
    thread_id = models.CharField(max_length=255, blank=True, db_index=True)
    
    # Email content
    subject = models.CharField(max_length=500)
    sender_email = models.EmailField()
    sender_name = models.CharField(max_length=255, blank=True)
    received_at = models.DateTimeField()
    snippet = models.TextField(blank=True)  # Email preview/snippet
    body_text = models.TextField(blank=True)  # Plain text body
    
    # Classification
    email_type = models.CharField(max_length=30, choices=EMAIL_TYPE_CHOICES, default='other')
    confidence_score = models.FloatField(default=0.0)  # 0-1 ML confidence
    is_application_related = models.BooleanField(default=False)
    
    # Status suggestions
    suggested_job_status = models.CharField(max_length=20, blank=True)  # From Application.STATUS
    status_applied = models.BooleanField(default=False)
    
    # User interaction
    is_linked = models.BooleanField(default=False)  # User confirmed link to job
    is_dismissed = models.BooleanField(default=False)  # User dismissed suggestion
    user_notes = models.TextField(blank=True)
    
    # Metadata
    labels = models.JSONField(default=list, blank=True)  # Gmail labels
    attachments = models.JSONField(default=list, blank=True)  # Attachment info
    
    created_at = models.DateTimeField(auto_now_add=True)
    updated_at = models.DateTimeField(auto_now=True)
    
    class Meta:
        indexes = [
            models.Index(fields=['user', '-received_at']),
            models.Index(fields=['job', '-received_at']),
            models.Index(fields=['is_application_related', '-received_at']),
            models.Index(fields=['gmail_message_id']),
            models.Index(fields=['thread_id']),
        ]
        ordering = ['-received_at']

    def __str__(self):
        return f"{self.subject[:50]} - {self.sender_email}"


class EmailScanLog(models.Model):
    """UC-113: Audit log for email scanning operations"""
    
    integration = models.ForeignKey(
        'GmailIntegration',
        on_delete=models.CASCADE,
        related_name='scan_logs'
    )
    
    started_at = models.DateTimeField(auto_now_add=True)
    completed_at = models.DateTimeField(null=True, blank=True)
    
    emails_processed = models.IntegerField(default=0)
    emails_matched = models.IntegerField(default=0)
    emails_linked = models.IntegerField(default=0)
    
    status = models.CharField(max_length=20)  # success, partial, error
    error_message = models.TextField(blank=True)
    
    class Meta:
        indexes = [
            models.Index(fields=['integration', '-started_at']),
        ]

    def __str__(self):
        return f"EmailScanLog({self.integration_id}, {self.status})"


# UC-117: API Rate Limiting and Error Handling Dashboard Models

class APIService(models.Model):
    """Configuration for tracked API services"""
    SERVICE_TYPES = [
        ('gemini', 'Google Gemini AI'),
        ('gmail', 'Gmail API'),
        ('google_calendar', 'Google Calendar'),
        ('google_contacts', 'Google Contacts'),
        ('linkedin', 'LinkedIn API'),
        ('github', 'GitHub API'),
        ('openai', 'OpenAI API'),
        ('market_data', 'Market Data APIs'),
        ('other', 'Other API Service'),
    ]
    
    name = models.CharField(max_length=100, unique=True)
    service_type = models.CharField(max_length=50, choices=SERVICE_TYPES)
    description = models.TextField(blank=True)
    
    # Rate limit configuration
    rate_limit_enabled = models.BooleanField(default=True)
    requests_per_minute = models.IntegerField(null=True, blank=True, help_text='Max requests per minute')
    requests_per_hour = models.IntegerField(null=True, blank=True, help_text='Max requests per hour')
    requests_per_day = models.IntegerField(null=True, blank=True, help_text='Max requests per day')
    
    # Alert thresholds (percentage of quota)
    alert_threshold_warning = models.IntegerField(default=75, help_text='Warning threshold %')
    alert_threshold_critical = models.IntegerField(default=90, help_text='Critical threshold %')
    
    # Service status
    is_active = models.BooleanField(default=True)
    last_error_at = models.DateTimeField(null=True, blank=True)
    
    created_at = models.DateTimeField(auto_now_add=True)
    updated_at = models.DateTimeField(auto_now=True)
    
    class Meta:
        indexes = [
            models.Index(fields=['service_type', 'is_active']),
            models.Index(fields=['-last_error_at']),
        ]
        ordering = ['name']
    
    def __str__(self):
        return f"{self.name} ({self.get_service_type_display()})"


class APIUsageLog(models.Model):
    """Log of all API requests for monitoring and analytics"""
    service = models.ForeignKey(APIService, on_delete=models.CASCADE, related_name='usage_logs')
    user = models.ForeignKey(settings.AUTH_USER_MODEL, on_delete=models.SET_NULL, null=True, blank=True)
    
    # Request details
    endpoint = models.CharField(max_length=500, help_text='API endpoint called')
    method = models.CharField(max_length=10, default='GET')
    
    # Timing
    request_at = models.DateTimeField(auto_now_add=True, db_index=True)
    response_time_ms = models.IntegerField(null=True, blank=True, help_text='Response time in milliseconds')
    
    # Response details
    status_code = models.IntegerField(null=True, blank=True)
    success = models.BooleanField(default=True)
    
    # Error tracking
    error_message = models.TextField(blank=True)
    error_type = models.CharField(max_length=100, blank=True)
    
    # Additional context
    request_data = models.JSONField(default=dict, blank=True, help_text='Sanitized request data')
    response_data = models.JSONField(default=dict, blank=True, help_text='Sanitized response data')
    metadata = models.JSONField(default=dict, blank=True, help_text='Additional tracking metadata')
    
    class Meta:
        indexes = [
            models.Index(fields=['service', '-request_at']),
            models.Index(fields=['user', '-request_at']),
            models.Index(fields=['success', '-request_at']),
            models.Index(fields=['-request_at']),
        ]
        ordering = ['-request_at']
    
    def __str__(self):
        return f"{self.service.name} - {self.endpoint} ({self.status_code})"


class APIQuotaUsage(models.Model):
    """Aggregate quota usage per service per time period"""
    service = models.ForeignKey(APIService, on_delete=models.CASCADE, related_name='quota_usage')
    
    # Time period
    period_type = models.CharField(max_length=20, choices=[
        ('minute', 'Minute'),
        ('hour', 'Hour'),
        ('day', 'Day'),
        ('week', 'Week'),
        ('month', 'Month'),
    ])
    period_start = models.DateTimeField(db_index=True)
    period_end = models.DateTimeField()
    
    # Usage counts
    total_requests = models.IntegerField(default=0)
    successful_requests = models.IntegerField(default=0)
    failed_requests = models.IntegerField(default=0)
    
    # Performance metrics
    avg_response_time_ms = models.FloatField(null=True, blank=True)
    max_response_time_ms = models.IntegerField(null=True, blank=True)
    min_response_time_ms = models.IntegerField(null=True, blank=True)
    
    # Rate limit status
    quota_limit = models.IntegerField(null=True, blank=True)
    quota_remaining = models.IntegerField(null=True, blank=True)
    quota_percentage_used = models.FloatField(null=True, blank=True)
    
    # Alert status
    alert_level = models.CharField(max_length=20, choices=[
        ('normal', 'Normal'),
        ('warning', 'Warning'),
        ('critical', 'Critical'),
        ('exceeded', 'Exceeded'),
    ], default='normal')
    
    created_at = models.DateTimeField(auto_now_add=True)
    updated_at = models.DateTimeField(auto_now=True)
    
    class Meta:
        indexes = [
            models.Index(fields=['service', 'period_type', '-period_start']),
            models.Index(fields=['alert_level', '-period_start']),
        ]
        unique_together = [['service', 'period_type', 'period_start']]
        ordering = ['-period_start']
    
    def __str__(self):
        return f"{self.service.name} - {self.period_type} ({self.period_start.date()})"


class APIError(models.Model):
    """Detailed error tracking for API failures"""
    service = models.ForeignKey(APIService, on_delete=models.CASCADE, related_name='errors')
    usage_log = models.ForeignKey(APIUsageLog, on_delete=models.SET_NULL, null=True, blank=True)
    
    # Error details
    error_type = models.CharField(max_length=100, db_index=True)
    error_message = models.TextField()
    error_code = models.CharField(max_length=50, blank=True)
    
    # Context
    endpoint = models.CharField(max_length=500)
    request_method = models.CharField(max_length=10)
    status_code = models.IntegerField(null=True, blank=True)
    
    # Error tracking
    occurred_at = models.DateTimeField(auto_now_add=True, db_index=True)
    resolved_at = models.DateTimeField(null=True, blank=True)
    is_resolved = models.BooleanField(default=False)
    
    # Impact assessment
    affected_users_count = models.IntegerField(default=0)
    retry_count = models.IntegerField(default=0)
    
    # Details for debugging
    stack_trace = models.TextField(blank=True)
    request_data = models.JSONField(default=dict, blank=True)
    response_data = models.JSONField(default=dict, blank=True)
    
    # Resolution tracking
    resolution_notes = models.TextField(blank=True)
    resolved_by = models.ForeignKey(
        settings.AUTH_USER_MODEL, 
        on_delete=models.SET_NULL, 
        null=True, 
        blank=True,
        related_name='resolved_api_errors'
    )
    
    class Meta:
        indexes = [
            models.Index(fields=['service', '-occurred_at']),
            models.Index(fields=['error_type', '-occurred_at']),
            models.Index(fields=['is_resolved', '-occurred_at']),
        ]
        ordering = ['-occurred_at']
    
    def __str__(self):
        return f"{self.service.name} - {self.error_type} at {self.occurred_at}"


class APIAlert(models.Model):
    """Alerts for API quota and error thresholds"""
    service = models.ForeignKey(APIService, on_delete=models.CASCADE, related_name='alerts')
    
    ALERT_TYPES = [
        ('quota_warning', 'Quota Warning'),
        ('quota_critical', 'Quota Critical'),
        ('quota_exceeded', 'Quota Exceeded'),
        ('high_error_rate', 'High Error Rate'),
        ('service_down', 'Service Down'),
        ('slow_response', 'Slow Response Time'),
    ]
    
    alert_type = models.CharField(max_length=50, choices=ALERT_TYPES)
    severity = models.CharField(max_length=20, choices=[
        ('info', 'Info'),
        ('warning', 'Warning'),
        ('critical', 'Critical'),
    ])
    
    # Alert details
    message = models.TextField()
    details = models.JSONField(default=dict, blank=True)
    
    # Status
    triggered_at = models.DateTimeField(auto_now_add=True, db_index=True)
    acknowledged_at = models.DateTimeField(null=True, blank=True)
    resolved_at = models.DateTimeField(null=True, blank=True)
    
    is_acknowledged = models.BooleanField(default=False)
    is_resolved = models.BooleanField(default=False)
    
    # Notification tracking
    email_sent = models.BooleanField(default=False)
    email_sent_at = models.DateTimeField(null=True, blank=True)
    
    acknowledged_by = models.ForeignKey(
        settings.AUTH_USER_MODEL,
        on_delete=models.SET_NULL,
        null=True,
        blank=True,
        related_name='acknowledged_api_alerts'
    )
    
    class Meta:
        indexes = [
            models.Index(fields=['service', '-triggered_at']),
            models.Index(fields=['alert_type', 'is_resolved']),
            models.Index(fields=['is_acknowledged', '-triggered_at']),
        ]
        ordering = ['-triggered_at']
    
    def __str__(self):
        return f"{self.get_alert_type_display()} - {self.service.name}"


class APIWeeklyReport(models.Model):
    """Weekly API usage summary reports"""
    
    # Report period
    week_start = models.DateField(db_index=True)
    week_end = models.DateField()
    
    # Overall statistics
    total_requests = models.IntegerField(default=0)
    total_errors = models.IntegerField(default=0)
    error_rate = models.FloatField(default=0.0, help_text='Error rate as percentage')
    
    # Performance metrics
    avg_response_time_ms = models.FloatField(default=0.0)
    
    # Service breakdown
    service_stats = models.JSONField(default=dict, help_text='Per-service statistics')
    
    # Top issues
    top_errors = models.JSONField(default=list, help_text='Most common errors')
    services_approaching_limit = models.JSONField(default=list, help_text='Services near quota')
    
    # Alerts summary
    total_alerts = models.IntegerField(default=0)
    critical_alerts = models.IntegerField(default=0)
    
    # Report metadata
    generated_at = models.DateTimeField(auto_now_add=True)
    email_sent = models.BooleanField(default=False)
    email_sent_at = models.DateTimeField(null=True, blank=True)
    
    # Report content
    html_content = models.TextField(blank=True)
    summary_text = models.TextField(blank=True)
    
    class Meta:
        indexes = [
            models.Index(fields=['-week_start']),
        ]
        unique_together = [['week_start', 'week_end']]
        ordering = ['-week_start']
    
    def __str__(self):
        return f"Weekly Report {self.week_start} to {self.week_end}"


class ScheduledSubmission(models.Model):
    """
    UC-124: Scheduled application submissions with timing optimization
    
    Allows users to schedule application submissions for future dates/times
    and track submission history with timing analytics.
    """
    STATUS_CHOICES = [
        ('pending', 'Pending'),
        ('scheduled', 'Scheduled'),
        ('submitted', 'Submitted'),
        ('failed', 'Failed'),
        ('cancelled', 'Cancelled'),
    ]
    
    candidate = models.ForeignKey(
        CandidateProfile,
        on_delete=models.CASCADE,
        related_name='scheduled_submissions'
    )
    job = models.ForeignKey(
        JobEntry,
        on_delete=models.CASCADE,
        related_name='scheduled_submissions'
    )
    application_package = models.ForeignKey(
        'ApplicationPackage',
        on_delete=models.CASCADE,
        related_name='scheduled_submissions',
        null=True,
        blank=True
    )
    
    # Scheduling details
    scheduled_datetime = models.DateTimeField(
        help_text='When to submit the application'
    )
    timezone = models.CharField(
        max_length=50,
        default='UTC',
        help_text="User's timezone for scheduling"
    )
    submission_method = models.CharField(
        max_length=50,
        default='email',
        help_text='How to submit (email, portal, etc.)'
    )
    
    # Status tracking
    status = models.CharField(
        max_length=20,
        choices=STATUS_CHOICES,
        default='pending'
    )
    priority = models.PositiveSmallIntegerField(
        default=5,
        help_text='Submission priority (1=highest)'
    )
    
    # Retry logic
    retry_count = models.PositiveSmallIntegerField(default=0)
    max_retries = models.PositiveSmallIntegerField(default=3)
    
    # Submission details
    submission_parameters = models.JSONField(
        default=dict,
        help_text='Parameters for submission'
    )
    submission_result = models.JSONField(
        default=dict,
        help_text='Result of submission attempt'
    )
    submitted_at = models.DateTimeField(null=True, blank=True)
    error_message = models.TextField(blank=True)
    
    # Timing metadata for analytics
    day_of_week = models.PositiveSmallIntegerField(
        null=True,
        blank=True,
        help_text='Day of week when submitted (0=Monday, 6=Sunday)'
    )
    hour_of_day = models.PositiveSmallIntegerField(
        null=True,
        blank=True,
        help_text='Hour of day when submitted (0-23)'
    )
    
    # Timestamps
    created_at = models.DateTimeField(auto_now_add=True)
    updated_at = models.DateTimeField(auto_now=True)
    
    class Meta:
        ordering = ['scheduled_datetime', 'priority']
        indexes = [
            models.Index(fields=['candidate', 'status']),
            models.Index(fields=['scheduled_datetime', 'status']),
            models.Index(fields=['job', 'status']),
            models.Index(fields=['candidate', 'day_of_week']),
            models.Index(fields=['candidate', 'hour_of_day']),
        ]
    
    def __str__(self):
        return f"Scheduled submission for {self.job.title} at {self.scheduled_datetime}"
    
    def save(self, *args, **kwargs):
        # Update timing metadata when submitted
        if self.status == 'submitted' and self.submitted_at:
            self.day_of_week = self.submitted_at.weekday()
            self.hour_of_day = self.submitted_at.hour
        super().save(*args, **kwargs)
    
    def mark_submitted(self):
        """Mark this submission as completed"""
        self.status = 'submitted'
        self.submitted_at = timezone.now()
        self.save(update_fields=['status', 'submitted_at', 'day_of_week', 'hour_of_day'])
        
        # Also update the job status
        if self.job.status == 'interested':
            self.job.status = 'applied'
            self.job.application_submitted_at = self.submitted_at
            self.job.save(update_fields=['status', 'application_submitted_at'])
            try:
                from core import followup_utils
                followup_utils.create_stage_followup(self.job, 'applied', auto=True)
            except Exception:
                # Scheduling reminders should not block submission updates
                pass
    
    def cancel(self, reason=''):
        """Cancel this scheduled submission"""
        self.status = 'cancelled'
        self.error_message = reason
        self.save(update_fields=['status', 'error_message'])


class FollowUpReminder(models.Model):
    """
    UC-124: Follow-up reminders for applications and deadlines
    
    Manages reminders for application deadlines, follow-ups, and other
    time-sensitive application-related tasks.
    """
    REMINDER_TYPES = [
        ('application_deadline', 'Application Deadline'),
        ('application_followup', 'Application Follow-up'),
        ('interview_followup', 'Interview Follow-up'),
        ('offer_response', 'Offer Response'),
        ('thank_you', 'Thank You Note'),
        ('status_inquiry', 'Status Inquiry'),
    ]
    
    STATUS_CHOICES = [
        ('pending', 'Pending'),
        ('sent', 'Sent'),
        ('dismissed', 'Dismissed'),
        ('failed', 'Failed'),
    ]
    
    candidate = models.ForeignKey(
        CandidateProfile,
        on_delete=models.CASCADE,
        related_name='followup_reminders'
    )
    job = models.ForeignKey(
        JobEntry,
        on_delete=models.CASCADE,
        related_name='followup_reminders'
    )
    
    # Reminder details
    reminder_type = models.CharField(
        max_length=30,
        choices=REMINDER_TYPES
    )
    subject = models.CharField(
        max_length=200,
        help_text='Email subject or reminder title'
    )
    message_template = models.TextField(
        help_text='Template message with placeholders'
    )
    
    # Scheduling
    scheduled_datetime = models.DateTimeField(
        help_text='When to send the reminder'
    )
    interval_days = models.PositiveSmallIntegerField(
        null=True,
        blank=True,
        help_text='Days between reminders for recurring'
    )
    is_recurring = models.BooleanField(default=False)
    max_occurrences = models.PositiveSmallIntegerField(
        default=1,
        help_text='Maximum times to send'
    )
    occurrence_count = models.PositiveSmallIntegerField(default=0)
    
    # Status tracking
    status = models.CharField(
        max_length=20,
        choices=STATUS_CHOICES,
        default='pending'
    )
    sent_at = models.DateTimeField(null=True, blank=True)
    response_received = models.BooleanField(default=False)
    response_date = models.DateTimeField(null=True, blank=True)
    # Stage + automation context
    followup_stage = models.CharField(
        max_length=20,
        choices=JobEntry.STATUS_CHOICES,
        null=True,
        blank=True,
        help_text='Job stage when the reminder was created'
    )
    auto_scheduled = models.BooleanField(default=False)
    recommendation_reason = models.CharField(max_length=200, blank=True)
    snoozed_until = models.DateTimeField(null=True, blank=True)
    completed_at = models.DateTimeField(null=True, blank=True)
    
    # Timestamps
    created_at = models.DateTimeField(auto_now_add=True)
    updated_at = models.DateTimeField(auto_now=True)
    
    class Meta:
        ordering = ['scheduled_datetime']
        indexes = [
            models.Index(fields=['candidate', 'status']),
            models.Index(fields=['scheduled_datetime', 'status']),
            models.Index(fields=['job', 'reminder_type']),
            models.Index(fields=['job', 'followup_stage']),
        ]
    
    def __str__(self):
        return f"{self.get_reminder_type_display()} for {self.job.title} at {self.scheduled_datetime}"
    
    def mark_sent(self):
        """Mark reminder as sent"""
        self.status = 'sent'
        self.sent_at = timezone.now()
        self.occurrence_count += 1
        self.completed_at = self.sent_at
        # Ensure we persist stage if it was not set
        if not self.followup_stage:
            self.followup_stage = getattr(self.job, 'status', None)
        self.save(update_fields=['status', 'sent_at', 'occurrence_count', 'completed_at', 'followup_stage', 'updated_at'])
        
        # Schedule next occurrence if recurring
        if self.is_recurring and self.occurrence_count < self.max_occurrences:
            next_reminder = FollowUpReminder.objects.create(
                candidate=self.candidate,
                job=self.job,
                reminder_type=self.reminder_type,
                subject=self.subject,
                message_template=self.message_template,
                scheduled_datetime=self.scheduled_datetime + timedelta(days=self.interval_days),
                interval_days=self.interval_days,
                is_recurring=True,
                max_occurrences=self.max_occurrences,
                occurrence_count=self.occurrence_count
            )
            return next_reminder
        return None
    
    def dismiss(self):
        """Dismiss this reminder"""
        self.status = 'dismissed'
        self.completed_at = timezone.now()
        self.save(update_fields=['status', 'completed_at', 'updated_at'])

    def snooze(self, new_datetime):
        """Snooze reminder to a new datetime."""
        self.scheduled_datetime = new_datetime
        self.snoozed_until = new_datetime
        if self.status != 'pending':
            self.status = 'pending'
        self.save(update_fields=['scheduled_datetime', 'snoozed_until', 'status', 'updated_at'])

    def mark_completed(self, response_received=False, response_date=None):
        """Mark reminder as completed and optionally record a response."""
        self.completed_at = timezone.now()
        self.response_received = response_received or self.response_received
        if response_received:
            self.response_date = response_date or timezone.now()
        if self.status == 'pending':
            self.status = 'sent'
        self.save(update_fields=[
            'status',
            'completed_at',
            'response_received',
            'response_date',
            'updated_at',
        ])


class CareerGrowthScenario(models.Model):
    """
    UC-128: Career Growth Calculator - Store salary growth projections and scenarios.
    
    Allows users to model different career paths with multiple job offers,
    including salary progression, promotions, and total compensation over time.
    """
    SCENARIO_TYPES = [
        ('conservative', 'Conservative Growth'),
        ('expected', 'Expected Growth'),
        ('optimistic', 'Optimistic Growth'),
    ]
    
    user = models.ForeignKey(settings.AUTH_USER_MODEL, on_delete=models.CASCADE, related_name='career_scenarios')
    job = models.ForeignKey(JobEntry, on_delete=models.CASCADE, related_name='career_scenarios', null=True, blank=True)
    
    # Scenario details
    scenario_name = models.CharField(max_length=200, help_text="User-defined name for this scenario")
    scenario_type = models.CharField(max_length=20, choices=SCENARIO_TYPES, default='expected')
    
    # Starting compensation
    starting_salary = models.DecimalField(max_digits=12, decimal_places=2, help_text="Initial base salary")
    starting_bonus = models.DecimalField(max_digits=12, decimal_places=2, null=True, blank=True, default=0)
    starting_equity_value = models.DecimalField(max_digits=12, decimal_places=2, null=True, blank=True, default=0)
    
    # Growth assumptions
    annual_raise_percent = models.DecimalField(max_digits=5, decimal_places=2, help_text="Expected annual raise %")
    bonus_percent = models.DecimalField(max_digits=5, decimal_places=2, null=True, blank=True, default=0, help_text="Annual bonus as % of salary")
    equity_refresh_annual = models.DecimalField(max_digits=12, decimal_places=2, null=True, blank=True, default=0)
    
    # Company and role details
    company_name = models.CharField(max_length=200, blank=True)
    job_title = models.CharField(max_length=200, blank=True)
    location = models.CharField(max_length=200, blank=True)
    
    # Career milestones (stored as JSON array)
    milestones = models.JSONField(
        default=list,
        blank=True,
        help_text="List of career milestones: [{year, title, salary_increase_percent, promotion_bonus, notes}]"
    )
    
    # Calculated projections (cached for performance)
    projections_5_year = models.JSONField(default=dict, blank=True, help_text="Year-by-year breakdown for 5 years")
    projections_10_year = models.JSONField(default=dict, blank=True, help_text="Year-by-year breakdown for 10 years")
    
    # Total compensation summaries
    total_comp_5_year = models.DecimalField(max_digits=12, decimal_places=2, null=True, blank=True)
    total_comp_10_year = models.DecimalField(max_digits=12, decimal_places=2, null=True, blank=True)
    
    # Non-financial considerations
    career_goals_notes = models.TextField(blank=True, help_text="Notes about non-financial career goals")
    work_life_balance_score = models.PositiveSmallIntegerField(null=True, blank=True, help_text="1-10 score")
    growth_opportunity_score = models.PositiveSmallIntegerField(null=True, blank=True, help_text="1-10 score")
    culture_fit_score = models.PositiveSmallIntegerField(null=True, blank=True, help_text="1-10 score")
    
    # Market data integration
    market_salary_data = models.JSONField(
        default=dict,
        blank=True,
        help_text="External salary data from Glassdoor, etc."
    )
    
    # Metadata
    created_at = models.DateTimeField(auto_now_add=True)
    updated_at = models.DateTimeField(auto_now=True)
    is_active = models.BooleanField(default=True, help_text="Active scenarios for comparison")
    
    class Meta:
        ordering = ['-created_at']
        indexes = [
            models.Index(fields=['user', '-created_at']),
            models.Index(fields=['job']),
            models.Index(fields=['is_active']),
        ]
    
    def __str__(self):
        return f"{self.scenario_name} - {self.user.username}"
    
    def calculate_projections(self):
        """
        Calculate year-by-year salary and total compensation projections.
        Returns both 5-year and 10-year projections.
        """
        projections_5 = []
        projections_10 = []
        
        current_salary = float(self.starting_salary)
        annual_raise = float(self.annual_raise_percent) / 100
        bonus_rate = float(self.bonus_percent or 0) / 100
        
        # For simplicity, assume equity vests over 4 years
        equity_vesting_years = 4
        equity_per_year = float(self.starting_equity_value or 0) / equity_vesting_years if self.starting_equity_value else 0
        
        # Create milestone lookup
        milestone_map = {}
        for milestone in self.milestones:
            year = milestone.get('year')
            if year:
                milestone_map[year] = milestone
        
        for year in range(1, 11):
            # Check for milestone in this year
            milestone = milestone_map.get(year)
            
            if milestone:
                # Apply promotion/milestone adjustments
                salary_increase = milestone.get('salary_increase_percent', 0)
                current_salary *= (1 + salary_increase / 100)
                # Bonus can also change with milestone
                bonus_change = milestone.get('bonus_change', 0)
                bonus_rate += (bonus_change / 100)
            else:
                # Regular annual raise
                current_salary *= (1 + annual_raise)
            
            # Calculate annual bonus and equity
            annual_bonus = current_salary * bonus_rate
            annual_equity = equity_per_year if year <= equity_vesting_years else 0
            
            # Total compensation for this year
            total_comp = current_salary + annual_bonus + annual_equity
            
            year_data = {
                'year': year,
                'base_salary': round(current_salary, 2),
                'bonus': round(annual_bonus, 2),
                'equity': round(annual_equity, 2),
                'total_comp': round(total_comp, 2),
                'milestone': milestone.get('title', '') if milestone else '',
                'milestone_description': milestone.get('description', '') if milestone else '',
            }
            
            if year <= 5:
                projections_5.append(year_data)
            projections_10.append(year_data)
        
        # Calculate cumulative totals
        total_5_year = sum(p['total_comp'] for p in projections_5)
        total_10_year = sum(p['total_comp'] for p in projections_10)
        
        # Update the model
        self.projections_5_year = projections_5
        self.projections_10_year = projections_10
        self.total_comp_5_year = total_5_year
        self.total_comp_10_year = total_10_year
        self.save(update_fields=['projections_5_year', 'projections_10_year', 'total_comp_5_year', 'total_comp_10_year', 'updated_at'])
        
        return {
            '5_year': projections_5,
            '10_year': projections_10,
            'total_5_year': total_5_year,
            'total_10_year': total_10_year,
        }


class JobOffer(models.Model):
    """
    UC-127: Capture comparative job offer data for side-by-side analysis.

    Stores both financial and non-financial attributes so the frontend can
    render a weighted comparison matrix and scenario modeling.
    """
    REMOTE_POLICIES = [
        ('onsite', 'Onsite'),
        ('hybrid', 'Hybrid'),
        ('remote', 'Remote'),
    ]

    STATUS_CHOICES = [
        ('pending', 'Decision Pending'),
        ('accepted', 'Accepted'),
        ('declined', 'Declined'),
        ('archived', 'Archived'),
    ]

    candidate = models.ForeignKey(CandidateProfile, on_delete=models.CASCADE, related_name='job_offers')
    job = models.ForeignKey(JobEntry, on_delete=models.SET_NULL, null=True, blank=True, related_name='job_offers')
    role_title = models.CharField(max_length=220)
    company_name = models.CharField(max_length=220)
    location = models.CharField(max_length=200, blank=True)
    remote_policy = models.CharField(max_length=20, choices=REMOTE_POLICIES, default='onsite')

    base_salary = models.DecimalField(max_digits=12, decimal_places=2, default=0)
    bonus = models.DecimalField(max_digits=12, decimal_places=2, default=0)
    equity = models.DecimalField(max_digits=12, decimal_places=2, default=0)
    benefits_breakdown = models.JSONField(default=dict, blank=True)
    benefits_total_value = models.DecimalField(max_digits=12, decimal_places=2, default=0)
    benefits_notes = models.TextField(blank=True)

    culture_fit_score = models.PositiveSmallIntegerField(null=True, blank=True, help_text='1-10 score')
    growth_opportunity_score = models.PositiveSmallIntegerField(null=True, blank=True, help_text='1-10 score')
    work_life_balance_score = models.PositiveSmallIntegerField(null=True, blank=True, help_text='1-10 score')

    cost_of_living_index = models.DecimalField(max_digits=6, decimal_places=2, default=100)
    notes = models.TextField(blank=True)
    status = models.CharField(max_length=20, choices=STATUS_CHOICES, default='pending')
    decline_reason = models.CharField(max_length=120, blank=True)
    archived_reason = models.CharField(max_length=120, blank=True)
    archived_at = models.DateTimeField(null=True, blank=True)
    scenario_label = models.CharField(max_length=120, blank=True, help_text='Last scenario applied')
    metadata = models.JSONField(default=dict, blank=True)

    created_at = models.DateTimeField(auto_now_add=True)
    updated_at = models.DateTimeField(auto_now=True)

    class Meta:
        ordering = ['-updated_at']
        indexes = [
            models.Index(fields=['candidate', '-updated_at']),
            models.Index(fields=['candidate', 'status']),
            models.Index(fields=['status']),
        ]

    def __str__(self):
        return f"{self.role_title} @ {self.company_name} ({self.status})"

# =============================================================================
# Resume/Cover Letter Version Performance Comparison (A/B Testing)
# =============================================================================


class MaterialVersion(models.Model):
    """
    Tracks versioned resume and cover letter materials for A/B performance comparison.
    Allows users to create labeled versions (A, B, C, etc.) and track outcomes.
    """
    MATERIAL_TYPES = [
        ('resume', 'Resume'),
        ('cover_letter', 'Cover Letter'),
    ]
    
    id = models.UUIDField(primary_key=True, default=uuid.uuid4, editable=False)
    candidate = models.ForeignKey(
        CandidateProfile,
        on_delete=models.CASCADE,
        related_name='material_versions'
    )
    
    # Version identification
    material_type = models.CharField(max_length=20, choices=MATERIAL_TYPES)
    version_label = models.CharField(
        max_length=50,
        help_text="Version label (e.g., 'Version A', 'Version B', 'Technical Focus')"
    )
    description = models.TextField(
        blank=True,
        help_text="Description of what makes this version unique"
    )
    
    # Optional link to actual document
    document = models.ForeignKey(
        Document,
        on_delete=models.SET_NULL,
        null=True,
        blank=True,
        related_name='tracked_versions',
        help_text="Link to the actual document if uploaded"
    )
    
    # Version status
    is_archived = models.BooleanField(
        default=False,
        help_text="Archived versions are hidden from active selection"
    )
    is_active = models.BooleanField(
        default=True,
        help_text="Whether this version is currently in use"
    )
    
    # Timestamps
    created_at = models.DateTimeField(auto_now_add=True)
    updated_at = models.DateTimeField(auto_now=True)
    archived_at = models.DateTimeField(null=True, blank=True)
    
    class Meta:
        ordering = ['material_type', 'version_label']
        indexes = [
            models.Index(fields=['candidate', 'material_type']),
            models.Index(fields=['candidate', 'is_archived']),
        ]
        constraints = [
            models.UniqueConstraint(
                fields=['candidate', 'material_type', 'version_label'],
                name='unique_material_version_label'
            )
        ]
    
    def __str__(self):
        archived = " [ARCHIVED]" if self.is_archived else ""
        return f"{self.get_material_type_display()} - {self.version_label}{archived}"
    
    def archive(self):
        """Archive this version."""
        self.is_archived = True
        self.is_active = False
        self.archived_at = timezone.now()
        self.save(update_fields=['is_archived', 'is_active', 'archived_at', 'updated_at'])
    
    def restore(self):
        """Restore an archived version."""
        self.is_archived = False
        self.is_active = True
        self.archived_at = None
        self.save(update_fields=['is_archived', 'is_active', 'archived_at', 'updated_at'])


class MaterialVersionApplication(models.Model):
    """
    Tracks which material version was used for each job application and its outcome.
    """
    OUTCOME_CHOICES = [
        ('pending', 'Pending / No Response Yet'),
        ('no_response', 'No Response'),
        ('response_received', 'Response Received'),
        ('interview', 'Interview Scheduled'),
        ('offer', 'Offer Received'),
        ('rejection', 'Rejection'),
    ]
    
    id = models.UUIDField(primary_key=True, default=uuid.uuid4, editable=False)
    
    # Link to material version used
    material_version = models.ForeignKey(
        MaterialVersion,
        on_delete=models.CASCADE,
        related_name='applications'
    )
    
    # Link to job/application (optional - can track without formal application record)
    job = models.ForeignKey(
        JobEntry,
        on_delete=models.SET_NULL,
        null=True,
        blank=True,
        related_name='material_version_tracking'
    )
    application = models.ForeignKey(
        Application,
        on_delete=models.SET_NULL,
        null=True,
        blank=True,
        related_name='material_version_tracking'
    )
    
    # Application details
    company_name = models.CharField(max_length=220, blank=True)
    job_title = models.CharField(max_length=220, blank=True)
    applied_date = models.DateField(default=timezone.now)
    
    # Outcome tracking
    outcome = models.CharField(
        max_length=20,
        choices=OUTCOME_CHOICES,
        default='pending'
    )
    outcome_date = models.DateField(null=True, blank=True)
    outcome_notes = models.TextField(blank=True)
    
    # Timestamps
    created_at = models.DateTimeField(auto_now_add=True)
    updated_at = models.DateTimeField(auto_now=True)
    
    class Meta:
        ordering = ['-applied_date']
        indexes = [
            models.Index(fields=['material_version', 'outcome']),
            models.Index(fields=['material_version', '-applied_date']),
        ]
    
    def __str__(self):
        return f"{self.material_version.version_label} - {self.company_name or 'Unknown'} ({self.outcome})"
    
    @property
    def days_to_response(self):
        """Calculate days between application and outcome."""
        if self.outcome_date and self.applied_date:
            return (self.outcome_date - self.applied_date).days
<<<<<<< HEAD
        return None

=======
        return None


# ============================================
# Deployment Tracking Models (UC-099)
# ============================================

class Deployment(models.Model):
    """
    Tracks deployment history for CI/CD pipeline monitoring.
    Records every deployment to staging and production environments.
    """
    ENVIRONMENT_CHOICES = [
        ('staging', 'Staging'),
        ('production', 'Production'),
    ]
    
    STATUS_CHOICES = [
        ('pending', 'Pending'),
        ('in_progress', 'In Progress'),
        ('success', 'Success'),
        ('failed', 'Failed'),
        ('rolled_back', 'Rolled Back'),
    ]
    
    id = models.UUIDField(primary_key=True, default=uuid.uuid4, editable=False)
    
    # Deployment info
    environment = models.CharField(max_length=20, choices=ENVIRONMENT_CHOICES, db_index=True)
    status = models.CharField(max_length=20, choices=STATUS_CHOICES, default='pending')
    
    # Git info
    commit_sha = models.CharField(max_length=40, db_index=True)
    commit_message = models.TextField(blank=True)
    branch = models.CharField(max_length=255, default='main')
    
    # Deployment metadata
    deployed_by = models.CharField(max_length=100, blank=True, help_text='GitHub username or system')
    workflow_run_id = models.CharField(max_length=50, blank=True, help_text='GitHub Actions run ID')
    
    # URLs
    frontend_url = models.URLField(blank=True)
    backend_url = models.URLField(blank=True)
    
    # Deployment IDs from providers
    backend_deployment_id = models.CharField(max_length=100, blank=True)
    frontend_deployment_id = models.CharField(max_length=100, blank=True)
    
    # Timing
    started_at = models.DateTimeField(default=timezone.now)
    completed_at = models.DateTimeField(null=True, blank=True)
    duration_seconds = models.PositiveIntegerField(null=True, blank=True)
    
    # Rollback info
    is_rollback = models.BooleanField(default=False)
    rollback_from_sha = models.CharField(max_length=40, blank=True)
    rollback_reason = models.TextField(blank=True)
    rolled_back_by = models.ForeignKey(
        'Deployment',
        on_delete=models.SET_NULL,
        null=True,
        blank=True,
        related_name='rollback_target',
        help_text='The deployment that rolled back this deployment'
    )
    
    # Test results
    backend_tests_passed = models.BooleanField(null=True, blank=True)
    frontend_tests_passed = models.BooleanField(null=True, blank=True)
    test_coverage_backend = models.FloatField(null=True, blank=True, help_text='Backend test coverage percentage')
    test_coverage_frontend = models.FloatField(null=True, blank=True, help_text='Frontend test coverage percentage')
    
    # Health check
    health_check_passed = models.BooleanField(null=True, blank=True)
    health_check_attempts = models.PositiveSmallIntegerField(default=0)
    
    # Timestamps
    created_at = models.DateTimeField(auto_now_add=True)
    updated_at = models.DateTimeField(auto_now=True)
    
    class Meta:
        ordering = ['-started_at']
        indexes = [
            models.Index(fields=['environment', '-started_at']),
            models.Index(fields=['status', '-started_at']),
            models.Index(fields=['commit_sha']),
            models.Index(fields=['-created_at']),
        ]
    
    def __str__(self):
        return f"{self.environment} - {self.commit_sha[:7]} ({self.status})"
    
    @property
    def duration_display(self):
        """Return human-readable duration."""
        if self.duration_seconds:
            minutes, seconds = divmod(self.duration_seconds, 60)
            if minutes > 0:
                return f"{minutes}m {seconds}s"
            return f"{seconds}s"
        return None
    
    @classmethod
    def get_deployment_stats(cls, environment=None, days=30):
        """Get deployment statistics for the specified period."""
        from django.db.models import Avg, Count, Q
        
        since = timezone.now() - timedelta(days=days)
        queryset = cls.objects.filter(started_at__gte=since)
        
        if environment:
            queryset = queryset.filter(environment=environment)
        
        stats = queryset.aggregate(
            total=Count('id'),
            successful=Count('id', filter=Q(status='success')),
            failed=Count('id', filter=Q(status='failed')),
            rolled_back=Count('id', filter=Q(status='rolled_back')),
            avg_duration=Avg('duration_seconds'),
        )
        
        stats['success_rate'] = (
            (stats['successful'] / stats['total'] * 100) 
            if stats['total'] > 0 else 0
        )
        
        return stats
    
    @classmethod
    def get_recent_deployments(cls, environment=None, limit=10):
        """Get recent deployments."""
        queryset = cls.objects.all()
        if environment:
            queryset = queryset.filter(environment=environment)
        return queryset[:limit]


class DeploymentLog(models.Model):
    """
    Stores log entries for deployments for debugging and audit purposes.
    """
    LOG_LEVEL_CHOICES = [
        ('info', 'Info'),
        ('warning', 'Warning'),
        ('error', 'Error'),
        ('debug', 'Debug'),
    ]
    
    id = models.UUIDField(primary_key=True, default=uuid.uuid4, editable=False)
    deployment = models.ForeignKey(
        Deployment,
        on_delete=models.CASCADE,
        related_name='logs'
    )
    level = models.CharField(max_length=10, choices=LOG_LEVEL_CHOICES, default='info')
    message = models.TextField()
    step = models.CharField(max_length=100, blank=True, help_text='Deployment step name')
    timestamp = models.DateTimeField(default=timezone.now)
    
    class Meta:
        ordering = ['timestamp']
        indexes = [
            models.Index(fields=['deployment', 'timestamp']),
        ]
    
    def __str__(self):
        return f"[{self.level}] {self.deployment.commit_sha[:7]}: {self.message[:50]}"
>>>>>>> 3f51937c
<|MERGE_RESOLUTION|>--- conflicted
+++ resolved
@@ -1,6751 +1,6746 @@
-# backend/core/models.py
-from django.conf import settings
-from django.db import models
-from django.db.models import Q
-from django.utils import timezone
-from django.contrib.auth import get_user_model
-from datetime import timedelta
-import secrets
-import uuid
-
-
-class UserAccount(models.Model):
-    """Application-level user record with UUID id and normalized unique email.
-
-    This complements Django's auth_user table to meet UC-010 requirements:
-    - UUID primary keys
-    - Lowercased, unique email with DB constraint
-    - created_at / updated_at timestamps
-    The one-to-one link to the Django User keeps compatibility with existing relations.
-    """
-    id = models.UUIDField(primary_key=True, default=uuid.uuid4, editable=False)
-    user = models.OneToOneField(settings.AUTH_USER_MODEL, on_delete=models.CASCADE, related_name='account')
-    email = models.EmailField(unique=True, db_index=True)
-    created_at = models.DateTimeField(auto_now_add=True)
-    updated_at = models.DateTimeField(auto_now=True)
-
-    class Meta:
-        indexes = [models.Index(fields=["email"])]
-
-    def save(self, *args, **kwargs):
-        # Ensure lowercase email for consistency
-        if self.email:
-            self.email = self.email.lower()
-        return super().save(*args, **kwargs)
-
-class CandidateProfile(models.Model):
-    EXPERIENCE_LEVELS = [
-        ('entry', 'Entry Level'),
-        ('mid', 'Mid Level'),
-        ('senior', 'Senior Level'),
-        ('executive', 'Executive'),
-    ]
-    
-    user = models.OneToOneField(settings.AUTH_USER_MODEL, on_delete=models.CASCADE, related_name="profile")
-    
-    # Basic Information (UC-021)
-    phone = models.CharField(max_length=20, blank=True)
-    city = models.CharField(max_length=100, blank=True)
-    state = models.CharField(max_length=100, blank=True)
-    
-    # Professional Information
-    headline = models.CharField(max_length=160, blank=True, help_text="Professional title/headline (LinkedIn-style)")
-    summary = models.TextField(max_length=500, blank=True, help_text="Brief bio/summary (500 character limit)")
-    industry = models.CharField(max_length=120, blank=True)
-    experience_level = models.CharField(max_length=20, choices=EXPERIENCE_LEVELS, blank=True)
-    
-    # Profile Picture (UC-022)
-    profile_picture = models.ImageField(
-        upload_to='profile_pictures/%Y/%m/',
-        blank=True,
-        null=True,
-        help_text="Profile picture image file"
-    )
-    profile_picture_uploaded_at = models.DateTimeField(null=True, blank=True)
-    
-    # Legacy fields
-    location = models.CharField(max_length=160, blank=True)  # Deprecated in favor of city/state
-    years_experience = models.PositiveSmallIntegerField(default=0)
-    preferred_roles = models.JSONField(default=list, blank=True)
-    portfolio_url = models.URLField(blank=True)
-    visibility = models.CharField(max_length=20, default="private")  # private|shared|public
-    # UC-042: Default materials selection
-    # Default resume/cover letter documents to prefill on new applications/jobs
-    default_resume_doc = models.ForeignKey(
-        'Document', on_delete=models.SET_NULL, null=True, blank=True, related_name='default_resume_for'
-    )
-    default_cover_letter_doc = models.ForeignKey(
-        'Document', on_delete=models.SET_NULL, null=True, blank=True, related_name='default_cover_letter_for'
-    )
-    weekly_application_target = models.PositiveSmallIntegerField(
-        default=5,
-        help_text='User-defined goal for applications per week',
-    )
-    monthly_application_target = models.PositiveSmallIntegerField(
-        default=20,
-        help_text='User-defined goal for applications per month',
-    )
-    supporter_mood_score = models.PositiveSmallIntegerField(null=True, blank=True, help_text="Optional 1-10 score for supporter visibility")
-    supporter_mood_note = models.TextField(blank=True, help_text="Optional note on how the candidate is feeling for supporters")
-    
-    # UC-089: LinkedIn integration fields
-    linkedin_url = models.URLField(blank=True, help_text='LinkedIn profile URL')
-    linkedin_imported = models.BooleanField(default=False)
-    linkedin_import_date = models.DateTimeField(blank=True, null=True)
-
-    class Meta:
-        indexes = [models.Index(fields=["user"])]
-    
-    def get_full_location(self):
-        """Return formatted location string"""
-        if self.city and self.state:
-            return f"{self.city}, {self.state}"
-        return self.city or self.state or self.location
-    
-    def get_full_name(self):
-        """Return candidate's full name from linked User"""
-        return f"{self.user.first_name} {self.user.last_name}".strip()
-
-class JobOfficeLocation(models.Model):
-    """Office location linked to a job with optional stored commute metrics."""
-    job = models.ForeignKey('JobEntry', on_delete=models.CASCADE, related_name='office_locations')
-    label = models.CharField(max_length=120, blank=True)
-    address = models.CharField(max_length=240, blank=True)
-    lat = models.FloatField(null=True, blank=True)
-    lon = models.FloatField(null=True, blank=True)
-    created_at = models.DateTimeField(auto_now_add=True, null=True)
-    updated_at = models.DateTimeField(auto_now=True, null=True)
-    # Commute cache
-    last_commute_eta_min = models.FloatField(null=True, blank=True)
-    last_commute_distance_km = models.FloatField(null=True, blank=True)
-    last_commute_calculated_at = models.DateTimeField(null=True, blank=True)
-
-    class Meta:
-        indexes = [
-            models.Index(fields=['job']),
-            models.Index(fields=['job', 'created_at']),
-        ]
-
-class Skill(models.Model):
-    name = models.CharField(max_length=120, unique=True)
-    category = models.CharField(max_length=120, blank=True)
-
-    def __str__(self):
-        return self.name
-
-class CandidateSkill(models.Model):
-    candidate = models.ForeignKey(CandidateProfile, on_delete=models.CASCADE, related_name="skills")
-    skill = models.ForeignKey(Skill, on_delete=models.CASCADE, related_name="candidates")
-    level = models.CharField(max_length=20, default="intermediate")  # beginner|intermediate|advanced|expert
-    years = models.DecimalField(max_digits=4, decimal_places=1, default=0)
-    order = models.IntegerField(default=0, help_text="Display order within category")
-    created_at = models.DateTimeField(auto_now_add=True, null=True)
-    updated_at = models.DateTimeField(auto_now=True, null=True)
-
-    class Meta:
-        unique_together = [("candidate", "skill")]
-        indexes = [
-            models.Index(fields=["candidate"]),
-            models.Index(fields=["skill"]),
-            models.Index(fields=["candidate", "order"])
-        ]
-        ordering = ['order', 'id']
-
-class AccountDeletionRequest(models.Model):
-    """One-time token to confirm irreversible account deletion via email."""
-    user = models.ForeignKey(get_user_model(), on_delete=models.CASCADE, related_name='account_deletion_requests')
-    token = models.CharField(max_length=128, unique=True, db_index=True)
-    created_at = models.DateTimeField(auto_now_add=True)
-    expires_at = models.DateTimeField()
-    consumed = models.BooleanField(default=False)
-
-    @staticmethod
-    def create_for_user(user, ttl_hours: int = 24):
-        token = secrets.token_urlsafe(48)
-        expires_at = timezone.now() + timezone.timedelta(hours=ttl_hours)
-        return AccountDeletionRequest.objects.create(user=user, token=token, expires_at=expires_at)
-
-    def is_valid(self) -> bool:
-        return (not self.consumed) and timezone.now() <= self.expires_at
-
-    def mark_consumed(self):
-        self.consumed = True
-        self.save(update_fields=['consumed'])
-
-
-class LinkedInIntegration(models.Model):
-    """UC-089: LinkedIn OAuth integration and profile import tracking"""
-    
-    STATUS_CHOICES = [
-        ('not_connected', 'Not Connected'),
-        ('connected', 'Connected'),
-        ('synced', 'Synced'),
-        ('error', 'Error'),
-    ]
-    
-    user = models.OneToOneField(
-        settings.AUTH_USER_MODEL, 
-        on_delete=models.CASCADE, 
-        related_name='linkedin_integration'
-    )
-    
-    # OAuth tokens
-    access_token = models.TextField(blank=True)
-    refresh_token = models.TextField(blank=True)
-    token_expires_at = models.DateTimeField(null=True, blank=True)
-    
-    # Imported profile data
-    linkedin_id = models.CharField(max_length=100, unique=True, null=True, blank=True)
-    linkedin_profile_url = models.URLField(blank=True)
-    
-    # Import metadata
-    last_sync_date = models.DateTimeField(null=True, blank=True)
-    import_status = models.CharField(max_length=20, choices=STATUS_CHOICES, default='not_connected')
-    last_error = models.TextField(blank=True)
-    
-    created_at = models.DateTimeField(auto_now_add=True)
-    updated_at = models.DateTimeField(auto_now=True)
-    
-    class Meta:
-        indexes = [
-            models.Index(fields=['user']),
-            models.Index(fields=['linkedin_id']),
-        ]
-    
-    def __str__(self):
-        return f"{self.user.email} - LinkedIn ({self.import_status})"
-    
-    def mark_connected(self, access_token, refresh_token='', expires_at=None, linkedin_id='', profile_url=''):
-        """Mark the integration as connected with OAuth data"""
-        self.access_token = access_token
-        self.refresh_token = refresh_token
-        self.token_expires_at = expires_at
-        self.linkedin_id = linkedin_id
-        self.linkedin_profile_url = profile_url
-        self.import_status = 'connected'
-        self.last_error = ''
-        self.save()
-    
-    def mark_synced(self):
-        """Mark profile data as synced"""
-        self.last_sync_date = timezone.now()
-        self.import_status = 'synced'
-        self.save(update_fields=['last_sync_date', 'import_status', 'updated_at'])
-    
-    def mark_error(self, error_message):
-        """Mark integration as having an error"""
-        self.import_status = 'error'
-        self.last_error = error_message
-        self.save(update_fields=['import_status', 'last_error', 'updated_at'])
-    
-    def disconnect(self):
-        """Disconnect and clear OAuth data"""
-        self.access_token = ''
-        self.refresh_token = ''
-        self.token_expires_at = None
-        self.import_status = 'not_connected'
-        self.last_error = ''
-        self.save()
-
-class Company(models.Model):
-    name = models.CharField(max_length=180)
-    domain = models.CharField(max_length=180, unique=True)
-    linkedin_url = models.URLField(blank=True)
-    industry = models.CharField(max_length=120, blank=True)
-    size = models.CharField(max_length=50, blank=True)
-    hq_location = models.CharField(max_length=160, blank=True)
-    enrichment = models.JSONField(default=dict, blank=True)
-    # Normalized name for fuzzy matching and trigram index (populated on save)
-    normalized_name = models.CharField(max_length=200, blank=True, db_index=True)
-
-    class Meta:
-        indexes = [models.Index(name="idx_company_domain_lower", fields=["domain"]), models.Index(name="idx_company_normalized_name", fields=["normalized_name"])]
-
-    def save(self, *args, **kwargs):
-        # Lazy import to avoid circular imports at module load time
-        try:
-            from core.utils.company_matching import normalize_name
-            if self.name:
-                self.normalized_name = normalize_name(self.name)
-        except Exception:
-            # If normalization fails for any reason, keep existing value
-            pass
-        return super().save(*args, **kwargs)
-
-class JobOpportunity(models.Model):
-    EMPLOY_TYPES = [
-        ("ft", "Full-time"),
-        ("pt", "Part-time"),
-        ("contract", "Contract"),
-        ("intern", "Internship"),
-    ]
-
-    company = models.ForeignKey(Company, on_delete=models.CASCADE, related_name="jobs")
-    company_name = models.CharField(max_length=180, blank=True)
-    title = models.CharField(max_length=220)
-    location = models.CharField(max_length=160, blank=True)
-    employment_type = models.CharField(max_length=20, choices=EMPLOY_TYPES, default="ft")
-    seniority = models.CharField(max_length=60, blank=True)
-    source = models.CharField(max_length=60, default="manual")
-    external_url = models.URLField(blank=True)
-    description = models.TextField(blank=True)
-    raw_posting = models.JSONField(default=dict, blank=True)
-    active = models.BooleanField(default=True)
-    posted_at = models.DateTimeField(default=timezone.now)
-
-    def save(self, *args, **kwargs):
-        # If a company_name is provided but no company FK, try to resolve or create a Company
-        try:
-            if not getattr(self, 'company', None) and self.company_name:
-                company_obj = Company.objects.filter(name__iexact=self.company_name).first()
-                if not company_obj:
-                    # create a minimal Company record; domain will be a slug of the name
-                    domain = (self.company_name or '').lower().replace(' ', '-')
-                    company_obj = Company.objects.create(name=self.company_name, domain=domain)
-                self.company = company_obj
-        except Exception:
-            # If Company model isn't available or creation fails, proceed and allow DB to raise
-            pass
-        return super().save(*args, **kwargs)
-
-    class Meta:
-        indexes = [
-            models.Index(fields=["company", "-posted_at"]),
-            models.Index(fields=["active"]),
-        ]
-
-
-# 
-# 
-# =
-# Contacts / Network Models (UC-086)
-# 
-# 
-# =
-
-
-class Tag(models.Model):
-    id = models.UUIDField(primary_key=True, default=uuid.uuid4, editable=False)
-    owner = models.ForeignKey(get_user_model(), on_delete=models.CASCADE, related_name='tags')
-    name = models.CharField(max_length=120)
-    type = models.CharField(max_length=60, blank=True)
-
-    class Meta:
-        unique_together = [('owner', 'name')]
-
-
-class Contact(models.Model):
-    id = models.UUIDField(primary_key=True, default=uuid.uuid4, editable=False)
-    owner = models.ForeignKey(get_user_model(), on_delete=models.CASCADE, related_name='contacts')
-    first_name = models.CharField(max_length=120, blank=True)
-    last_name = models.CharField(max_length=120, blank=True)
-    display_name = models.CharField(max_length=255, blank=True)
-    title = models.CharField(max_length=220, blank=True)
-    email = models.EmailField(blank=True, null=True)
-    # Allow NULL at DB level for imported contacts that may omit phone
-    phone = models.CharField(max_length=40, blank=True, null=True)
-    location = models.CharField(max_length=160, blank=True)
-    company_name = models.CharField(max_length=180, blank=True)
-    company = models.ForeignKey(Company, on_delete=models.SET_NULL, null=True, blank=True, related_name='contacts')
-    linkedin_url = models.URLField(blank=True)
-    profile_url = models.URLField(blank=True)
-    photo_url = models.URLField(blank=True)
-    industry = models.CharField(max_length=120, blank=True)
-    role = models.CharField(max_length=120, blank=True)
-    relationship_type = models.CharField(max_length=80, blank=True)
-    relationship_strength = models.IntegerField(default=0)
-    last_interaction = models.DateTimeField(null=True, blank=True)
-    tags = models.ManyToManyField(Tag, blank=True, related_name='contacts')
-    external_id = models.CharField(max_length=255, blank=True, db_index=True)
-    metadata = models.JSONField(default=dict, blank=True)
-    is_private = models.BooleanField(default=False)
-    created_at = models.DateTimeField(auto_now_add=True)
-    updated_at = models.DateTimeField(auto_now=True)
-
-    class Meta:
-        indexes = [models.Index(fields=['owner', 'external_id']), models.Index(fields=['owner', 'updated_at'])]
-
-
-class ContactNote(models.Model):
-    id = models.UUIDField(primary_key=True, default=uuid.uuid4, editable=False)
-    contact = models.ForeignKey(Contact, on_delete=models.CASCADE, related_name='notes')
-    author = models.ForeignKey(get_user_model(), on_delete=models.SET_NULL, null=True, blank=True)
-    content = models.TextField(blank=True)
-    interests = models.JSONField(default=list, blank=True)
-    created_at = models.DateTimeField(auto_now_add=True)
-
-
-class Interaction(models.Model):
-    id = models.UUIDField(primary_key=True, default=uuid.uuid4, editable=False)
-    contact = models.ForeignKey(Contact, on_delete=models.CASCADE, related_name='interactions')
-    owner = models.ForeignKey(get_user_model(), on_delete=models.CASCADE, related_name='interactions')
-    type = models.CharField(max_length=60, blank=True)
-    date = models.DateTimeField(default=timezone.now)
-    duration_minutes = models.IntegerField(null=True, blank=True)
-    summary = models.TextField(blank=True)
-    follow_up_needed = models.BooleanField(default=False)
-    metadata = models.JSONField(default=dict, blank=True)
-    created_at = models.DateTimeField(auto_now_add=True)
-
-
-class Reminder(models.Model):
-    id = models.UUIDField(primary_key=True, default=uuid.uuid4, editable=False)
-    contact = models.ForeignKey(Contact, on_delete=models.CASCADE, related_name='reminders')
-    owner = models.ForeignKey(get_user_model(), on_delete=models.CASCADE, related_name='reminders')
-    message = models.TextField()
-    due_date = models.DateTimeField()
-    recurrence = models.CharField(max_length=60, blank=True)
-    completed = models.BooleanField(default=False)
-    created_at = models.DateTimeField(auto_now_add=True)
-
-
-class ImportJob(models.Model):
-    id = models.UUIDField(primary_key=True, default=uuid.uuid4, editable=False)
-    owner = models.ForeignKey(get_user_model(), on_delete=models.CASCADE, related_name='import_jobs')
-    provider = models.CharField(max_length=60, default='google')
-    status = models.CharField(max_length=30, default='pending')
-    started_at = models.DateTimeField(null=True, blank=True)
-    completed_at = models.DateTimeField(null=True, blank=True)
-    errors = models.JSONField(default=list, blank=True)
-    result_summary = models.TextField(blank=True)
-    metadata = models.JSONField(default=dict, blank=True)
-    created_at = models.DateTimeField(auto_now_add=True)
-
-
-class MutualConnection(models.Model):
-    id = models.UUIDField(primary_key=True, default=uuid.uuid4, editable=False)
-    contact = models.ForeignKey(Contact, on_delete=models.CASCADE, related_name='mutuals')
-    related_contact = models.ForeignKey(Contact, on_delete=models.CASCADE, related_name='related_to')
-    context = models.CharField(max_length=255, blank=True)
-    source = models.CharField(max_length=80, blank=True)
-    created_at = models.DateTimeField(auto_now_add=True)
-
-
-class ContactCompanyLink(models.Model):
-    id = models.UUIDField(primary_key=True, default=uuid.uuid4, editable=False)
-    contact = models.ForeignKey(Contact, on_delete=models.CASCADE, related_name='company_links')
-    company = models.ForeignKey(Company, on_delete=models.CASCADE, related_name='contact_links')
-    role_title = models.CharField(max_length=200, blank=True)
-    start_date = models.DateField(null=True, blank=True)
-    end_date = models.DateField(null=True, blank=True)
-
-
-class ContactJobLink(models.Model):
-    id = models.UUIDField(primary_key=True, default=uuid.uuid4, editable=False)
-    contact = models.ForeignKey(Contact, on_delete=models.CASCADE, related_name='job_links')
-    job = models.ForeignKey(JobOpportunity, on_delete=models.CASCADE, related_name='contact_links')
-    relationship_to_job = models.CharField(max_length=120, blank=True)
-
-
-class DiscoverySearch(models.Model):
-    """UC-092: Discovery search parameters for contact suggestions."""
-
-    id = models.UUIDField(primary_key=True, default=uuid.uuid4, editable=False)
-    user = models.ForeignKey(
-        settings.AUTH_USER_MODEL,
-        on_delete=models.CASCADE,
-        related_name='discovery_searches'
-    )
-    target_companies = models.JSONField(default=list, blank=True)
-    target_roles = models.JSONField(default=list, blank=True)
-    target_industries = models.JSONField(default=list, blank=True)
-    target_locations = models.JSONField(default=list, blank=True)
-    include_alumni = models.BooleanField(default=True)
-    include_mutual_connections = models.BooleanField(default=True)
-    include_industry_leaders = models.BooleanField(default=True)
-    results_count = models.IntegerField(default=0)
-    contacted_count = models.IntegerField(default=0)
-    connected_count = models.IntegerField(default=0)
-    created_at = models.DateTimeField(auto_now_add=True)
-    last_refreshed = models.DateTimeField(auto_now=True)
-
-    class Meta:
-        verbose_name_plural = 'Discovery searches'
-        ordering = ['-created_at']
-
-
-class ContactSuggestion(models.Model):
-    SUGGESTION_TYPES = [
-        ('target_company', 'Target Company Employee'),
-        ('alumni', 'Alumni Connection'),
-        ('industry_leader', 'Industry Leader/Influencer'),
-        ('mutual_connection', 'Mutual Connection'),
-        ('conference_speaker', 'Conference Speaker/Event Participant'),
-        ('similar_role', 'Similar Role Professional'),
-    ]
-    STATUS_CHOICES = [
-        ('suggested', 'Suggested'),
-        ('contacted', 'Contacted'),
-        ('connected', 'Connected'),
-        ('dismissed', 'Dismissed'),
-    ]
-
-    id = models.UUIDField(primary_key=True, default=uuid.uuid4, editable=False)
-    user = models.ForeignKey(
-        settings.AUTH_USER_MODEL,
-        on_delete=models.CASCADE,
-        related_name='contact_suggestions'
-    )
-    suggested_name = models.CharField(max_length=255)
-    suggested_title = models.CharField(max_length=220, blank=True)
-    suggested_company = models.CharField(max_length=180, blank=True)
-    suggested_linkedin_url = models.URLField(blank=True)
-    suggested_location = models.CharField(max_length=160, blank=True)
-    suggested_industry = models.CharField(max_length=120, blank=True)
-    suggestion_type = models.CharField(max_length=30, choices=SUGGESTION_TYPES)
-    relevance_score = models.FloatField(default=0.0, help_text='0.0-1.0 relevance score')
-    reason = models.TextField(help_text='Why this contact is suggested')
-    connection_path = models.JSONField(blank=True, default=list, help_text='Intermediate contacts')
-    mutual_connections = models.JSONField(blank=True, default=list)
-    shared_institution = models.CharField(max_length=200, blank=True)
-    shared_degree = models.CharField(max_length=200, blank=True)
-    status = models.CharField(max_length=20, choices=STATUS_CHOICES, default='suggested')
-    contacted_at = models.DateTimeField(null=True, blank=True)
-    metadata = models.JSONField(blank=True, default=dict)
-    created_at = models.DateTimeField(auto_now_add=True)
-    updated_at = models.DateTimeField(auto_now=True)
-    related_company = models.ForeignKey(
-        Company,
-        on_delete=models.SET_NULL,
-        null=True,
-        blank=True
-    )
-    related_job = models.ForeignKey(
-        'JobOpportunity',
-        on_delete=models.SET_NULL,
-        null=True,
-        blank=True,
-        related_name='contact_suggestions'
-    )
-    connected_contact = models.ForeignKey(
-        'Contact',
-        on_delete=models.SET_NULL,
-        null=True,
-        blank=True,
-        related_name='originated_from_suggestion'
-    )
-
-    class Meta:
-        ordering = ['-relevance_score', '-created_at']
-        indexes = [
-            models.Index(fields=['user', 'status', '-relevance_score'], name='core_contac_user_id_035ce8_idx'),
-            models.Index(fields=['user', 'suggestion_type', '-created_at'], name='core_contac_user_id_2c8626_idx'),
-            models.Index(fields=['-relevance_score'], name='core_contac_relevan_d9bd1d_idx'),
-        ]
-
-    def __str__(self):
-        return f"{self.suggested_name} ({self.suggestion_type})"
-
-
-class InformationalInterview(models.Model):
-    """UC-090: Informational Interview Management - Track and manage informational interviews."""
-    
-    STATUS_CHOICES = [
-        ('identified', 'Candidate Identified'),
-        ('outreach_sent', 'Outreach Sent'),
-        ('scheduled', 'Scheduled'),
-        ('completed', 'Completed'),
-        ('declined', 'Declined'),
-        ('no_response', 'No Response'),
-    ]
-    
-    OUTCOME_CHOICES = [
-        ('', 'Not Yet Recorded'),
-        ('excellent', 'Excellent'),
-        ('good', 'Good'),
-        ('average', 'Average'),
-        ('poor', 'Poor'),
-    ]
-    
-    id = models.UUIDField(primary_key=True, default=uuid.uuid4, editable=False)
-    user = models.ForeignKey(
-        settings.AUTH_USER_MODEL,
-        on_delete=models.CASCADE,
-        related_name='informational_interviews'
-    )
-    contact = models.ForeignKey(
-        Contact,
-        on_delete=models.CASCADE,
-        related_name='informational_interviews',
-        help_text='The contact being interviewed'
-    )
-    
-    # Request details
-    status = models.CharField(max_length=20, choices=STATUS_CHOICES, default='identified')
-    outreach_template_used = models.CharField(max_length=50, blank=True, help_text='Template type used for outreach')
-    outreach_sent_at = models.DateTimeField(null=True, blank=True)
-    outreach_message = models.TextField(blank=True, help_text='Actual outreach message sent')
-    
-    # Scheduling
-    scheduled_at = models.DateTimeField(null=True, blank=True, help_text='Interview date and time')
-    meeting_location = models.CharField(max_length=500, blank=True, help_text='Physical location or video link')
-    duration_minutes = models.PositiveIntegerField(default=30, help_text='Expected duration')
-    
-    # Preparation
-    preparation_notes = models.TextField(blank=True, help_text='User preparation notes')
-    questions_to_ask = models.JSONField(default=list, blank=True, help_text='List of prepared questions')
-    research_notes = models.TextField(blank=True, help_text='Research about the contact/company')
-    goals = models.JSONField(default=list, blank=True, help_text='What user wants to learn/achieve')
-    
-    # Completion and outcomes
-    completed_at = models.DateTimeField(null=True, blank=True)
-    outcome = models.CharField(max_length=20, choices=OUTCOME_CHOICES, blank=True, default='')
-    interview_notes = models.TextField(blank=True, help_text='Notes taken during/after interview')
-    key_insights = models.JSONField(default=list, blank=True, help_text='Key takeaways and insights')
-    industry_intelligence = models.TextField(blank=True, help_text='Industry trends and intelligence gathered')
-    
-    # Follow-up and relationship
-    follow_up_sent_at = models.DateTimeField(null=True, blank=True)
-    follow_up_message = models.TextField(blank=True)
-    relationship_strength_change = models.IntegerField(default=0, help_text='Change in relationship strength (-5 to +5)')
-    future_opportunities = models.JSONField(default=list, blank=True, help_text='Potential opportunities identified')
-    
-    # Impact tracking
-    led_to_job_application = models.BooleanField(default=False)
-    led_to_referral = models.BooleanField(default=False)
-    led_to_introduction = models.BooleanField(default=False)
-    connected_jobs = models.ManyToManyField('JobEntry', blank=True, related_name='from_informational_interviews')
-    
-    # Metadata
-    tags = models.ManyToManyField(Tag, blank=True, related_name='informational_interviews')
-    created_at = models.DateTimeField(auto_now_add=True)
-    updated_at = models.DateTimeField(auto_now=True)
-    
-    class Meta:
-        ordering = ['-scheduled_at', '-created_at']
-        indexes = [
-            models.Index(fields=['user', 'status']),
-            models.Index(fields=['user', '-scheduled_at']),
-            models.Index(fields=['contact', 'status']),
-        ]
-    
-    def __str__(self):
-        return f"Informational Interview with {self.contact.display_name} - {self.status}"
-    
-    def mark_outreach_sent(self):
-        """Mark outreach as sent and update status."""
-        self.status = 'outreach_sent'
-        self.outreach_sent_at = timezone.now()
-        self.save(update_fields=['status', 'outreach_sent_at', 'updated_at'])
-    
-    def mark_scheduled(self, scheduled_time):
-        """Mark interview as scheduled."""
-        self.status = 'scheduled'
-        self.scheduled_at = scheduled_time
-        self.save(update_fields=['status', 'scheduled_at', 'updated_at'])
-    
-    def mark_completed(self, outcome='good'):
-        """Mark interview as completed."""
-        self.status = 'completed'
-        self.completed_at = timezone.now()
-        self.outcome = outcome
-        self.save(update_fields=['status', 'completed_at', 'outcome', 'updated_at'])
-
-
-class Document(models.Model):
-    DOC_TYPES = [("resume","Resume"), ("cover_letter","Cover Letter"), ("portfolio","Portfolio"), ("cert","Certification")]
-    candidate = models.ForeignKey(CandidateProfile, on_delete=models.CASCADE, related_name="documents")
-    doc_type = models.CharField(max_length=20, choices=DOC_TYPES)
-    document_name = models.CharField(max_length=255, blank=True, default='')  # UC-042: Descriptive name
-    version = models.PositiveIntegerField(default=1)
-    storage_url = models.URLField(blank=True, default='')
-    file_upload = models.FileField(upload_to='documents/%Y/%m/', blank=True, null=True)  # UC-042: Actual file storage
-    file_hash = models.CharField(max_length=128, blank=True)
-    generated_by_ai = models.BooleanField(default=False)
-    source_job = models.ForeignKey(JobOpportunity, on_delete=models.SET_NULL, null=True, blank=True)
-    created_at = models.DateTimeField(auto_now_add=True)
-    # Additional fields that exist in the database
-    content_type = models.CharField(max_length=100, blank=True, default='')
-    file_size = models.PositiveIntegerField(default=0)
-    name = models.CharField(max_length=255, blank=True, default='')
-    file = models.FileField(upload_to='documents/%Y/%m/', blank=True, null=True)  # Legacy field
-    default_for_type = models.BooleanField(default=False)
-    notes = models.TextField(blank=True, default='')
-    
-    # Cover letter style/tone tracking for analytics
-    ai_generation_tone = models.CharField(max_length=50, blank=True, help_text="AI generation tone (e.g., formal, analytical, warm)")
-    ai_generation_params = models.JSONField(default=dict, blank=True, help_text="AI generation parameters for analytics")
-
-    class Meta:
-        unique_together = [("candidate", "doc_type", "version")]
-        indexes = [models.Index(fields=["candidate", "doc_type", "-created_at"])]
-    
-    @property
-    def document_url(self):
-        """Return the URL for accessing the document."""
-        if self.file_upload:
-            return self.file_upload.url
-        return self.storage_url
-    
-    @property
-    def document_type(self):
-        """Alias for doc_type to match frontend API."""
-        return self.doc_type
-    
-    @property
-    def version_number(self):
-        """Alias for version to match frontend API."""
-        return self.version
-    
-    @property
-    def uploaded_at(self):
-        """Alias for created_at to match frontend API."""
-        return self.created_at
-
-class Application(models.Model):
-    STATUS = [
-        ("interested","Interested"), ("applied","Applied"), ("phone","Phone Screen"),
-        ("onsite","Onsite/Panel"), ("offer","Offer"), ("rejected","Rejected"), ("withdrawn","Withdrawn")
-    ]
-    candidate = models.ForeignKey(CandidateProfile, on_delete=models.CASCADE, related_name="applications")
-    job = models.ForeignKey(JobOpportunity, on_delete=models.CASCADE, related_name="applications")
-    status = models.CharField(max_length=20, choices=STATUS, default="interested")
-    applied_via = models.CharField(max_length=40, blank=True)
-    resume_doc = models.ForeignKey(Document, on_delete=models.SET_NULL, null=True, blank=True, related_name="resume_for")
-    cover_letter_doc = models.ForeignKey(Document, on_delete=models.SET_NULL, null=True, blank=True, related_name="cover_for")
-    salary_expectation = models.DecimalField(max_digits=9, decimal_places=2, null=True, blank=True)
-    notes = models.TextField(blank=True)
-    created_at = models.DateTimeField(auto_now_add=True)
-    updated_at = models.DateTimeField(auto_now=True)
-
-    class Meta:
-        unique_together = [("candidate", "job")]
-        indexes = [models.Index(fields=["candidate", "status", "-updated_at"])]
-
-class ApplicationStage(models.Model):
-    application = models.ForeignKey(Application, on_delete=models.CASCADE, related_name="stages")
-    stage = models.CharField(max_length=24)
-    at = models.DateTimeField(default=timezone.now)
-    metadata = models.JSONField(default=dict, blank=True)
-
-    class Meta:
-        indexes = [models.Index(fields=["application", "-at"])]
-
-class Interview(models.Model):
-    application = models.ForeignKey(Application, on_delete=models.CASCADE, related_name="interviews")
-    type = models.CharField(max_length=24)  # screen|technical|behavioral|onsite
-    scheduled_start = models.DateTimeField()
-    scheduled_end = models.DateTimeField()
-    location_or_link = models.CharField(max_length=255, blank=True)
-    interviewer_contact = models.JSONField(default=dict, blank=True)
-    result = models.CharField(max_length=16, blank=True)
-    feedback = models.TextField(blank=True)
-
-    class Meta:
-        indexes = [models.Index(fields=["application", "-scheduled_start"])]
-
-
-# 
-# 
-# =
-# EXTENDED PROFILE MODELS
-
-# UC-114: GitHub Repository Showcase Integration
-class GitHubAccount(models.Model):
-    candidate = models.OneToOneField(CandidateProfile, on_delete=models.CASCADE, related_name='github_account')
-    github_user_id = models.BigIntegerField(unique=True)
-    login = models.CharField(max_length=255)
-    avatar_url = models.URLField(blank=True, default='')
-    access_token = models.CharField(max_length=255)
-    token_type = models.CharField(max_length=64, blank=True, default='')
-    scopes = models.CharField(max_length=512, blank=True, default='')
-    include_private = models.BooleanField(default=False)
-    created_at = models.DateTimeField(auto_now_add=True)
-    updated_at = models.DateTimeField(auto_now=True)
-
-    def __str__(self):
-        return f"{self.login} ({self.github_user_id})"
-
-
-class Repository(models.Model):
-    account = models.ForeignKey(GitHubAccount, on_delete=models.CASCADE, related_name='repositories')
-    repo_id = models.BigIntegerField()
-    name = models.CharField(max_length=255)
-    full_name = models.CharField(max_length=255)
-    description = models.TextField(blank=True, default='')
-    html_url = models.URLField()
-    private = models.BooleanField(default=False)
-    primary_language = models.CharField(max_length=128, blank=True, default='')
-    languages = models.JSONField(default=dict, blank=True)
-    stars = models.PositiveIntegerField(default=0)
-    forks = models.PositiveIntegerField(default=0)
-    pushed_at = models.DateTimeField(null=True, blank=True)
-    last_synced_at = models.DateTimeField(auto_now=True)
-
-    class Meta:
-        unique_together = [("account", "repo_id")]
-        indexes = [
-            models.Index(fields=["account", "-stars"]),
-            models.Index(fields=["account", "-pushed_at"]),
-        ]
-
-    def __str__(self):
-        return self.full_name
-
-
-class FeaturedRepository(models.Model):
-    candidate = models.ForeignKey(CandidateProfile, on_delete=models.CASCADE, related_name='featured_repositories')
-    repository = models.ForeignKey(Repository, on_delete=models.CASCADE, related_name='featured_for')
-    position = models.PositiveIntegerField(default=1)
-    created_at = models.DateTimeField(auto_now_add=True)
-
-    class Meta:
-        unique_together = [("candidate", "repository")]
-        indexes = [models.Index(fields=["candidate", "position"])]
-
-# 
-# 
-# =
-
-class WorkExperience(models.Model):
-    """Career history entries for candidate profiles"""
-    candidate = models.ForeignKey(CandidateProfile, on_delete=models.CASCADE, related_name="work_experiences")
-    company_name = models.CharField(max_length=180)
-    job_title = models.CharField(max_length=220)
-    location = models.CharField(max_length=160, blank=True)
-    start_date = models.DateField()
-    end_date = models.DateField(null=True, blank=True)
-    is_current = models.BooleanField(default=False)
-    description = models.TextField(blank=True)
-    achievements = models.JSONField(default=list, blank=True)  # List of achievement strings
-    skills_used = models.ManyToManyField(Skill, blank=True, related_name="used_in_experiences")
-    
-    class Meta:
-        ordering = ['-start_date']
-        indexes = [models.Index(fields=["candidate", "-start_date"])]
-
-    def __str__(self):
-        return f"{self.job_title} at {self.company_name}"
-
-
-class Project(models.Model):
-    """Projects to showcase significant work beyond regular employment (UC-031)."""
-    STATUS_CHOICES = [
-        ("completed", "Completed"),
-        ("ongoing", "Ongoing"),
-        ("planned", "Planned"),
-    ]
-
-    candidate = models.ForeignKey(CandidateProfile, on_delete=models.CASCADE, related_name="projects")
-    name = models.CharField(max_length=200)
-    description = models.TextField(blank=True)
-    role = models.CharField(max_length=160, blank=True)
-    start_date = models.DateField(null=True, blank=True)
-    end_date = models.DateField(null=True, blank=True)
-    project_url = models.URLField(blank=True)
-    team_size = models.PositiveSmallIntegerField(null=True, blank=True)
-    collaboration_details = models.TextField(blank=True)
-    outcomes = models.TextField(blank=True)
-    industry = models.CharField(max_length=120, blank=True)
-    category = models.CharField(max_length=120, blank=True, help_text="Project type categorization")
-    status = models.CharField(max_length=20, choices=STATUS_CHOICES, default="completed")
-    skills_used = models.ManyToManyField(Skill, blank=True, related_name="used_in_projects")
-    created_at = models.DateTimeField(auto_now_add=True)
-    updated_at = models.DateTimeField(auto_now=True)
-    display_order = models.IntegerField(default=0, help_text="Custom display order for portfolio")
-
-    class Meta:
-        ordering = ['display_order', '-start_date', '-created_at']
-        indexes = [
-            models.Index(fields=["candidate", "-start_date"]),
-            models.Index(fields=["status"]),
-            models.Index(fields=["candidate", "display_order"]) 
-        ]
-
-    def __str__(self):
-        return self.name
-
-
-class ProjectMedia(models.Model):
-    """Media (screenshots) associated with a project."""
-    project = models.ForeignKey(Project, on_delete=models.CASCADE, related_name="media")
-    image = models.ImageField(upload_to='projects/%Y/%m/')
-    caption = models.CharField(max_length=200, blank=True)
-    order = models.IntegerField(default=0)
-    uploaded_at = models.DateTimeField(auto_now_add=True)
-
-    class Meta:
-        ordering = ['order', 'id']
-        indexes = [models.Index(fields=["project", "order"])]
-
-    def __str__(self):
-        return f"Media for {self.project_id} #{self.id}"
-
-class Education(models.Model):
-    """Educational background for candidates"""
-    DEGREE_CHOICES = [
-        ('hs', 'High School'),
-        ('aa', 'Associate'),
-        ('ba', 'Bachelor'),
-        ('ma', 'Master'),
-        ('phd', 'PhD'),
-        ('cert', 'Certificate'),
-        ('boot', 'Bootcamp'),
-    ]
-
-    # Note: related_name changed to 'educations' for natural access; this does not affect DB schema
-    candidate = models.ForeignKey(CandidateProfile, on_delete=models.CASCADE, related_name="educations")
-    institution = models.CharField(max_length=200)
-    # Education level dropdown
-    degree_type = models.CharField(max_length=20, choices=DEGREE_CHOICES)
-    field_of_study = models.CharField(max_length=200, blank=True)
-    # Timeline
-    start_date = models.DateField(null=True, blank=True)
-    end_date = models.DateField(null=True, blank=True)
-    currently_enrolled = models.BooleanField(default=False)
-    # GPA
-    gpa = models.DecimalField(max_digits=3, decimal_places=2, null=True, blank=True)
-    gpa_private = models.BooleanField(default=False, help_text="If true, GPA is hidden from shared/public views")
-    # Achievements/Honors
-    honors = models.CharField(max_length=200, blank=True)
-    achievements = models.TextField(blank=True)
-    description = models.TextField(blank=True)
-
-    class Meta:
-        ordering = ['-end_date']
-        indexes = [models.Index(fields=["candidate", "-end_date"])]
-
-    def __str__(self):
-        return f"{self.get_degree_type_display()} in {self.field_of_study or ''} - {self.institution}"
-
-
-class Certification(models.Model):
-    """Professional certifications and credentials"""
-    candidate = models.ForeignKey(CandidateProfile, on_delete=models.CASCADE, related_name="certifications")
-    name = models.CharField(max_length=200)
-    issuing_organization = models.CharField(max_length=200)
-    issue_date = models.DateField()
-    expiry_date = models.DateField(null=True, blank=True)
-    credential_id = models.CharField(max_length=100, blank=True)
-    credential_url = models.URLField(blank=True)
-    never_expires = models.BooleanField(default=False)
-    # UC-030 extensions
-    category = models.CharField(max_length=100, blank=True)
-    verification_status = models.CharField(
-        max_length=20,
-        default="unverified",
-        choices=[
-            ("unverified", "Unverified"),
-            ("pending", "Pending"),
-            ("verified", "Verified"),
-            ("rejected", "Rejected"),
-        ],
-    )
-    document = models.FileField(upload_to='certifications/%Y/%m/', null=True, blank=True)
-    renewal_reminder_enabled = models.BooleanField(default=False)
-    reminder_days_before = models.PositiveSmallIntegerField(default=30)
-    badge_image = models.ImageField(upload_to='certifications/badges/%Y/%m/', null=True, blank=True)
-    description = models.TextField(blank=True)
-    achievement_highlights = models.TextField(blank=True)
-    assessment_score = models.DecimalField(max_digits=6, decimal_places=2, null=True, blank=True)
-    assessment_max_score = models.DecimalField(max_digits=6, decimal_places=2, null=True, blank=True)
-    assessment_units = models.CharField(
-        max_length=40,
-        blank=True,
-        help_text="Units for the assessment score (points, percentile, rank, etc.)"
-    )
-    
-    class Meta:
-        ordering = ['-issue_date']
-        indexes = [models.Index(fields=["candidate", "-issue_date"])]
-
-    def __str__(self):
-        return f"{self.name} - {self.issuing_organization}"
-
-    @property
-    def is_expired(self):
-        from django.utils import timezone
-        if self.never_expires or not self.expiry_date:
-            return False
-        return self.expiry_date < timezone.localdate()
-
-    @property
-    def days_until_expiration(self):
-        from django.utils import timezone
-        if self.never_expires or not self.expiry_date:
-            return None
-        return (self.expiry_date - timezone.localdate()).days
-
-    @property
-    def reminder_date(self):
-        if not self.renewal_reminder_enabled or not self.expiry_date:
-            return None
-        from datetime import timedelta
-        return self.expiry_date - timedelta(days=int(self.reminder_days_before or 0))
-
-
-class Achievement(models.Model):
-    """Awards, publications, patents, speaking engagements"""
-    ACHIEVEMENT_TYPES = [
-        ('award', 'Award'),
-        ('publication', 'Publication'),
-        ('patent', 'Patent'),
-        ('speaking', 'Speaking Engagement'),
-        ('project', 'Notable Project'),
-        ('other', 'Other'),
-    ]
-    
-    candidate = models.ForeignKey(CandidateProfile, on_delete=models.CASCADE, related_name="achievements")
-    type = models.CharField(max_length=20, choices=ACHIEVEMENT_TYPES)
-    title = models.CharField(max_length=300)
-    description = models.TextField(blank=True)
-    date = models.DateField()
-    url = models.URLField(blank=True)
-    issuer = models.CharField(max_length=200, blank=True)
-    
-    class Meta:
-        ordering = ['-date']
-        indexes = [models.Index(fields=["candidate", "type", "-date"])]
-
-    def __str__(self):
-        return f"{self.get_type_display()}: {self.title}"
-
-
-# 
-# 
-# =
-# EXTENDED JOB & COMPANY MODELS
-# 
-# 
-# =
-
-class JobRequirement(models.Model):
-    """Specific requirements and qualifications for a job"""
-    job = models.ForeignKey(JobOpportunity, on_delete=models.CASCADE, related_name="requirements")
-    category = models.CharField(max_length=50)  # required_skills, preferred_skills, education, experience
-    description = models.TextField()
-    is_required = models.BooleanField(default=True)
-    priority = models.IntegerField(default=0)
-    
-    class Meta:
-        ordering = ['-is_required', '-priority']
-        indexes = [models.Index(fields=["job", "category"])]
-
-
-class SalaryData(models.Model):
-    """Salary information for jobs"""
-    job = models.OneToOneField(JobOpportunity, on_delete=models.CASCADE, related_name="salary_info")
-    min_salary = models.DecimalField(max_digits=10, decimal_places=2, null=True, blank=True)
-    max_salary = models.DecimalField(max_digits=10, decimal_places=2, null=True, blank=True)
-    currency = models.CharField(max_length=3, default="USD")
-    salary_period = models.CharField(max_length=20, default="yearly")  # yearly, hourly
-    equity_offered = models.BooleanField(default=False)
-    benefits_summary = models.TextField(blank=True)
-    source = models.CharField(max_length=50, default="manual")  # manual, glassdoor, indeed
-    last_updated = models.DateTimeField(auto_now=True)
-    
-    class Meta:
-        indexes = [models.Index(fields=["job"])]
-
-
-class CompanyResearch(models.Model):
-    """Automated company research and intelligence (UC-063)"""
-    company = models.OneToOneField(Company, on_delete=models.CASCADE, related_name="research")
-    description = models.TextField(blank=True)
-    profile_overview = models.TextField(blank=True)
-    company_history = models.TextField(blank=True)
-    mission_statement = models.TextField(blank=True)
-    culture_keywords = models.JSONField(default=list, blank=True)
-    recent_news = models.JSONField(default=list, blank=True)  # List of {title, url, date, summary}
-    recent_developments = models.JSONField(default=list, blank=True)  # Interview-ready highlights
-    funding_info = models.JSONField(default=dict, blank=True)  # Stage, amount, investors
-    tech_stack = models.JSONField(default=list, blank=True)
-    employee_count = models.IntegerField(null=True, blank=True)
-    growth_rate = models.DecimalField(max_digits=5, decimal_places=2, null=True, blank=True)
-    glassdoor_rating = models.DecimalField(max_digits=2, decimal_places=1, null=True, blank=True)
-    
-    # UC-063: Additional automated research fields
-    executives = models.JSONField(default=list, blank=True)  # List of {name, title, linkedin_url}
-    potential_interviewers = models.JSONField(default=list, blank=True)  # Tailored to upcoming interviews
-    products = models.JSONField(default=list, blank=True)  # List of {name, description}
-    competitors = models.JSONField(default=dict, blank=True)  # {industry, companies: [...], market_position}
-    competitive_landscape = models.TextField(blank=True)
-    strategic_initiatives = models.JSONField(default=list, blank=True)
-    talking_points = models.JSONField(default=list, blank=True)
-    interview_questions = models.JSONField(default=list, blank=True)
-    export_summary = models.TextField(blank=True)  # Markdown-ready digest for offline prep
-    social_media = models.JSONField(default=dict, blank=True)  # {linkedin, twitter, facebook, etc.}
-    company_values = models.JSONField(default=list, blank=True)  # List of company values
-    
-    last_updated = models.DateTimeField(auto_now=True)
-    
-    class Meta:
-        indexes = [models.Index(fields=["company"])]
-
-
-class CoverLetterTemplate(models.Model):
-    """Cover letter template for different industries and styles."""
-    TEMPLATE_TYPES = [
-        ("formal", "Formal"),
-        ("creative", "Creative"),
-        ("technical", "Technical"),
-        ("industry", "Industry-specific"),
-        ("custom", "Custom"),
-    ]
-    id = models.UUIDField(primary_key=True, default=uuid.uuid4, editable=False)
-    name = models.CharField(max_length=200)
-    description = models.TextField(blank=True)
-    template_type = models.CharField(max_length=20, choices=TEMPLATE_TYPES, default="formal")
-    industry = models.CharField(max_length=100, blank=True)
-    content = models.TextField()
-    sample_content = models.TextField(blank=True)
-    owner = models.ForeignKey(settings.AUTH_USER_MODEL, on_delete=models.SET_NULL, null=True, blank=True, related_name="custom_templates")
-    is_shared = models.BooleanField(default=False)
-    imported_from = models.CharField(max_length=200, blank=True)
-    usage_count = models.PositiveIntegerField(default=0)
-    last_used = models.DateTimeField(null=True, blank=True)
-    created_at = models.DateTimeField(auto_now_add=True)
-    updated_at = models.DateTimeField(auto_now=True)
-    customization_options = models.JSONField(default=dict, blank=True)
-    # Fields for preserving original file content
-    original_file_content = models.BinaryField(null=True, blank=True, help_text="Original file content for Word documents")
-    original_file_type = models.CharField(max_length=10, blank=True, help_text="Original file extension (txt, docx)")
-    original_filename = models.CharField(max_length=255, blank=True, help_text="Original uploaded filename")
-
-    class Meta:
-        indexes = [
-            models.Index(fields=["template_type"]),
-            models.Index(fields=["industry"]),
-            models.Index(fields=["owner"]),
-            models.Index(fields=["is_shared"]),
-        ]
-
-    def __str__(self):
-        return f"{self.name} ({self.get_template_type_display()})"
-
-
-class Referral(models.Model):
-    """Track referral opportunities and warm introductions"""
-    STATUS_CHOICES = [
-        ('potential', 'Potential'),
-        ('requested', 'Requested'),
-        ('received', 'Received'),
-        ('used', 'Used'),
-        ('declined', 'Declined'),
-    ]
-    
-    application = models.ForeignKey(Application, on_delete=models.CASCADE, related_name="referrals")
-    contact = models.ForeignKey(Contact, on_delete=models.CASCADE, related_name="referrals_given")
-    status = models.CharField(max_length=20, choices=STATUS_CHOICES, default='potential')
-    requested_date = models.DateField(null=True, blank=True)
-    completed_date = models.DateField(null=True, blank=True)
-    notes = models.TextField(blank=True)
-    
-    class Meta:
-        indexes = [
-            models.Index(fields=["application", "status"]),
-            models.Index(fields=["contact"]),
-        ]
-    def save(self, *args, **kwargs):
-        # If contact is None (tests sometimes create referrals without a contact),
-        # try to create/assign a minimal Contact to satisfy DB NOT NULL constraint.
-        try:
-            if not getattr(self, 'contact', None) and getattr(self, 'application', None):
-                owner = getattr(self.application, 'candidate', None)
-                owner_user = getattr(owner, 'user', None)
-                if owner_user:
-                    contact_obj = Contact.objects.create(owner=owner_user)
-                    self.contact = contact_obj
-        except Exception:
-            pass
-        return super().save(*args, **kwargs)
-
-
-class TeamMember(models.Model):
-    """Multi-user collaboration: coaches, mentors, accountability partners"""
-    ROLE_CHOICES = [
-        ('coach', 'Career Coach'),
-        ('mentor', 'Mentor'),
-        ('partner', 'Accountability Partner'),
-        ('viewer', 'Viewer'),
-    ]
-    
-    PERMISSION_CHOICES = [
-        ('view', 'View Only'),
-        ('comment', 'View & Comment'),
-        ('edit', 'Edit'),
-        ('admin', 'Admin'),
-    ]
-    
-    candidate = models.ForeignKey(CandidateProfile, on_delete=models.CASCADE, related_name="team_members")
-    user = models.ForeignKey(settings.AUTH_USER_MODEL, on_delete=models.CASCADE, related_name="collaborating_on")
-    role = models.CharField(max_length=20, choices=ROLE_CHOICES)
-    permission_level = models.CharField(max_length=20, choices=PERMISSION_CHOICES, default='view')
-    invited_at = models.DateTimeField(auto_now_add=True)
-    accepted_at = models.DateTimeField(null=True, blank=True)
-    is_active = models.BooleanField(default=True)
-    
-    class Meta:
-        unique_together = [("candidate", "user")]
-        indexes = [models.Index(fields=["candidate", "is_active"])]
-
-
-class TeamAccount(models.Model):
-    """Organization/team workspace with billing + membership controls."""
-
-    PLAN_CHOICES = [
-        ('starter', 'Starter'),
-        ('pro', 'Professional'),
-        ('enterprise', 'Enterprise'),
-    ]
-    STATUS_CHOICES = [
-        ('active', 'Active'),
-        ('trialing', 'Trialing'),
-        ('past_due', 'Past Due'),
-        ('cancelled', 'Cancelled'),
-    ]
-
-    name = models.CharField(max_length=180)
-    owner = models.ForeignKey(settings.AUTH_USER_MODEL, on_delete=models.CASCADE, related_name='owned_teams')
-    billing_email = models.EmailField(blank=True)
-    subscription_plan = models.CharField(max_length=40, choices=PLAN_CHOICES, default='starter')
-    subscription_status = models.CharField(max_length=40, choices=STATUS_CHOICES, default='trialing')
-    seat_limit = models.PositiveIntegerField(default=5)
-    next_billing_date = models.DateTimeField(null=True, blank=True)
-    trial_ends_at = models.DateTimeField(null=True, blank=True)
-    metadata = models.JSONField(default=dict, blank=True)
-    created_at = models.DateTimeField(auto_now_add=True)
-    updated_at = models.DateTimeField(auto_now=True)
-
-    class Meta:
-        indexes = [
-            models.Index(fields=['owner']),
-            models.Index(fields=['subscription_status']),
-        ]
-
-    def __str__(self):
-        return f"{self.name} ({self.subscription_plan})"
-
-
-TEAM_PERMISSION_CHOICES = [
-    ('view', 'View Only'),
-    ('comment', 'View & Comment'),
-    ('edit', 'Edit'),
-    ('admin', 'Admin'),
-]
-
-
-class TeamMembership(models.Model):
-    """Membership record for users inside a TeamAccount."""
-
-    ROLE_CHOICES = [
-        ('admin', 'Admin'),
-        ('mentor', 'Mentor'),
-        ('candidate', 'Candidate'),
-    ]
-
-    team = models.ForeignKey(TeamAccount, on_delete=models.CASCADE, related_name='memberships')
-    user = models.ForeignKey(settings.AUTH_USER_MODEL, on_delete=models.CASCADE, related_name='team_memberships')
-    role = models.CharField(max_length=20, choices=ROLE_CHOICES)
-    permission_level = models.CharField(max_length=20, choices=TEAM_PERMISSION_CHOICES, default='view')
-    is_active = models.BooleanField(default=True)
-    joined_at = models.DateTimeField(auto_now_add=True)
-    last_accessed_at = models.DateTimeField(null=True, blank=True)
-    invited_by = models.ForeignKey(
-        settings.AUTH_USER_MODEL,
-        on_delete=models.SET_NULL,
-        null=True,
-        blank=True,
-        related_name='team_invites_sent'
-    )
-    candidate_profile = models.ForeignKey(
-        CandidateProfile,
-        on_delete=models.SET_NULL,
-        null=True,
-        blank=True,
-        help_text="Link candidate role memberships to their profile for analytics"
-    )
-
-    class Meta:
-        unique_together = [('team', 'user')]
-        indexes = [
-            models.Index(fields=['team', 'role']),
-            models.Index(fields=['team', 'permission_level']),
-            models.Index(fields=['user']),
-        ]
-
-    def __str__(self):
-        return f"{self.user_id} in {self.team_id} as {self.role}"
-
-
-class TeamInvitation(models.Model):
-    """Invitation flow for bringing collaborators into a TeamAccount."""
-
-    STATUS_CHOICES = [
-        ('pending', 'Pending'),
-        ('accepted', 'Accepted'),
-        ('expired', 'Expired'),
-        ('cancelled', 'Cancelled'),
-    ]
-
-    team = models.ForeignKey(TeamAccount, on_delete=models.CASCADE, related_name='invitations')
-    email = models.EmailField()
-    role = models.CharField(max_length=20, choices=TeamMembership.ROLE_CHOICES)
-    permission_level = models.CharField(max_length=20, choices=TEAM_PERMISSION_CHOICES, default='view')
-    token = models.CharField(max_length=128, unique=True, db_index=True)
-    invited_by = models.ForeignKey(settings.AUTH_USER_MODEL, on_delete=models.SET_NULL, null=True, blank=True, related_name='team_invitations_created')
-    status = models.CharField(max_length=20, choices=STATUS_CHOICES, default='pending')
-    expires_at = models.DateTimeField(null=True, blank=True)
-    accepted_at = models.DateTimeField(null=True, blank=True)
-    accepted_by = models.ForeignKey(settings.AUTH_USER_MODEL, on_delete=models.SET_NULL, null=True, blank=True, related_name='team_invitations_accepted')
-    candidate_profile = models.ForeignKey(CandidateProfile, on_delete=models.SET_NULL, null=True, blank=True)
-    created_at = models.DateTimeField(auto_now_add=True)
-
-    class Meta:
-        ordering = ['-created_at']
-        indexes = [
-            models.Index(fields=['team', 'status']),
-            models.Index(fields=['email']),
-        ]
-
-    def is_expired(self):
-        return self.expires_at and timezone.now() > self.expires_at
-
-
-class TeamCandidateAccess(models.Model):
-    """Per-mentorship access controls for viewing candidate data inside a team."""
-
-    team = models.ForeignKey(TeamAccount, on_delete=models.CASCADE, related_name='candidate_access')
-    candidate = models.ForeignKey(CandidateProfile, on_delete=models.CASCADE, related_name='team_access')
-    granted_to = models.ForeignKey(TeamMembership, on_delete=models.CASCADE, related_name='candidate_access')
-    permission_level = models.CharField(max_length=20, choices=TEAM_PERMISSION_CHOICES, default='view')
-    can_view_profile = models.BooleanField(default=True)
-    can_view_progress = models.BooleanField(default=True)
-    can_edit_goals = models.BooleanField(default=False)
-    granted_by = models.ForeignKey(settings.AUTH_USER_MODEL, on_delete=models.SET_NULL, null=True, blank=True, related_name='team_access_granted')
-    created_at = models.DateTimeField(auto_now_add=True)
-    updated_at = models.DateTimeField(auto_now=True)
-
-    class Meta:
-        unique_together = [('team', 'candidate', 'granted_to')]
-        indexes = [
-            models.Index(fields=['team', 'candidate']),
-            models.Index(fields=['team', 'granted_to']),
-        ]
-
-    def __str__(self):
-        return f"{self.granted_to_id} -> {self.candidate_id} ({self.permission_level})"
-
-
-class TeamMessage(models.Model):
-    """Lightweight collaboration feed for a team workspace."""
-
-    MESSAGE_TYPES = [
-        ('update', 'Update'),
-        ('request', 'Request'),
-        ('alert', 'Alert'),
-        ('note', 'Note'),
-    ]
-
-    team = models.ForeignKey(TeamAccount, on_delete=models.CASCADE, related_name='messages')
-    author = models.ForeignKey(settings.AUTH_USER_MODEL, on_delete=models.CASCADE, related_name='team_messages')
-    message = models.TextField()
-    message_type = models.CharField(max_length=20, choices=MESSAGE_TYPES, default='update')
-    pinned = models.BooleanField(default=False)
-    created_at = models.DateTimeField(auto_now_add=True)
-
-    class Meta:
-        ordering = ['-created_at']
-        indexes = [
-            models.Index(fields=['team', '-created_at']),
-        ]
-
-    def __str__(self):
-        return f"TeamMessage({self.team_id})"
-
-
-class SupporterInvite(models.Model):
-    """Invite and lightweight access control for family/supporter dashboards."""
-    candidate = models.ForeignKey(CandidateProfile, on_delete=models.CASCADE, related_name="supporter_invites")
-    email = models.EmailField()
-    name = models.CharField(max_length=120, blank=True)
-    token = models.CharField(max_length=64, unique=True, db_index=True)
-    permissions = models.JSONField(default=dict, blank=True)
-    expires_at = models.DateTimeField(null=True, blank=True)
-    accepted_at = models.DateTimeField(null=True, blank=True)
-    last_access_at = models.DateTimeField(null=True, blank=True)
-    is_active = models.BooleanField(default=True)
-    created_at = models.DateTimeField(auto_now_add=True)
-    updated_at = models.DateTimeField(auto_now=True)
-    paused_at = models.DateTimeField(null=True, blank=True)
-
-    class Meta:
-        ordering = ["-created_at"]
-        indexes = [
-            models.Index(fields=["candidate", "is_active"]),
-            models.Index(fields=["email"]),
-        ]
-
-    def __str__(self):
-        return f"Supporter {self.email} for {self.candidate.user.username}"
-
-
-class SupporterEncouragement(models.Model):
-    """Simple encouragement messages sent by supporters."""
-    candidate = models.ForeignKey(CandidateProfile, on_delete=models.CASCADE, related_name="supporter_encouragements")
-    supporter = models.ForeignKey(SupporterInvite, on_delete=models.SET_NULL, null=True, blank=True, related_name="encouragements")
-    supporter_name = models.CharField(max_length=120, blank=True)
-    message = models.TextField()
-    created_at = models.DateTimeField(auto_now_add=True)
-
-    class Meta:
-        ordering = ["-created_at"]
-        indexes = [
-            models.Index(fields=["candidate", "-created_at"]),
-        ]
-
-
-class SupporterChatMessage(models.Model):
-    """Two-way chat between candidate and supporters (lightweight feed)."""
-    ROLE_CHOICES = [
-        ("supporter", "Supporter"),
-        ("candidate", "Candidate"),
-    ]
-
-    candidate = models.ForeignKey(CandidateProfile, on_delete=models.CASCADE, related_name="supporter_messages")
-    supporter = models.ForeignKey(SupporterInvite, on_delete=models.SET_NULL, null=True, blank=True, related_name="messages")
-    sender_role = models.CharField(max_length=20, choices=ROLE_CHOICES)
-    sender_name = models.CharField(max_length=120, blank=True)
-    message = models.TextField()
-    created_at = models.DateTimeField(auto_now_add=True)
-
-    class Meta:
-        ordering = ["-created_at"]
-        indexes = [
-            models.Index(fields=["candidate", "-created_at"]),
-        ]
-
-class SharedNote(models.Model):
-    """Collaborative notes and feedback on applications"""
-    application = models.ForeignKey(Application, on_delete=models.CASCADE, related_name="shared_notes")
-    author = models.ForeignKey(settings.AUTH_USER_MODEL, on_delete=models.CASCADE, related_name="notes_written")
-    content = models.TextField()
-    is_private = models.BooleanField(default=False)
-    created_at = models.DateTimeField(auto_now_add=True)
-    updated_at = models.DateTimeField(auto_now=True)
-    
-    class Meta:
-        ordering = ['-created_at']
-        indexes = [models.Index(fields=["application", "-created_at"])]
-
-
-# 
-# 
-# =
-# INTERVIEW PREPARATION MODELS
-# 
-# 
-# =
-
-class InterviewQuestion(models.Model):
-    """Question bank for interview preparation"""
-    QUESTION_TYPES = [
-        ('behavioral', 'Behavioral'),
-        ('technical', 'Technical'),
-        ('system_design', 'System Design'),
-        ('case_study', 'Case Study'),
-        ('cultural_fit', 'Cultural Fit'),
-    ]
-    
-    type = models.CharField(max_length=20, choices=QUESTION_TYPES)
-    question_text = models.TextField()
-    context = models.TextField(blank=True)
-    category = models.CharField(max_length=100, blank=True)  # leadership, problem_solving, algorithms
-    difficulty = models.CharField(max_length=20, default='medium')  # easy, medium, hard
-    suggested_answer_framework = models.TextField(blank=True)
-    related_skills = models.ManyToManyField(Skill, blank=True, related_name="interview_questions")
-    
-    class Meta:
-        indexes = [models.Index(fields=["type", "category"])]
-
-    def __str__(self):
-        return f"[{self.get_type_display()}] {self.question_text[:50]}"
-
-
-class InterviewPrepSession(models.Model):
-    """Track interview preparation and practice sessions"""
-    application = models.ForeignKey(Application, on_delete=models.CASCADE, related_name="prep_sessions")
-    interview = models.ForeignKey(Interview, on_delete=models.SET_NULL, null=True, blank=True, related_name="prep_sessions")
-    session_date = models.DateTimeField(default=timezone.now)
-    duration_minutes = models.IntegerField(default=0)
-    questions_practiced = models.ManyToManyField(InterviewQuestion, blank=True, related_name="practice_sessions")
-    notes = models.TextField(blank=True)
-    confidence_level = models.IntegerField(default=3)  # 1-5 scale
-    
-    class Meta:
-        ordering = ['-session_date']
-        indexes = [models.Index(fields=["application", "-session_date"])]
-
-
-class MockInterview(models.Model):
-    """Video practice sessions with AI or mentor feedback"""
-    prep_session = models.ForeignKey(InterviewPrepSession, on_delete=models.CASCADE, related_name="mock_interviews")
-    recording_url = models.URLField(blank=True)
-    transcript = models.TextField(blank=True)
-    ai_feedback = models.JSONField(default=dict, blank=True)  # Automated analysis
-    mentor_feedback = models.TextField(blank=True)
-    score = models.IntegerField(null=True, blank=True)  # 0-100
-    areas_for_improvement = models.JSONField(default=list, blank=True)
-    created_at = models.DateTimeField(auto_now_add=True)
-    
-    class Meta:
-        ordering = ['-created_at']
-
-
-class JobQuestionPractice(models.Model):
-    """Track practiced interview questions for a specific job entry (UC-075)."""
-
-    DIFFICULTY_CHOICES = [
-        ('entry', 'Entry'),
-        ('mid', 'Mid-level'),
-        ('senior', 'Senior'),
-    ]
-
-    job = models.ForeignKey('JobEntry', on_delete=models.CASCADE, related_name='question_practice_logs')
-    question_id = models.CharField(max_length=64)
-    category = models.CharField(max_length=32)
-    question_text = models.TextField()
-    difficulty = models.CharField(max_length=16, choices=DIFFICULTY_CHOICES, default='mid')
-    skills = models.JSONField(default=list, blank=True)
-    written_response = models.TextField(blank=True)
-    star_response = models.JSONField(default=dict, blank=True)
-    practice_notes = models.TextField(blank=True)
-    practice_count = models.PositiveIntegerField(default=1)
-    first_practiced_at = models.DateTimeField(auto_now_add=True)
-    last_practiced_at = models.DateTimeField(auto_now=True)
-    last_duration_seconds = models.PositiveIntegerField(null=True, blank=True)
-    total_duration_seconds = models.PositiveIntegerField(default=0)
-
-    class Meta:
-        unique_together = [('job', 'question_id')]
-        indexes = [
-            models.Index(fields=['job', 'category']),
-            models.Index(fields=['job', 'question_id']),
-        ]
-        ordering = ['-last_practiced_at']
-
-    def increment_count(self):
-        self.practice_count = (self.practice_count or 0) + 1
-
-
-class QuestionResponseCoaching(models.Model):
-    """Store AI coaching sessions for interview practice answers (UC-076)."""
-
-    job = models.ForeignKey('JobEntry', on_delete=models.CASCADE, related_name='response_coaching_sessions')
-    practice_log = models.ForeignKey(JobQuestionPractice, on_delete=models.CASCADE, related_name='coaching_sessions')
-    question_id = models.CharField(max_length=64)
-    question_text = models.TextField()
-    response_text = models.TextField(blank=True)
-    star_response = models.JSONField(default=dict, blank=True)
-    coaching_payload = models.JSONField(default=dict, blank=True)
-    scores = models.JSONField(default=dict, blank=True)
-    word_count = models.PositiveIntegerField(default=0)
-    created_at = models.DateTimeField(auto_now_add=True)
-
-    class Meta:
-        ordering = ['-created_at']
-        indexes = [
-            models.Index(fields=['job', 'question_id'], name='core_qrc_job_question_idx'),
-            models.Index(fields=['practice_log', '-created_at'], name='core_qrc_practice_idx'),
-        ]
-
-    def __str__(self):
-        timestamp = self.created_at.isoformat() if self.created_at else ''
-        return f"CoachingSession(job={self.job_id}, question={self.question_id}, created={timestamp})"
-
-
-class InterviewResponseLibrary(models.Model):
-    """UC-126: User's library of prepared interview responses."""
-    
-    QUESTION_TYPE_CHOICES = [
-        ('behavioral', 'Behavioral'),
-        ('technical', 'Technical'),
-        ('situational', 'Situational'),
-    ]
-    
-    user = models.ForeignKey(settings.AUTH_USER_MODEL, on_delete=models.CASCADE, related_name='response_library')
-    question_text = models.TextField()
-    question_type = models.CharField(max_length=20, choices=QUESTION_TYPE_CHOICES)
-    
-    # Current best version
-    current_response_text = models.TextField()
-    current_star_response = models.JSONField(default=dict, blank=True)
-    
-    # Tagging and categorization
-    skills = models.JSONField(default=list, blank=True, help_text="List of skills demonstrated")
-    experiences = models.JSONField(default=list, blank=True, help_text="List of experiences referenced")
-    companies_used_for = models.JSONField(default=list, blank=True, help_text="Companies this response was used for")
-    tags = models.JSONField(default=list, blank=True, help_text="Custom tags for organization")
-    
-    # Success tracking
-    led_to_offer = models.BooleanField(default=False)
-    led_to_next_round = models.BooleanField(default=False)
-    times_used = models.PositiveIntegerField(default=0)
-    success_rate = models.FloatField(default=0.0, help_text="Calculated success rate based on outcomes")
-    
-    # Metadata
-    created_at = models.DateTimeField(auto_now_add=True)
-    updated_at = models.DateTimeField(auto_now=True)
-    last_used_at = models.DateTimeField(null=True, blank=True)
-    
-    # Optional job linkage for context
-    related_jobs = models.ManyToManyField('JobEntry', blank=True, related_name='linked_responses')
-    
-    class Meta:
-        ordering = ['-updated_at']
-        indexes = [
-            models.Index(fields=['user', 'question_type']),
-            models.Index(fields=['user', '-updated_at']),
-            models.Index(fields=['user', 'led_to_offer']),
-        ]
-    
-    def __str__(self):
-        return f"{self.user.username} - {self.question_type} - {self.question_text[:50]}"
-    
-    def calculate_success_rate(self):
-        """Update success rate based on tracked outcomes."""
-        if self.times_used == 0:
-            self.success_rate = 0.0
-        else:
-            successful = 0
-            if self.led_to_offer:
-                successful = self.times_used  # If got offer, count all uses as successful
-            elif self.led_to_next_round:
-                successful = max(1, self.times_used // 2)  # Partial success
-            self.success_rate = (successful / self.times_used) * 100
-        self.save()
-
-
-class ResponseVersion(models.Model):
-    """Version history for interview responses (UC-126)."""
-    
-    response_library = models.ForeignKey(InterviewResponseLibrary, on_delete=models.CASCADE, related_name='versions')
-    version_number = models.PositiveIntegerField()
-    response_text = models.TextField()
-    star_response = models.JSONField(default=dict, blank=True)
-    
-    # What changed in this version
-    change_notes = models.TextField(blank=True, help_text="Notes about what was improved")
-    coaching_score = models.FloatField(null=True, blank=True, help_text="AI coaching score if available")
-    
-    # Link to original coaching session if applicable
-    coaching_session = models.ForeignKey(
-        'QuestionResponseCoaching', 
-        on_delete=models.SET_NULL, 
-        null=True, 
-        blank=True,
-        related_name='saved_versions'
-    )
-    
-    created_at = models.DateTimeField(auto_now_add=True)
-    
-    class Meta:
-        ordering = ['-version_number']
-        unique_together = [('response_library', 'version_number')]
-        indexes = [
-            models.Index(fields=['response_library', '-version_number']),
-        ]
-    
-    def __str__(self):
-        return f"Version {self.version_number} - {self.response_library.question_text[:30]}"
-
-
-class MockInterviewSession(models.Model):
-    """UC-077: Full mock interview practice sessions with AI-generated questions."""
-    
-    STATUS_CHOICES = [
-        ('in_progress', 'In Progress'),
-        ('completed', 'Completed'),
-        ('abandoned', 'Abandoned'),
-    ]
-    
-    INTERVIEW_TYPE_CHOICES = [
-        ('behavioral', 'Behavioral'),
-        ('technical', 'Technical'),
-        ('case_study', 'Case Study'),
-        ('mixed', 'Mixed'),
-    ]
-    
-    user = models.ForeignKey(settings.AUTH_USER_MODEL, on_delete=models.CASCADE, related_name='mock_interview_sessions')
-    job = models.ForeignKey('JobEntry', on_delete=models.SET_NULL, null=True, blank=True, related_name='mock_sessions')
-    interview_type = models.CharField(max_length=20, choices=INTERVIEW_TYPE_CHOICES, default='behavioral')
-    status = models.CharField(max_length=20, choices=STATUS_CHOICES, default='in_progress')
-    
-    # Configuration
-    question_count = models.PositiveIntegerField(default=5)
-    difficulty_level = models.CharField(max_length=50, default='mid')
-    focus_areas = models.JSONField(default=list, blank=True)  # e.g., ['leadership', 'conflict resolution']
-    
-    # Session metadata
-    started_at = models.DateTimeField(auto_now_add=True)
-    completed_at = models.DateTimeField(null=True, blank=True)
-    total_duration_seconds = models.PositiveIntegerField(default=0)
-    
-    # Overall performance
-    overall_score = models.DecimalField(max_digits=5, decimal_places=2, null=True, blank=True)  # 0-100
-    strengths = models.JSONField(default=list, blank=True)
-    areas_for_improvement = models.JSONField(default=list, blank=True)
-    ai_summary = models.TextField(blank=True)
-    
-    class Meta:
-        ordering = ['-started_at']
-        indexes = [
-            models.Index(fields=['user', 'status']),
-            models.Index(fields=['user', '-started_at']),
-        ]
-    
-    def __str__(self):
-        return f"MockInterviewSession({self.id}, {self.user.email}, {self.interview_type})"
-    
-    def mark_completed(self):
-        """Mark session as completed and calculate duration."""
-        self.status = 'completed'
-        self.completed_at = timezone.now()
-        if self.started_at:
-            self.total_duration_seconds = int((self.completed_at - self.started_at).total_seconds())
-        self.save()
-    
-    def calculate_overall_score(self):
-        """Calculate overall score from all question responses."""
-        questions = self.questions.filter(answer_score__isnull=False)
-        if not questions.exists():
-            return None
-        avg_score = questions.aggregate(models.Avg('answer_score'))['answer_score__avg']
-        return round(avg_score, 2) if avg_score else None
-
-
-class MockInterviewQuestion(models.Model):
-    """Individual questions within a mock interview session (UC-077)."""
-    
-    session = models.ForeignKey(MockInterviewSession, on_delete=models.CASCADE, related_name='questions')
-    question_number = models.PositiveIntegerField()
-    
-    # Question details
-    question_text = models.TextField()
-    question_category = models.CharField(max_length=50, blank=True)  # e.g., 'teamwork', 'problem-solving'
-    suggested_framework = models.CharField(max_length=50, blank=True)  # e.g., 'STAR', 'CAR'
-    ideal_answer_points = models.JSONField(default=list, blank=True)  # Key points to cover
-    
-    # User's response
-    user_answer = models.TextField(blank=True)
-    answer_timestamp = models.DateTimeField(null=True, blank=True)
-    time_taken_seconds = models.PositiveIntegerField(null=True, blank=True)
-    
-    # AI evaluation
-    answer_score = models.DecimalField(max_digits=5, decimal_places=2, null=True, blank=True)  # 0-100
-    ai_feedback = models.TextField(blank=True)
-    strengths = models.JSONField(default=list, blank=True)
-    improvements = models.JSONField(default=list, blank=True)
-    keyword_coverage = models.JSONField(default=dict, blank=True)  # Track which key points were mentioned
-    
-    created_at = models.DateTimeField(auto_now_add=True)
-    
-    class Meta:
-        ordering = ['session', 'question_number']
-        unique_together = [('session', 'question_number')]
-        indexes = [
-            models.Index(fields=['session', 'question_number']),
-        ]
-    
-    def __str__(self):
-        return f"Question {self.question_number} - {self.session_id}"
-    
-    def submit_answer(self, answer_text):
-        """Record user's answer with timestamp."""
-        self.user_answer = answer_text
-        self.answer_timestamp = timezone.now()
-        if self.created_at:
-            self.time_taken_seconds = int((self.answer_timestamp - self.created_at).total_seconds())
-        self.save()
-
-
-class MockInterviewSummary(models.Model):
-    """Post-session summary and recommendations (UC-077)."""
-    
-    session = models.OneToOneField(MockInterviewSession, on_delete=models.CASCADE, related_name='summary')
-    
-    # Performance breakdown
-    performance_by_category = models.JSONField(default=dict, blank=True)  # {'teamwork': 85, 'leadership': 72}
-    response_quality_score = models.DecimalField(max_digits=5, decimal_places=2, null=True, blank=True)
-    communication_score = models.DecimalField(max_digits=5, decimal_places=2, null=True, blank=True)
-    structure_score = models.DecimalField(max_digits=5, decimal_places=2, null=True, blank=True)
-    
-    # Detailed feedback
-    top_strengths = models.JSONField(default=list, blank=True)
-    critical_areas = models.JSONField(default=list, blank=True)
-    recommended_practice_topics = models.JSONField(default=list, blank=True)
-    next_steps = models.JSONField(default=list, blank=True)
-    
-    # AI-generated insights
-    overall_assessment = models.TextField(blank=True)
-    readiness_level = models.CharField(max_length=20, blank=True)  # e.g., 'ready', 'needs_practice', 'not_ready'
-    estimated_interview_readiness = models.PositiveIntegerField(null=True, blank=True)  # 0-100%
-    
-    # Comparison metrics
-    compared_to_previous_sessions = models.JSONField(default=dict, blank=True)
-    improvement_trend = models.CharField(max_length=20, blank=True)  # 'improving', 'stable', 'declining'
-    
-    created_at = models.DateTimeField(auto_now_add=True)
-    
-    class Meta:
-        verbose_name_plural = "Mock interview summaries"
-    
-    def __str__(self):
-        return f"Summary for {self.session}"
-
-
-class QuestionBankCache(models.Model):
-    """Cache generated question bank data per job."""
-
-    job = models.ForeignKey('JobEntry', on_delete=models.CASCADE, related_name='question_bank_caches')
-    bank_data = models.JSONField(default=dict, blank=True)
-    source = models.CharField(max_length=32, default='template')
-    generated_at = models.DateTimeField(default=timezone.now)
-    is_valid = models.BooleanField(default=True)
-    created_at = models.DateTimeField(auto_now_add=True)
-
-    class Meta:
-        ordering = ['-generated_at']
-        indexes = [
-            models.Index(fields=['job', 'is_valid']),
-        ]
-
-    def __str__(self):
-        return f"QuestionBankCache(job={self.job_id}, source={self.source}, generated_at={self.generated_at})"
-
-
-class TechnicalPrepCache(models.Model):
-    """Cache structured technical prep data per job (UC-078)."""
-
-    job = models.ForeignKey('JobEntry', on_delete=models.CASCADE, related_name='technical_prep_caches')
-    prep_data = models.JSONField(default=dict, blank=True)
-    source = models.CharField(max_length=32, default='template')
-    generated_at = models.DateTimeField(default=timezone.now)
-    is_valid = models.BooleanField(default=True)
-    created_at = models.DateTimeField(auto_now_add=True)
-
-    class Meta:
-        ordering = ['-generated_at']
-        indexes = [
-            models.Index(fields=['job', 'is_valid'], name='techprep_job_valid_idx'),
-            models.Index(fields=['job', '-generated_at'], name='techprep_job_gen_idx'),
-        ]
-
-    def __str__(self):
-        return f"TechnicalPrepCache(job={self.job_id}, generated_at={self.generated_at})"
-
-
-class TechnicalPrepGeneration(models.Model):
-    """Track async technical prep build jobs so we can queue/poll status."""
-
-    STATUS_PENDING = 'pending'
-    STATUS_RUNNING = 'running'
-    STATUS_SUCCEEDED = 'succeeded'
-    STATUS_FAILED = 'failed'
-    STATUS_CHOICES = [
-        (STATUS_PENDING, 'Pending'),
-        (STATUS_RUNNING, 'Running'),
-        (STATUS_SUCCEEDED, 'Succeeded'),
-        (STATUS_FAILED, 'Failed'),
-    ]
-
-    job = models.ForeignKey('JobEntry', on_delete=models.CASCADE, related_name='technical_prep_generations')
-    profile = models.ForeignKey('CandidateProfile', on_delete=models.CASCADE, related_name='technical_prep_generations')
-    requested_by = models.ForeignKey(
-        settings.AUTH_USER_MODEL,
-        on_delete=models.SET_NULL,
-        null=True,
-        blank=True,
-        related_name='technical_prep_generations',
-    )
-    cache = models.ForeignKey(
-        'TechnicalPrepCache',
-        on_delete=models.SET_NULL,
-        null=True,
-        blank=True,
-        related_name='generation_jobs',
-    )
-    status = models.CharField(max_length=16, choices=STATUS_CHOICES, default=STATUS_PENDING)
-    reason = models.CharField(max_length=32, blank=True)
-    error_code = models.CharField(max_length=64, blank=True)
-    error_message = models.TextField(blank=True)
-    attempt_count = models.PositiveIntegerField(default=0)
-    created_at = models.DateTimeField(auto_now_add=True)
-    started_at = models.DateTimeField(null=True, blank=True)
-    finished_at = models.DateTimeField(null=True, blank=True)
-    last_progress_at = models.DateTimeField(null=True, blank=True)
-
-    class Meta:
-        ordering = ['-created_at']
-        indexes = [
-            models.Index(fields=['job', 'status'], name='techprep_job_status_idx'),
-            models.Index(fields=['job', '-created_at'], name='techprep_job_created_idx'),
-        ]
-
-    def __str__(self):
-        return f"TechnicalPrepGeneration(job={self.job_id}, status={self.status})"
-
-
-class PreparationChecklistProgress(models.Model):
-    """Track completion status for preparation checklist items per job."""
-
-    job = models.ForeignKey('JobEntry', on_delete=models.CASCADE, related_name='preparation_checklist')
-    task_id = models.CharField(max_length=64)
-    category = models.CharField(max_length=200)
-    task = models.CharField(max_length=500)
-    completed = models.BooleanField(default=False)
-    completed_at = models.DateTimeField(null=True, blank=True)
-    created_at = models.DateTimeField(auto_now_add=True)
-    updated_at = models.DateTimeField(auto_now=True)
-
-    class Meta:
-        unique_together = [('job', 'task_id')]
-        indexes = [
-            models.Index(fields=['job', 'completed']),
-            models.Index(fields=['job', 'task_id']),
-        ]
-        ordering = ['-updated_at']
-
-    def __str__(self):
-        return f"ChecklistProgress(job={self.job_id}, task={self.task[:32]})"
-
-
-class InterviewChecklistProgress(models.Model):
-    """
-    UC-081: Track completion status for interview preparation checklist items.
-    
-    Stores user progress on comprehensive preparation checklist including:
-    - Company research tasks
-    - Role-specific preparation
-    - Questions to ask
-    - Attire/presentation
-    - Logistics
-    - Confidence building
-    - Portfolio preparation
-    - Post-interview follow-up
-    """
-    interview = models.ForeignKey(
-        'InterviewSchedule',
-        on_delete=models.CASCADE,
-        related_name='checklist_progress'
-    )
-    task_id = models.CharField(max_length=64, help_text="Unique identifier for the task")
-    category = models.CharField(max_length=200, help_text="Checklist category (e.g., 'Company Research')")
-    task = models.CharField(max_length=500, help_text="Task description")
-    completed = models.BooleanField(default=False)
-    completed_at = models.DateTimeField(null=True, blank=True)
-    created_at = models.DateTimeField(auto_now_add=True)
-    updated_at = models.DateTimeField(auto_now=True)
-
-    class Meta:
-        unique_together = [('interview', 'task_id')]
-        indexes = [
-            models.Index(fields=['interview', 'completed']),
-            models.Index(fields=['interview', 'task_id']),
-        ]
-        ordering = ['category', 'created_at']
-
-    def __str__(self):
-        status = "✓" if self.completed else "○"
-        return f"{status} {self.task[:50]}..."
-
-
-class InterviewSuccessPrediction(models.Model):
-    """Persist interview success forecasts for historical analysis."""
-
-    interview = models.ForeignKey(
-        'InterviewSchedule',
-        on_delete=models.CASCADE,
-        related_name='success_predictions'
-    )
-    job = models.ForeignKey('JobEntry', on_delete=models.CASCADE, related_name='success_predictions')
-    candidate = models.ForeignKey(CandidateProfile, on_delete=models.CASCADE, related_name='interview_success_predictions')
-
-    predicted_probability = models.DecimalField(max_digits=5, decimal_places=2)
-    confidence_score = models.DecimalField(max_digits=4, decimal_places=2)
-    preparation_score = models.DecimalField(max_digits=4, decimal_places=2, default=0)
-    match_score = models.DecimalField(max_digits=5, decimal_places=2, default=0)
-    research_completion = models.DecimalField(max_digits=4, decimal_places=2, default=0)
-    practice_hours = models.DecimalField(max_digits=5, decimal_places=2, default=0)
-    historical_adjustment = models.DecimalField(max_digits=4, decimal_places=2, default=0)
-
-    payload = models.JSONField(default=dict, blank=True, help_text="Serialized breakdown for reuse")
-
-    generated_at = models.DateTimeField(auto_now_add=True)
-    updated_at = models.DateTimeField(auto_now=True)
-    accuracy = models.DecimalField(
-        max_digits=4,
-        decimal_places=3,
-        null=True,
-        blank=True,
-        help_text="Absolute error between prediction and normalized outcome"
-    )
-    actual_outcome = models.CharField(max_length=20, blank=True)
-    evaluated_at = models.DateTimeField(null=True, blank=True)
-    is_latest = models.BooleanField(default=True)
-
-    class Meta:
-        ordering = ['-generated_at']
-        indexes = [
-            models.Index(fields=['interview', '-generated_at']),
-            models.Index(fields=['candidate', '-generated_at']),
-            models.Index(fields=['job', '-generated_at']),
-            models.Index(fields=['is_latest']),
-        ]
-
-    def __str__(self):
-        pct = float(self.predicted_probability or 0)
-        return f"Prediction({pct:.1f}% for interview {self.interview_id})"
-
-class TechnicalPrepPractice(models.Model):
-    """Track timed coding challenge attempts for UC-078."""
-
-    CHALLENGE_TYPES = [
-        ('coding', 'Coding'),
-        ('system_design', 'System Design'),
-        ('case_study', 'Case Study'),
-    ]
-
-    job = models.ForeignKey('JobEntry', on_delete=models.CASCADE, related_name='technical_prep_practice')
-    challenge_id = models.CharField(max_length=64)
-    challenge_title = models.CharField(max_length=255)
-    challenge_type = models.CharField(max_length=32, choices=CHALLENGE_TYPES, default='coding')
-    duration_seconds = models.PositiveIntegerField(null=True, blank=True)
-    tests_passed = models.PositiveIntegerField(null=True, blank=True)
-    tests_total = models.PositiveIntegerField(null=True, blank=True)
-    score = models.PositiveIntegerField(null=True, blank=True, help_text="Percent accuracy (0-100)")
-    confidence = models.CharField(max_length=20, blank=True)
-    notes = models.TextField(blank=True)
-    attempted_at = models.DateTimeField(auto_now_add=True)
-
-    class Meta:
-        ordering = ['-attempted_at']
-        indexes = [
-            models.Index(fields=['job', 'challenge_id'], name='techprep_job_ch_idx'),
-            models.Index(fields=['job', '-attempted_at'], name='techprep_job_att_idx'),
-        ]
-
-    def __str__(self):
-        ts = self.attempted_at.isoformat() if self.attempted_at else ''
-        return f"TechnicalPrepPractice(job={self.job_id}, challenge={self.challenge_id}, attempted_at={ts})"
-
-
-# 
-# 
-# =
-# ANALYTICS & TRACKING MODELS
-# 
-# 
-# =
-
-class UserActivity(models.Model):
-    """Track user actions for analytics and insights"""
-    ACTION_TYPES = [
-        ('login', 'Login'),
-        ('profile_update', 'Profile Update'),
-        ('application_created', 'Application Created'),
-        ('application_updated', 'Application Status Update'),
-        ('document_generated', 'Document Generated'),
-        ('interview_scheduled', 'Interview Scheduled'),
-        ('company_research', 'Company Research'),
-    ]
-    
-    user = models.ForeignKey(settings.AUTH_USER_MODEL, on_delete=models.CASCADE, related_name="activities")
-    action_type = models.CharField(max_length=30, choices=ACTION_TYPES)
-    resource_type = models.CharField(max_length=50, blank=True)  # Application, Document, etc.
-    resource_id = models.IntegerField(null=True, blank=True)
-    metadata = models.JSONField(default=dict, blank=True)
-    timestamp = models.DateTimeField(auto_now_add=True)
-    ip_address = models.GenericIPAddressField(null=True, blank=True)
-    user_agent = models.TextField(blank=True)
-    
-    class Meta:
-        ordering = ['-timestamp']
-        indexes = [
-            models.Index(fields=["user", "-timestamp"]),
-            models.Index(fields=["action_type", "-timestamp"]),
-        ]
-
-
-class PerformanceMetric(models.Model):
-    """Aggregate performance metrics and success patterns"""
-    candidate = models.ForeignKey(CandidateProfile, on_delete=models.CASCADE, related_name="metrics")
-    metric_date = models.DateField()
-    total_applications = models.IntegerField(default=0)
-    applications_this_week = models.IntegerField(default=0)
-    phone_screens = models.IntegerField(default=0)
-    onsite_interviews = models.IntegerField(default=0)
-    offers_received = models.IntegerField(default=0)
-    rejections = models.IntegerField(default=0)
-    avg_response_time_days = models.DecimalField(max_digits=5, decimal_places=2, null=True, blank=True)
-    conversion_rate_to_phone = models.DecimalField(max_digits=5, decimal_places=2, null=True, blank=True)  # percentage
-    conversion_rate_to_offer = models.DecimalField(max_digits=5, decimal_places=2, null=True, blank=True)
-    active_pipelines = models.IntegerField(default=0)
-    
-    class Meta:
-        unique_together = [("candidate", "metric_date")]
-        ordering = ['-metric_date']
-        indexes = [models.Index(fields=["candidate", "-metric_date"])]
-
-
-class SuccessPattern(models.Model):
-    """AI-identified patterns in successful applications"""
-    candidate = models.ForeignKey(CandidateProfile, on_delete=models.CASCADE, related_name="success_patterns")
-    pattern_type = models.CharField(max_length=50)  # company_size, industry, role_type
-    pattern_value = models.CharField(max_length=200)
-    success_rate = models.DecimalField(max_digits=5, decimal_places=2)
-    sample_size = models.IntegerField(default=0)
-    confidence_score = models.DecimalField(max_digits=5, decimal_places=2)
-    insights = models.TextField(blank=True)
-    identified_at = models.DateTimeField(auto_now_add=True)
-    
-    class Meta:
-        ordering = ['-success_rate', '-confidence_score']
-        indexes = [models.Index(fields=["candidate", "pattern_type"])]
-
-
-class MarketIntelligence(models.Model):
-    """Aggregated market data and salary benchmarks"""
-    job_title = models.CharField(max_length=220)
-    location = models.CharField(max_length=160)
-    experience_level = models.CharField(max_length=50)
-    industry = models.CharField(max_length=120, blank=True)
-    median_salary = models.DecimalField(max_digits=10, decimal_places=2)
-    percentile_25 = models.DecimalField(max_digits=10, decimal_places=2, null=True, blank=True)
-    percentile_75 = models.DecimalField(max_digits=10, decimal_places=2, null=True, blank=True)
-    sample_size = models.IntegerField(default=0)
-    demand_score = models.IntegerField(default=50)  # 0-100
-    growth_trend = models.CharField(max_length=20, default='stable')  # growing, stable, declining
-    top_skills = models.JSONField(default=list, blank=True)
-    data_source = models.CharField(max_length=100, blank=True)
-    last_updated = models.DateTimeField(auto_now=True)
-    
-    class Meta:
-        indexes = [
-            models.Index(fields=["job_title", "location"]),
-            models.Index(fields=["industry"]),
-        ]
-
-
-# 
-# 
-# =
-# AI & AUTOMATION MODELS
-# 
-# 
-# =
-
-class AIGenerationLog(models.Model):
-    """Track AI-generated content for auditing and improvement"""
-    CONTENT_TYPES = [
-        ('resume', 'Resume'),
-        ('cover_letter', 'Cover Letter'),
-        ('email', 'Email Template'),
-        ('linkedin_message', 'LinkedIn Message'),
-        ('company_research', 'Company Research'),
-        ('interview_answer', 'Interview Answer'),
-    ]
-    
-    candidate = models.ForeignKey(CandidateProfile, on_delete=models.CASCADE, related_name="ai_generations")
-    content_type = models.CharField(max_length=30, choices=CONTENT_TYPES)
-    prompt_used = models.TextField()
-    generated_content = models.TextField()
-    model_version = models.CharField(max_length=50)
-    tokens_used = models.IntegerField(default=0)
-    generation_time_ms = models.IntegerField(default=0)
-    user_edited = models.BooleanField(default=False)
-    user_rating = models.IntegerField(null=True, blank=True)  # 1-5
-    associated_job = models.ForeignKey(JobOpportunity, on_delete=models.SET_NULL, null=True, blank=True)
-    created_at = models.DateTimeField(auto_now_add=True)
-    
-    class Meta:
-        ordering = ['-created_at']
-        indexes = [
-            models.Index(fields=["candidate", "content_type", "-created_at"]),
-            models.Index(fields=["associated_job"]),
-        ]
-
-
-class AutomationRule(models.Model):
-    """User-defined automation rules for workflow optimization"""
-    candidate = models.ForeignKey(CandidateProfile, on_delete=models.CASCADE, related_name="automation_rules")
-    rule_name = models.CharField(max_length=200)
-    trigger_event = models.CharField(max_length=50)  # application_status_change, new_job_match
-    trigger_conditions = models.JSONField(default=dict)
-    action_type = models.CharField(max_length=50)  # send_email, update_status, generate_document
-    action_config = models.JSONField(default=dict)
-    is_active = models.BooleanField(default=True)
-    times_triggered = models.IntegerField(default=0)
-    created_at = models.DateTimeField(auto_now_add=True)
-    
-    class Meta:
-        indexes = [models.Index(fields=["candidate", "is_active"])]
-
-
-# 
-# 
-# =
-# REMINDERS & NOTIFICATIONS
-# (existing reminder model replaced by UC-086 Reminder model defined earlier)
-# 
-# 
-# =
-class Notification(models.Model):
-    """System notifications for users"""
-    user = models.ForeignKey(settings.AUTH_USER_MODEL, on_delete=models.CASCADE, related_name="notifications")
-    title = models.CharField(max_length=200)
-    message = models.TextField()
-    notification_type = models.CharField(max_length=50)  # application_update, reminder, system
-    link_url = models.CharField(max_length=500, blank=True)
-    is_read = models.BooleanField(default=False)
-    created_at = models.DateTimeField(auto_now_add=True)
-    
-    class Meta:
-        ordering = ['-created_at']
-        indexes = [
-            models.Index(fields=["user", "is_read", "-created_at"]),
-        ]
-
-
-# 
-# 
-# =
-# UC-036: JOB ENTRIES
-# 
-# 
-# =
-
-class JobEntry(models.Model):
-    """User-tracked job opportunities (manual entries).
-
-    Keeps it independent from Company/JobOpportunity, so users can quickly log leads
-    without needing company domains, etc.
-
-    Basic fields (UC-036):
-    - title (required)
-    - company_name (required)
-    - location
-    - salary range (min/max, currency)
-    - posting_url
-    - application_deadline
-    - description (2000 char limit)
-    - industry
-    - job_type (dropdown)
-    
-    Extended fields (UC-038):
-    - personal_notes (unlimited text for observations)
-    - recruiter contact information
-    - hiring manager contact information
-    - salary_negotiation_notes
-    - interview_notes
-    - application_history (JSON with timestamps)
-    """
-    JOB_TYPES = [
-        ("ft", "Full-time"),
-        ("pt", "Part-time"),
-        ("contract", "Contract"),
-        ("intern", "Internship"),
-        ("temp", "Temporary"),
-    ]
-
-    candidate = models.ForeignKey(CandidateProfile, on_delete=models.CASCADE, related_name="job_entries")
-    
-    # Basic job information (UC-036)
-    title = models.CharField(max_length=220)
-    company_name = models.CharField(max_length=180)
-    location = models.CharField(max_length=160, blank=True)
-    salary_min = models.DecimalField(max_digits=10, decimal_places=2, null=True, blank=True)
-    salary_max = models.DecimalField(max_digits=10, decimal_places=2, null=True, blank=True)
-    salary_currency = models.CharField(max_length=3, default="USD")
-    posting_url = models.URLField(blank=True)
-    application_deadline = models.DateField(null=True, blank=True)
-    description = models.TextField(blank=True, max_length=2000)
-    industry = models.CharField(max_length=120, blank=True)
-    job_type = models.CharField(max_length=20, choices=JOB_TYPES, default="ft")
-    
-    # Extended fields for detailed tracking (UC-038)
-    personal_notes = models.TextField(blank=True, help_text="Unlimited text for personal observations")
-    
-    # Contact information
-    recruiter_name = models.CharField(max_length=180, blank=True)
-    recruiter_email = models.EmailField(blank=True)
-    recruiter_phone = models.CharField(max_length=20, blank=True)
-    hiring_manager_name = models.CharField(max_length=180, blank=True)
-    hiring_manager_email = models.EmailField(blank=True)
-    
-    # Additional notes sections
-    salary_negotiation_notes = models.TextField(blank=True)
-    interview_notes = models.TextField(blank=True)
-    
-    # Application history log with timestamps
-    # Format: [{"action": "Applied", "timestamp": "2024-11-04T10:30:00Z", "notes": "..."}, ...]
-    application_history = models.JSONField(default=list, blank=True)
-    
-    # UC-042: Linked application materials
-    resume_doc = models.ForeignKey('Document', on_delete=models.SET_NULL, null=True, blank=True, related_name='used_as_resume_in')
-    cover_letter_doc = models.ForeignKey('Document', on_delete=models.SET_NULL, null=True, blank=True, related_name='used_as_cover_letter_in')
-
-    # UC-097: Application Success Rate Analysis tracking
-    APPLICATION_SOURCES = [
-        ('company_website', 'Company Website'),
-        ('linkedin', 'LinkedIn'),
-        ('indeed', 'Indeed'),
-        ('glassdoor', 'Glassdoor'),
-        ('referral', 'Referral'),
-        ('recruiter', 'Recruiter'),
-        ('job_board', 'Job Board'),
-        ('networking', 'Networking Event'),
-        ('other', 'Other'),
-    ]
-    
-    APPLICATION_METHODS = [
-        ('online_form', 'Online Application Form'),
-        ('email', 'Email'),
-        ('referral', 'Internal Referral'),
-        ('recruiter', 'Through Recruiter'),
-        ('direct_contact', 'Direct Contact'),
-        ('other', 'Other'),
-    ]
-
-    # UC-116: Precomputed geocoding
-    location_lat = models.FloatField(null=True, blank=True)
-    location_lon = models.FloatField(null=True, blank=True)
-    location_geo_precision = models.CharField(max_length=20, blank=True, default='unknown')
-    location_geo_updated_at = models.DateTimeField(null=True, blank=True)
-    
-    COMPANY_SIZES = [
-        ('startup', 'Startup (1-50)'),
-        ('small', 'Small (51-200)'),
-        ('medium', 'Medium (201-1000)'),
-        ('large', 'Large (1001-5000)'),
-        ('enterprise', 'Enterprise (5000+)'),
-    ]
-    
-    application_source = models.CharField(max_length=50, choices=APPLICATION_SOURCES, blank=True, db_index=True)
-    application_method = models.CharField(max_length=50, choices=APPLICATION_METHODS, blank=True, db_index=True)
-    company_size = models.CharField(max_length=20, choices=COMPANY_SIZES, blank=True, db_index=True)
-    
-    # Track if resume/cover letter were customized for this application
-    resume_customized = models.BooleanField(default=False, help_text="Was the resume customized for this application?")
-    cover_letter_customized = models.BooleanField(default=False, help_text="Was the cover letter customized for this application?")
-    
-    # Application submission tracking
-    application_submitted_at = models.DateTimeField(null=True, blank=True, db_index=True)
-    first_response_at = models.DateTimeField(null=True, blank=True)  # When we first heard back
-    days_to_response = models.IntegerField(null=True, blank=True, help_text="Days from application to first response")
-
-    # Timestamps
-    created_at = models.DateTimeField(auto_now_add=True)
-    updated_at = models.DateTimeField(auto_now=True)
-
-    STATUS_CHOICES = [
-        ("interested", "Interested"),
-        ("applied", "Applied"),
-        ("phone_screen", "Phone Screen"),
-        ("interview", "Interview"),
-        ("offer", "Offer"),
-        ("rejected", "Rejected"),
-    ]
-
-    status = models.CharField(max_length=20, choices=STATUS_CHOICES, default="interested")
-    last_status_change = models.DateTimeField(auto_now_add=True, null=True, blank=True)
-
-    # Deadline notification tracking
-    three_day_notice_sent_at = models.DateTimeField(null=True, blank=True)
-    day_of_notice_sent_at = models.DateTimeField(null=True, blank=True)
-
-    # Archiving fields (UC-045)
-    is_archived = models.BooleanField(default=False, db_index=True)
-    archived_at = models.DateTimeField(null=True, blank=True)
-    archive_reason = models.CharField(
-        max_length=100,
-        blank=True,
-        choices=[
-            ("completed", "Position Filled/Completed"),
-            ("not_interested", "No Longer Interested"),
-            ("rejected", "Application Rejected"),
-            ("expired", "Posting Expired"),
-            ("auto", "Auto-archived"),
-            ("other", "Other"),
-        ],
-    )
-
-    class Meta:
-        ordering = ['-updated_at']
-        indexes = [
-            models.Index(fields=["candidate", "-updated_at"]),
-            models.Index(fields=["candidate", "created_at"]),
-            models.Index(fields=["candidate", "application_deadline"]),
-            models.Index(fields=["job_type"]),
-            models.Index(fields=["industry"]),
-            models.Index(fields=["candidate", "status"]),
-            models.Index(fields=["candidate", "is_archived"]),
-            # UC-042: quick lookups for analytics
-            models.Index(fields=["resume_doc"]),
-            models.Index(fields=["cover_letter_doc"]),
-        ]
-
-    def __str__(self):
-        return f"{self.title} @ {self.company_name}"
-
-
-class JobStatusChange(models.Model):
-    """History of job status changes for auditing and analytics."""
-    job = models.ForeignKey(JobEntry, on_delete=models.CASCADE, related_name="status_changes")
-    old_status = models.CharField(max_length=20, choices=JobEntry.STATUS_CHOICES)
-    new_status = models.CharField(max_length=20, choices=JobEntry.STATUS_CHOICES)
-    changed_at = models.DateTimeField(auto_now_add=True)
-
-    class Meta:
-        ordering = ['-changed_at']
-        indexes = [
-            models.Index(fields=["job", "-changed_at"]),
-        ]
-
-    def __str__(self):
-        return f"{self.job_id}: {self.old_status} -> {self.new_status} @ {self.changed_at}"
-
-
-class JobMaterialsHistory(models.Model):
-    """History of application materials linked to a JobEntry (UC-042).
-
-    Each record captures the pair of materials selected at a point in time.
-    """
-    job = models.ForeignKey(JobEntry, on_delete=models.CASCADE, related_name='materials_history')
-    resume_doc = models.ForeignKey('Document', on_delete=models.SET_NULL, null=True, blank=True, related_name='materials_history_resume')
-    cover_letter_doc = models.ForeignKey('Document', on_delete=models.SET_NULL, null=True, blank=True, related_name='materials_history_cover')
-    changed_at = models.DateTimeField(auto_now_add=True)
-
-    class Meta:
-        ordering = ['-changed_at']
-        indexes = [
-            models.Index(fields=["job", "-changed_at"]),
-        ]
-
-
-class SalaryResearch(models.Model):
-    """Salary research and benchmarking data for job opportunities (UC-067).
-    
-    Stores salary information gathered from various sources including web scraping,
-    to help users understand compensation ranges and negotiate effectively.
-    """
-    EXPERIENCE_LEVELS = [
-        ('entry', 'Entry Level (0-2 years)'),
-        ('mid', 'Mid Level (3-5 years)'),
-        ('senior', 'Senior Level (6-10 years)'),
-        ('lead', 'Lead/Principal (10+ years)'),
-        ('executive', 'Executive'),
-    ]
-    
-    COMPANY_SIZES = [
-        ('startup', 'Startup (1-50)'),
-        ('small', 'Small (51-200)'),
-        ('medium', 'Medium (201-1000)'),
-        ('large', 'Large (1001-5000)'),
-        ('enterprise', 'Enterprise (5000+)'),
-    ]
-    
-    DATA_SOURCES = [
-        ('glassdoor', 'Glassdoor'),
-        ('payscale', 'PayScale'),
-        ('indeed', 'Indeed'),
-        ('linkedin', 'LinkedIn'),
-        ('levels_fyi', 'Levels.fyi'),
-        ('manual', 'Manual Entry'),
-        ('aggregated', 'Aggregated Data'),
-    ]
-
-    job = models.ForeignKey(JobEntry, on_delete=models.CASCADE, related_name='salary_research')
-    
-    # Job details for research context
-    position_title = models.CharField(max_length=220)
-    location = models.CharField(max_length=160)
-    experience_level = models.CharField(max_length=20, choices=EXPERIENCE_LEVELS, blank=True)
-    company_size = models.CharField(max_length=20, choices=COMPANY_SIZES, blank=True)
-    
-    # Salary data
-    salary_min = models.DecimalField(max_digits=10, decimal_places=2, null=True, blank=True)
-    salary_max = models.DecimalField(max_digits=10, decimal_places=2, null=True, blank=True)
-    salary_median = models.DecimalField(max_digits=10, decimal_places=2, null=True, blank=True)
-    salary_currency = models.CharField(max_length=3, default="USD")
-    
-    # Total compensation breakdown
-    base_salary = models.DecimalField(max_digits=10, decimal_places=2, null=True, blank=True)
-    bonus_avg = models.DecimalField(max_digits=10, decimal_places=2, null=True, blank=True)
-    stock_equity = models.DecimalField(max_digits=10, decimal_places=2, null=True, blank=True)
-    total_comp_min = models.DecimalField(max_digits=10, decimal_places=2, null=True, blank=True)
-    total_comp_max = models.DecimalField(max_digits=10, decimal_places=2, null=True, blank=True)
-    
-    # Benefits and perks (JSON for flexibility)
-    benefits = models.JSONField(default=dict, blank=True, help_text="Benefits package details")
-    
-    # Market insights
-    market_trend = models.CharField(max_length=20, blank=True, help_text="up, down, stable")
-    percentile_25 = models.DecimalField(max_digits=10, decimal_places=2, null=True, blank=True)
-    percentile_75 = models.DecimalField(max_digits=10, decimal_places=2, null=True, blank=True)
-    
-    # Negotiation insights
-    negotiation_leverage = models.CharField(max_length=20, blank=True, help_text="high, medium, low")
-    recommended_ask = models.DecimalField(max_digits=10, decimal_places=2, null=True, blank=True)
-    negotiation_tips = models.TextField(blank=True)
-    
-    # Comparison with user's current compensation
-    user_current_salary = models.DecimalField(max_digits=10, decimal_places=2, null=True, blank=True)
-    salary_change_percent = models.DecimalField(max_digits=5, decimal_places=2, null=True, blank=True)
-    
-    # Data source and metadata
-    data_source = models.CharField(max_length=20, choices=DATA_SOURCES, default='aggregated')
-    source_url = models.URLField(blank=True)
-    sample_size = models.PositiveIntegerField(null=True, blank=True, help_text="Number of data points")
-    confidence_score = models.DecimalField(max_digits=3, decimal_places=2, null=True, blank=True, help_text="0-1 confidence")
-    
-    # Additional market data (JSON for flexibility)
-    company_comparisons = models.JSONField(default=list, blank=True, help_text="List of company salary comparisons")
-    historical_data = models.JSONField(default=list, blank=True, help_text="Historical salary trends")
-    
-    # Metadata
-    research_notes = models.TextField(blank=True)
-    is_verified = models.BooleanField(default=False)
-    created_at = models.DateTimeField(auto_now_add=True)
-    updated_at = models.DateTimeField(auto_now=True)
-
-    class Meta:
-        ordering = ['-created_at']
-        indexes = [
-            models.Index(fields=["job", "-created_at"]),
-            models.Index(fields=["position_title", "location"]),
-            models.Index(fields=["experience_level"]),
-        ]
-
-    def __str__(self):
-        return f"Salary Research: {self.position_title} in {self.location}"
-    
-    def get_salary_range_display(self):
-        """Return formatted salary range string"""
-        if self.salary_min and self.salary_max:
-            return f"${self.salary_min:,.0f} - ${self.salary_max:,.0f}"
-        elif self.salary_median:
-            return f"${self.salary_median:,.0f} (median)"
-        return "N/A"
-    
-
-class SalaryNegotiationPlan(models.Model):
-    """Structured negotiation preparation plan for a specific job offer (UC-083)."""
-
-    job = models.OneToOneField(JobEntry, on_delete=models.CASCADE, related_name='negotiation_plan')
-    salary_research = models.ForeignKey(SalaryResearch, on_delete=models.SET_NULL, null=True, blank=True, related_name='negotiation_plans')
-    offer_details = models.JSONField(default=dict, blank=True)
-    market_context = models.JSONField(default=dict, blank=True)
-    talking_points = models.JSONField(default=list, blank=True)
-    total_comp_framework = models.JSONField(default=dict, blank=True)
-    scenario_scripts = models.JSONField(default=list, blank=True)
-    timing_strategy = models.JSONField(default=dict, blank=True)
-    counter_offer_templates = models.JSONField(default=list, blank=True)
-    confidence_exercises = models.JSONField(default=list, blank=True)
-    offer_guidance = models.JSONField(default=dict, blank=True)
-    readiness_checklist = models.JSONField(default=list, blank=True)
-    metadata = models.JSONField(default=dict, blank=True)
-    version = models.CharField(max_length=20, default='1.0')
-    generated_by = models.CharField(max_length=60, default='planner')
-    generated_at = models.DateTimeField(auto_now_add=True)
-    updated_at = models.DateTimeField(auto_now=True)
-
-    class Meta:
-        indexes = [
-            models.Index(fields=['job']),
-            models.Index(fields=['updated_at']),
-        ]
-
-    def __str__(self):
-        return f"Negotiation Plan for {self.job.title} @ {self.job.company_name}"
-
-
-class SalaryNegotiationOutcome(models.Model):
-    """Track actual negotiation attempts and results for analytics."""
-
-    STAGE_CHOICES = [
-        ('pre-offer', 'Pre-Offer Research'),
-        ('offer', 'Offer Review'),
-        ('counter', 'Counter Submitted'),
-        ('final', 'Final Decision'),
-    ]
-
-    RESULT_STATUS = [
-        ('pending', 'Pending'),
-        ('accepted', 'Accepted'),
-        ('declined', 'Declined'),
-        ('withdrawn', 'Withdrawn'),
-    ]
-
-    job = models.ForeignKey(JobEntry, on_delete=models.CASCADE, related_name='negotiation_outcomes')
-    plan = models.ForeignKey(SalaryNegotiationPlan, on_delete=models.SET_NULL, null=True, blank=True, related_name='outcomes')
-    stage = models.CharField(max_length=20, choices=STAGE_CHOICES, default='offer')
-    base_salary = models.DecimalField(max_digits=10, decimal_places=2, null=True, blank=True)
-    bonus = models.DecimalField(max_digits=10, decimal_places=2, null=True, blank=True)
-    equity = models.DecimalField(max_digits=10, decimal_places=2, null=True, blank=True)
-    company_offer = models.DecimalField(max_digits=10, decimal_places=2, null=True, blank=True)
-    counter_amount = models.DecimalField(max_digits=10, decimal_places=2, null=True, blank=True)
-    final_result = models.DecimalField(max_digits=10, decimal_places=2, null=True, blank=True)
-    total_comp_value = models.DecimalField(max_digits=10, decimal_places=2, null=True, blank=True)
-    leverage_used = models.CharField(max_length=80, blank=True)
-    confidence_score = models.PositiveSmallIntegerField(null=True, blank=True, help_text='1-5 self-assessed confidence')
-    status = models.CharField(max_length=20, choices=RESULT_STATUS, default='pending')
-    notes = models.TextField(blank=True)
-    created_at = models.DateTimeField(auto_now_add=True)
-    updated_at = models.DateTimeField(auto_now=True)
-
-    class Meta:
-        ordering = ['-created_at']
-        indexes = [
-            models.Index(fields=['job', '-created_at']),
-            models.Index(fields=['stage']),
-        ]
-
-    def __str__(self):
-        return f"Negotiation outcome ({self.stage}) for job {self.job_id}"
-
-    def get_total_comp_range_display(self):
-        """Return formatted total compensation range string"""
-        if self.total_comp_min and self.total_comp_max:
-            return f"${self.total_comp_min:,.0f} - ${self.total_comp_max:,.0f}"
-        return "N/A"
-
-    def __str__(self):
-        return f"Materials@{self.changed_at} for job {self.job_id}"
-
-
-class InterviewInsightsCache(models.Model):
-    """Cached AI-generated interview insights to reduce API costs (UC-068).
-    
-    Stores interview insights generated for specific job/company combinations
-    to avoid redundant Gemini API calls.
-    """
-    job = models.ForeignKey(JobEntry, on_delete=models.CASCADE, related_name='interview_insights_cache')
-    
-    # Job details used for generation
-    job_title = models.CharField(max_length=220)
-    company_name = models.CharField(max_length=220)
-    
-    # Generated insights stored as JSON
-    insights_data = models.JSONField(
-        help_text="Complete interview insights JSON including process, questions, tips, checklist"
-    )
-    
-    # Generation metadata
-    generated_by = models.CharField(
-        max_length=20,
-        choices=[('ai', 'AI Generated'), ('template', 'Template Based')],
-        default='ai'
-    )
-    generated_at = models.DateTimeField(auto_now_add=True)
-    
-    # Cache invalidation
-    is_valid = models.BooleanField(
-        default=True,
-        help_text="Set to False to force regeneration"
-    )
-    
-    class Meta:
-        indexes = [
-            models.Index(fields=['job', 'is_valid']),
-            models.Index(fields=['company_name', 'job_title']),
-        ]
-        ordering = ['-generated_at']
-    
-    def __str__(self):
-        return f"Interview Insights: {self.job_title} at {self.company_name}"
-
-
-class LearningResource(models.Model):
-    """Curated learning resources for skill development (UC-066).
-    
-    Stores links to courses, tutorials, and learning materials that can be
-    recommended for specific skills in the skills gap analysis.
-    """
-    RESOURCE_TYPES = [
-        ('course', 'Online Course'),
-        ('tutorial', 'Tutorial'),
-        ('documentation', 'Documentation'),
-        ('video', 'Video'),
-        ('book', 'Book'),
-        ('practice', 'Practice Platform'),
-        ('certification', 'Certification'),
-    ]
-    
-    COST_TYPES = [
-        ('free', 'Free'),
-        ('freemium', 'Freemium'),
-        ('paid', 'Paid'),
-    ]
-    
-    skill = models.ForeignKey(Skill, on_delete=models.CASCADE, related_name='learning_resources')
-    title = models.CharField(max_length=300)
-    provider = models.CharField(max_length=200)  # e.g., Coursera, freeCodeCamp, YouTube
-    url = models.URLField()
-    resource_type = models.CharField(max_length=20, choices=RESOURCE_TYPES, default='course')
-    cost_type = models.CharField(max_length=20, choices=COST_TYPES, default='free')
-    duration_hours = models.DecimalField(max_digits=6, decimal_places=1, null=True, blank=True)
-    difficulty_level = models.CharField(max_length=20, blank=True)  # beginner, intermediate, advanced
-    description = models.TextField(blank=True)
-    
-    # Quality indicators
-    rating = models.DecimalField(max_digits=3, decimal_places=1, null=True, blank=True)  # 0-5.0
-    credibility_score = models.IntegerField(default=50, help_text="0-100 internal quality score")
-    
-    # Metadata
-    tags = models.JSONField(default=list, blank=True)
-    is_active = models.BooleanField(default=True)
-    created_at = models.DateTimeField(auto_now_add=True)
-    updated_at = models.DateTimeField(auto_now=True)
-    
-    class Meta:
-        indexes = [
-            models.Index(fields=['skill', 'is_active', '-credibility_score']),
-            models.Index(fields=['difficulty_level']),
-        ]
-        ordering = ['-credibility_score', '-rating', 'title']
-    
-    def __str__(self):
-        return f"{self.title} ({self.provider}) - {self.skill.name}"
-
-
-class SkillGapAnalysisCache(models.Model):
-    """Cached skills gap analysis results (UC-066).
-    
-    Stores computed skill gap analysis for job entries to avoid repeated
-    computation and provide consistent results.
-    """
-    job = models.ForeignKey(JobEntry, on_delete=models.CASCADE, related_name='skills_gap_cache')
-    
-    # Job details used for analysis
-    job_title = models.CharField(max_length=220)
-    company_name = models.CharField(max_length=220)
-    
-    # Analysis results stored as JSON
-    analysis_data = models.JSONField(
-        help_text="Complete skills gap analysis including skills, gaps, resources, learning paths"
-    )
-    
-    # Generation metadata
-    source = models.CharField(
-        max_length=20,
-        choices=[
-            ('requirements', 'Job Requirements'),
-            ('parsed', 'Parsed Description'),
-            ('ai', 'AI Analysis'),
-        ],
-        default='parsed'
-    )
-    generated_at = models.DateTimeField(auto_now_add=True)
-    
-    # Cache invalidation
-    is_valid = models.BooleanField(
-        default=True,
-        help_text="Set to False to force regeneration"
-    )
-    
-    class Meta:
-        indexes = [
-            models.Index(fields=['job', 'is_valid']),
-            models.Index(fields=['job_title']),
-        ]
-        ordering = ['-generated_at']
-    
-    def __str__(self):
-        return f"Skills Gap: {self.job_title} at {self.company_name}"
-
-
-class SkillDevelopmentProgress(models.Model):
-    """Track user progress on developing specific skills (UC-066).
-    
-    Records practice sessions, course completions, and other activities
-    that contribute to skill development.
-    """
-    ACTIVITY_TYPES = [
-        ('practice', 'Practice Session'),
-        ('course', 'Course Progress'),
-        ('project', 'Project Work'),
-        ('certification', 'Certification Earned'),
-        ('review', 'Review/Refresh'),
-    ]
-    
-    candidate = models.ForeignKey(CandidateProfile, on_delete=models.CASCADE, related_name='skill_progress')
-    skill = models.ForeignKey(Skill, on_delete=models.CASCADE, related_name='progress_records')
-    job = models.ForeignKey(JobEntry, on_delete=models.CASCADE, null=True, blank=True, related_name='skill_progress')
-    learning_resource = models.ForeignKey(LearningResource, on_delete=models.SET_NULL, null=True, blank=True)
-    
-    activity_type = models.CharField(max_length=20, choices=ACTIVITY_TYPES, default='practice')
-    hours_spent = models.DecimalField(max_digits=6, decimal_places=2, default=0)
-    progress_percent = models.IntegerField(default=0, help_text="0-100 completion percentage")
-    notes = models.TextField(blank=True)
-    
-    activity_date = models.DateTimeField(default=timezone.now)
-    created_at = models.DateTimeField(auto_now_add=True)
-    
-    class Meta:
-        indexes = [
-            models.Index(fields=['candidate', 'skill', '-activity_date']),
-            models.Index(fields=['job', '-activity_date']),
-        ]
-        ordering = ['-activity_date']
-    
-    def __str__(self):
-        return f"{self.candidate.user.username} - {self.skill.name} ({self.activity_type})"
-
-
-class JobMatchAnalysis(models.Model):
-    """Store job matching analysis results with scores and breakdowns.
-    
-    Provides comprehensive match scoring for UC-065 Job Matching Algorithm:
-    - Overall match score (0-100)
-    - Component scores (skills, experience, education) 
-    - Detailed match breakdown and recommendations
-    - Personalized scoring weights
-    - Historical tracking capabilities
-    """
-    job = models.ForeignKey(JobEntry, on_delete=models.CASCADE, related_name='match_analysis')
-    candidate = models.ForeignKey(CandidateProfile, on_delete=models.CASCADE, related_name='job_matches')
-    
-    # Overall match score (0-100)
-    overall_score = models.DecimalField(max_digits=5, decimal_places=2)
-    
-    # Component scores (0-100 each)
-    skills_score = models.DecimalField(max_digits=5, decimal_places=2)
-    experience_score = models.DecimalField(max_digits=5, decimal_places=2)
-    education_score = models.DecimalField(max_digits=5, decimal_places=2)
-    
-    # Detailed match breakdown
-    match_data = models.JSONField(help_text="Detailed analysis including strengths, gaps, and recommendations")
-    
-    # Personalized scoring weights
-    user_weights = models.JSONField(
-        default=dict, 
-        help_text="Custom category weights (skills, experience, education)"
-    )
-    
-    # Metadata
-    generated_at = models.DateTimeField(auto_now_add=True)
-    updated_at = models.DateTimeField(auto_now=True)
-    is_valid = models.BooleanField(default=True, help_text="False if analysis is outdated due to profile changes")
-    
-    class Meta:
-        indexes = [
-            models.Index(fields=['candidate', '-overall_score']),
-            models.Index(fields=['job', '-overall_score']),
-            models.Index(fields=['candidate', '-generated_at']),
-            models.Index(fields=['-overall_score']),
-        ]
-        ordering = ['-overall_score', '-generated_at']
-        unique_together = ['job', 'candidate']
-    
-    def __str__(self):
-        return f"{self.candidate.user.username} - {self.job.title} at {self.job.company_name} ({self.overall_score}%)"
-    
-    def invalidate(self):
-        """Mark analysis as invalid when profile or job changes."""
-        self.is_valid = False
-        self.save(update_fields=['is_valid'])
-    
-    @property
-    def match_grade(self):
-        """Return letter grade based on overall score."""
-        if self.overall_score >= 90:
-            return 'A+'
-        elif self.overall_score >= 85:
-            return 'A'
-        elif self.overall_score >= 80:
-            return 'B+'
-        elif self.overall_score >= 75:
-            return 'B'
-        elif self.overall_score >= 70:
-            return 'C+'
-        elif self.overall_score >= 65:
-            return 'C'
-        elif self.overall_score >= 60:
-            return 'D+'
-        elif self.overall_score >= 55:
-            return 'D'
-        else:
-            return 'F'
-
-
-class InterviewSchedule(models.Model):
-    """Interview scheduling and tracking for job applications (UC-071).
-    
-    Manages interview scheduling with calendar integration, conflict detection,
-    preparation task generation, and reminder system.
-    """
-    INTERVIEW_TYPES = [
-        ('phone', 'Phone Interview'),
-        ('video', 'Video Interview'),
-        ('in_person', 'In-Person Interview'),
-        ('assessment', 'Technical Assessment'),
-        ('group', 'Group Interview'),
-    ]
-    
-    STATUS_CHOICES = [
-        ('scheduled', 'Scheduled'),
-        ('rescheduled', 'Rescheduled'),
-        ('cancelled', 'Cancelled'),
-        ('completed', 'Completed'),
-        ('no_show', 'No Show'),
-    ]
-    
-    OUTCOME_CHOICES = [
-        ('', 'Not Yet Recorded'),
-        ('excellent', 'Excellent'),
-        ('good', 'Good'),
-        ('average', 'Average'),
-        ('poor', 'Poor'),
-        ('rejected', 'Rejected'),
-        ('withdrew', 'Withdrew Application'),
-    ]
-    
-    # Core relationships
-    job = models.ForeignKey(
-        'JobEntry',
-        on_delete=models.CASCADE,
-        related_name='interviews'
-    )
-    candidate = models.ForeignKey(
-        'CandidateProfile',
-        on_delete=models.CASCADE,
-        related_name='interviews'
-    )
-    
-    # Interview details
-    interview_type = models.CharField(max_length=20, choices=INTERVIEW_TYPES)
-    scheduled_at = models.DateTimeField(db_index=True, help_text="Interview date and time")
-    duration_minutes = models.PositiveIntegerField(default=60, help_text="Expected duration in minutes")
-    
-    # Location/meeting details
-    location = models.CharField(
-        max_length=500,
-        blank=True,
-        help_text="Physical address for in-person interviews"
-    )
-    meeting_link = models.URLField(
-        max_length=500,
-        blank=True,
-        help_text="Video conference link (Zoom, Teams, etc.)"
-    )
-    interviewer_name = models.CharField(max_length=200, blank=True)
-    interviewer_email = models.EmailField(blank=True)
-    interviewer_phone = models.CharField(max_length=20, blank=True)
-    
-    # Status and outcome
-    status = models.CharField(max_length=20, choices=STATUS_CHOICES, default='scheduled')
-    outcome = models.CharField(max_length=20, choices=OUTCOME_CHOICES, blank=True, default='')
-    feedback_notes = models.TextField(blank=True, help_text="Post-interview notes and feedback")
-    
-    # Interview preparation
-    preparation_notes = models.TextField(blank=True, help_text="Preparation notes and research")
-    questions_to_ask = models.TextField(blank=True, help_text="Questions prepared for interviewer")
-    
-    # In-app reminder tracking (will appear in calendar/dashboard)
-    show_24h_reminder = models.BooleanField(default=False, help_text="Show 24h reminder in app")
-    show_1h_reminder = models.BooleanField(default=False, help_text="Show 1h reminder in app")
-    reminder_24h_dismissed = models.BooleanField(default=False)
-    reminder_1h_dismissed = models.BooleanField(default=False)
-    
-    # Rescheduling history
-    original_datetime = models.DateTimeField(null=True, blank=True, help_text="Original scheduled time if rescheduled")
-    rescheduled_reason = models.CharField(max_length=500, blank=True)
-    cancelled_reason = models.CharField(max_length=500, blank=True)
-    
-    # Metadata
-    created_at = models.DateTimeField(auto_now_add=True)
-    updated_at = models.DateTimeField(auto_now=True)
-    
-    class Meta:
-        ordering = ['scheduled_at']
-        indexes = [
-            models.Index(fields=['candidate', 'scheduled_at']),
-            models.Index(fields=['job', 'scheduled_at']),
-            models.Index(fields=['candidate', 'status']),
-            models.Index(fields=['scheduled_at', 'status']),
-            models.Index(fields=['show_24h_reminder', 'show_1h_reminder']),
-        ]
-    
-    def __str__(self):
-        return f"{self.get_interview_type_display()} - {self.job.title} at {self.job.company_name} on {self.scheduled_at.strftime('%Y-%m-%d %H:%M')}"
-    
-    def get_end_time(self):
-        """Calculate interview end time based on duration."""
-        from datetime import timedelta
-        return self.scheduled_at + timedelta(minutes=self.duration_minutes)
-    
-    def has_conflict(self, exclude_self=True):
-        """Check if this interview conflicts with other scheduled interviews.
-        
-        Returns:
-            QuerySet of conflicting InterviewSchedule objects
-        """
-        from datetime import timedelta
-        
-        # Get all interviews for this candidate that aren't cancelled/no-show
-        interviews = InterviewSchedule.objects.filter(
-            candidate=self.candidate,
-            status__in=['scheduled', 'rescheduled']
-        )
-        
-        if exclude_self and self.pk:
-            interviews = interviews.exclude(pk=self.pk)
-        
-        # Check for time overlap
-        start = self.scheduled_at
-        end = self.get_end_time()
-        
-        conflicts = []
-        for interview in interviews:
-            other_start = interview.scheduled_at
-            other_end = interview.get_end_time()
-            
-            # Check if intervals overlap
-            if start < other_end and end > other_start:
-                conflicts.append(interview)
-        
-        return conflicts
-    
-    def mark_completed(self, outcome=None, feedback_notes=None):
-        """Mark interview as completed and optionally record outcome."""
-        self.status = 'completed'
-        if outcome:
-            self.outcome = outcome
-        if feedback_notes:
-            self.feedback_notes = feedback_notes
-        self.save()
-    
-    def reschedule(self, new_datetime, reason=''):
-        """Reschedule interview to new datetime."""
-        if not self.original_datetime:
-            self.original_datetime = self.scheduled_at
-        self.scheduled_at = new_datetime
-        self.status = 'rescheduled'
-        self.rescheduled_reason = reason
-        # Reset reminders
-        self.show_24h_reminder = False
-        self.show_1h_reminder = False
-        self.reminder_24h_dismissed = False
-        self.reminder_1h_dismissed = False
-        self.save()
-    
-    def cancel(self, reason=''):
-        """Cancel the interview."""
-        self.status = 'cancelled'
-        self.cancelled_reason = reason
-        self.save()
-    
-    @property
-    def is_upcoming(self):
-        """Check if interview is in the future."""
-        return self.scheduled_at > timezone.now() and self.status in ['scheduled', 'rescheduled']
-    
-    @property
-    def needs_24h_reminder(self):
-        """Check if 24-hour reminder should be shown in app."""
-        from datetime import timedelta
-        if self.reminder_24h_dismissed or self.status not in ['scheduled', 'rescheduled']:
-            return False
-        time_until = self.scheduled_at - timezone.now()
-        # Show reminder when within 24 hours
-        return timedelta(hours=0) <= time_until <= timedelta(hours=24)
-    
-    @property
-    def needs_1h_reminder(self):
-        """Check if 1-hour reminder should be shown in app."""
-        from datetime import timedelta
-        if self.reminder_1h_dismissed or self.status not in ['scheduled', 'rescheduled']:
-            return False
-        time_until = self.scheduled_at - timezone.now()
-        # Show reminder when within 1 hour
-        return timedelta(minutes=0) <= time_until <= timedelta(hours=1)
-    
-    def update_reminder_flags(self):
-        """Update reminder flags based on time until interview."""
-        if self.needs_24h_reminder:
-            self.show_24h_reminder = True
-        if self.needs_1h_reminder:
-            self.show_1h_reminder = True
-        if self.show_24h_reminder or self.show_1h_reminder:
-            self.save(update_fields=['show_24h_reminder', 'show_1h_reminder'])
-
-    def ensure_event_metadata(self):
-        """Ensure there's a matching InterviewEvent record with logistics info."""
-        try:
-            event, created = InterviewEvent.objects.get_or_create(
-                interview=self,
-                defaults={
-                    'location_override': self.location,
-                    'video_conference_link': self.meeting_link,
-                }
-            )
-        except Exception:
-            # Avoid cascading failures if event creation hits race or db issues
-            return None
-
-        updated_fields = []
-        if not event.calendar_provider:
-            event.calendar_provider = 'in_app'
-            updated_fields.append('calendar_provider')
-        if self.location and event.location_override != self.location:
-            event.location_override = self.location
-            updated_fields.append('location_override')
-        if self.meeting_link and event.video_conference_link != self.meeting_link:
-            event.video_conference_link = self.meeting_link
-            updated_fields.append('video_conference_link')
-        if updated_fields:
-            updated_fields.append('updated_at')
-            event.save(update_fields=updated_fields)
-        return event
-
-
-class InterviewPreparationTask(models.Model):
-    """Auto-generated preparation tasks for interviews (UC-071).
-    
-    When an interview is scheduled, helpful preparation tasks are automatically
-    created to guide the candidate through interview preparation.
-    """
-    TASK_TYPES = [
-        ('research_company', 'Research Company'),
-        ('review_job', 'Review Job Description'),
-        ('prepare_questions', 'Prepare Questions'),
-        ('practice_answers', 'Practice Common Answers'),
-        ('review_resume', 'Review Your Resume'),
-        ('prepare_examples', 'Prepare STAR Examples'),
-        ('research_interviewer', 'Research Interviewer'),
-        ('test_tech', 'Test Technology (for video)'),
-        ('plan_route', 'Plan Route (for in-person)'),
-        ('prepare_materials', 'Prepare Materials'),
-        ('custom', 'Custom Task'),
-    ]
-    
-    interview = models.ForeignKey(
-        'InterviewSchedule',
-        on_delete=models.CASCADE,
-        related_name='preparation_tasks'
-    )
-    task_type = models.CharField(max_length=30, choices=TASK_TYPES)
-    title = models.CharField(max_length=200)
-    description = models.TextField(blank=True)
-    is_completed = models.BooleanField(default=False)
-    completed_at = models.DateTimeField(null=True, blank=True)
-    order = models.PositiveIntegerField(default=0, help_text="Display order")
-    
-    created_at = models.DateTimeField(auto_now_add=True)
-    updated_at = models.DateTimeField(auto_now=True)
-    
-    class Meta:
-        ordering = ['order', 'created_at']
-        indexes = [
-            models.Index(fields=['interview', 'is_completed']),
-        ]
-    
-    def __str__(self):
-        status = "✓" if self.is_completed else "○"
-        return f"{status} {self.title}"
-    
-    def mark_completed(self):
-        """Mark task as completed."""
-        self.is_completed = True
-        self.completed_at = timezone.now()
-        self.save()
-
-
-class InterviewEvent(models.Model):
-    """Calendar-focused metadata for scheduled interviews (UC-079)."""
-
-    PROVIDER_CHOICES = [
-        ('in_app', 'In-App Only'),
-        ('google', 'Google Calendar'),
-        ('outlook', 'Outlook Calendar'),
-        ('other', 'Other Calendar'),
-    ]
-
-    SYNC_STATUS_CHOICES = [
-        ('not_synced', 'Not Synced'),
-        ('pending', 'Pending Sync'),
-        ('synced', 'Synced'),
-        ('failed', 'Sync Failed'),
-        ('disconnected', 'Disconnected'),
-    ]
-
-    FOLLOW_UP_CHOICES = [
-        ('pending', 'Pending'),
-        ('scheduled', 'Scheduled'),
-        ('sent', 'Thank You Sent'),
-        ('skipped', 'Skipped'),
-    ]
-
-    interview = models.OneToOneField(
-        InterviewSchedule,
-        on_delete=models.CASCADE,
-        related_name='event_metadata'
-    )
-    calendar_provider = models.CharField(max_length=20, choices=PROVIDER_CHOICES, default='in_app')
-    external_calendar_id = models.CharField(max_length=255, blank=True)
-    external_event_id = models.CharField(max_length=255, blank=True)
-    external_event_link = models.URLField(max_length=500, blank=True)
-    sync_enabled = models.BooleanField(default=False)
-    sync_status = models.CharField(max_length=20, choices=SYNC_STATUS_CHOICES, default='not_synced')
-    last_synced_at = models.DateTimeField(null=True, blank=True)
-
-    location_override = models.CharField(max_length=500, blank=True)
-    video_conference_link = models.URLField(max_length=500, blank=True)
-    logistics_notes = models.TextField(blank=True)
-    dial_in_details = models.CharField(max_length=500, blank=True)
-
-    reminder_24h_sent = models.BooleanField(default=False)
-    reminder_2h_sent = models.BooleanField(default=False)
-    thank_you_note_sent = models.BooleanField(default=False)
-    thank_you_note_sent_at = models.DateTimeField(null=True, blank=True)
-    follow_up_status = models.CharField(max_length=20, choices=FOLLOW_UP_CHOICES, default='pending')
-    outcome_recorded_at = models.DateTimeField(null=True, blank=True)
-
-    created_at = models.DateTimeField(auto_now_add=True)
-    updated_at = models.DateTimeField(auto_now=True)
-
-    class Meta:
-        indexes = [
-            models.Index(fields=['calendar_provider', 'sync_status']),
-            models.Index(fields=['interview', 'sync_status']),
-            models.Index(fields=['follow_up_status']),
-        ]
-        ordering = ['-updated_at']
-
-    def __str__(self):
-        return f"InterviewEvent for {self.interview.job.title} ({self.get_calendar_provider_display()})"
-
-    def mark_thank_you_sent(self):
-        self.thank_you_note_sent = True
-        self.thank_you_note_sent_at = timezone.now()
-        self.follow_up_status = 'sent'
-        self.save(update_fields=['thank_you_note_sent', 'thank_you_note_sent_at', 'follow_up_status', 'updated_at'])
-
-
-class CalendarIntegration(models.Model):
-    """Stores OAuth credentials + sync status for external calendar providers."""
-
-    STATUS_CHOICES = [
-        ('disconnected', 'Disconnected'),
-        ('pending', 'Pending Authorization'),
-        ('connected', 'Connected'),
-        ('error', 'Error'),
-    ]
-
-    candidate = models.ForeignKey(
-        CandidateProfile,
-        on_delete=models.CASCADE,
-        related_name='calendar_integrations'
-    )
-    provider = models.CharField(max_length=20, choices=InterviewEvent.PROVIDER_CHOICES)
-    external_email = models.EmailField(blank=True)
-    external_account_id = models.CharField(max_length=255, blank=True)
-
-    access_token = models.TextField(blank=True)
-    refresh_token = models.TextField(blank=True)
-    token_expires_at = models.DateTimeField(null=True, blank=True)
-    scopes = models.JSONField(default=list, blank=True)
-
-    sync_enabled = models.BooleanField(default=False)
-    status = models.CharField(max_length=20, choices=STATUS_CHOICES, default='disconnected')
-    last_synced_at = models.DateTimeField(null=True, blank=True)
-    last_error = models.TextField(blank=True)
-
-    state_token = models.CharField(max_length=128, blank=True)
-    frontend_redirect_url = models.URLField(max_length=500, blank=True, default='')
-    created_at = models.DateTimeField(auto_now_add=True)
-    updated_at = models.DateTimeField(auto_now=True)
-
-    class Meta:
-        indexes = [
-            models.Index(fields=['candidate', 'provider'], name='core_calend_candida_6af480_idx'),
-            models.Index(fields=['provider', 'status'], name='core_calend_provide_e175df_idx'),
-        ]
-        constraints = [
-            models.UniqueConstraint(
-                fields=['candidate', 'provider', 'external_account_id'],
-                condition=~Q(external_account_id=''),
-                name='unique_calendar_account_per_provider'
-            )
-        ]
-
-    def __str__(self):  # pragma: no cover - display helper
-        return f"{self.candidate.user.email} → {self.get_provider_display()} ({self.status})"
-
-    def generate_state_token(self):
-        token = secrets.token_urlsafe(32)
-        self.state_token = token
-        self.status = 'pending'
-        self.save(update_fields=['state_token', 'status', 'updated_at'])
-        return token
-
-    def mark_connected(self, *, access_token, refresh_token, expires_at, scopes, external_email=None, external_account_id=None):
-        self.access_token = access_token or ''
-        self.refresh_token = refresh_token or self.refresh_token
-        self.token_expires_at = expires_at
-        self.scopes = scopes or []
-        self.external_email = external_email or self.external_email
-        self.external_account_id = external_account_id or self.external_account_id
-        self.status = 'connected'
-        self.sync_enabled = True
-        self.last_error = ''
-        self.state_token = ''
-        self.save(update_fields=[
-            'access_token',
-            'refresh_token',
-            'token_expires_at',
-            'scopes',
-            'external_email',
-            'external_account_id',
-            'status',
-            'sync_enabled',
-            'last_error',
-            'state_token',
-            'updated_at',
-        ])
-
-    def disconnect(self, reason=None, disable_sync=True):
-        self.access_token = ''
-        self.refresh_token = ''
-        self.token_expires_at = None
-        self.external_email = ''
-        self.external_account_id = ''
-        self.state_token = ''
-        self.status = 'disconnected'
-        self.last_error = reason or ''
-        self.frontend_redirect_url = ''
-        if disable_sync:
-            self.sync_enabled = False
-        self.save(update_fields=[
-            'access_token',
-            'refresh_token',
-            'token_expires_at',
-            'external_email',
-            'external_account_id',
-            'state_token',
-            'status',
-            'last_error',
-            'sync_enabled',
-            'frontend_redirect_url',
-            'updated_at',
-        ])
-
-    def mark_error(self, message):
-        self.last_error = message
-        self.status = 'error'
-        self.save(update_fields=['last_error', 'status', 'updated_at'])
-
-
-class ResumeVersion(models.Model):
-    """UC-052: Resume Version Management
-    
-    Tracks different versions of resumes with version control capabilities.
-    Allows users to manage multiple tailored versions for different applications.
-    """
-    id = models.UUIDField(primary_key=True, default=uuid.uuid4, editable=False)
-    candidate = models.ForeignKey(
-        CandidateProfile, 
-        on_delete=models.CASCADE, 
-        related_name="resume_versions"
-    )
-    
-    # Version identification
-    version_name = models.CharField(
-        max_length=200,
-        help_text="Descriptive name for this resume version (e.g., 'Software Engineer - Tech Companies')"
-    )
-    description = models.TextField(
-        blank=True,
-        help_text="Optional notes about what makes this version unique"
-    )
-    
-    # Version content (stored as LaTeX or structured JSON)
-    content = models.JSONField(
-        help_text="Resume content in structured format (sections, experiences, skills, etc.)"
-    )
-    latex_content = models.TextField(
-        blank=True,
-        help_text="LaTeX source if generated by AI"
-    )
-    
-    # Version metadata
-    is_default = models.BooleanField(
-        default=False,
-        help_text="Mark as the master/default resume version"
-    )
-    is_archived = models.BooleanField(
-        default=False,
-        help_text="Archive old versions without deleting them"
-    )
-    
-    # Link to job application (optional)
-    source_job = models.ForeignKey(
-        JobOpportunity,
-        on_delete=models.SET_NULL,
-        null=True,
-        blank=True,
-        related_name="resume_versions",
-        help_text="Job this version was tailored for"
-    )
-    
-    # Link to applications using this version
-    applications = models.ManyToManyField(
-        'Application',
-        blank=True,
-        related_name="resume_versions_used",
-        help_text="Applications that used this resume version"
-    )
-    
-    # Version history
-    created_at = models.DateTimeField(auto_now_add=True)
-    updated_at = models.DateTimeField(auto_now=True)
-    created_from = models.ForeignKey(
-        'self',
-        on_delete=models.SET_NULL,
-        null=True,
-        blank=True,
-        related_name="derived_versions",
-        help_text="Parent version this was created from"
-    )
-    
-    # AI generation metadata
-    generated_by_ai = models.BooleanField(default=False)
-    generation_params = models.JSONField(
-        default=dict,
-        blank=True,
-        help_text="AI generation parameters (tone, variation, etc.)"
-    )
-    
-    class Meta:
-        indexes = [
-            models.Index(fields=['candidate', '-created_at']),
-            models.Index(fields=['candidate', 'is_default']),
-            models.Index(fields=['candidate', 'is_archived']),
-        ]
-        ordering = ['-is_default', '-updated_at']
-        constraints = [
-            models.UniqueConstraint(
-                fields=['candidate', 'version_name'],
-                name='unique_version_name_per_candidate'
-            )
-        ]
-    
-    def __str__(self):
-        default_marker = " [DEFAULT]" if self.is_default else ""
-        archived_marker = " [ARCHIVED]" if self.is_archived else ""
-        return f"{self.version_name}{default_marker}{archived_marker}"
-    
-    def save(self, *args, **kwargs):
-        # Track if this is an update to existing version
-        is_update = self.pk is not None
-        old_version = None
-        if is_update:
-            try:
-                old_version = ResumeVersion.objects.get(pk=self.pk)
-            except ResumeVersion.DoesNotExist:
-                pass
-        
-        # Ensure only one default version per candidate
-        if self.is_default:
-            ResumeVersion.objects.filter(
-                candidate=self.candidate,
-                is_default=True
-            ).exclude(id=self.id).update(is_default=False)
-        
-        super().save(*args, **kwargs)
-        
-        # Create change record if content was modified
-        if is_update and old_version:
-            changes = {}
-            if old_version.version_name != self.version_name:
-                changes['version_name'] = {'old': old_version.version_name, 'new': self.version_name}
-            if old_version.description != self.description:
-                changes['description'] = {'old': old_version.description, 'new': self.description}
-            if old_version.content != self.content:
-                changes['content'] = {'old': old_version.content, 'new': self.content}
-            if old_version.latex_content != self.latex_content:
-                changes['latex_content'] = {'old': len(old_version.latex_content or ''), 'new': len(self.latex_content or '')}
-            
-            if changes:
-                ResumeVersionChange.objects.create(
-                    version=self,
-                    changes=changes,
-                    change_type='edit'
-                )
-
-
-class ResumeVersionChange(models.Model):
-    """
-    UC-052: Track changes made to resume versions
-    Records each edit with timestamp and change details
-    """
-    id = models.UUIDField(primary_key=True, default=uuid.uuid4, editable=False)
-    version = models.ForeignKey(
-        ResumeVersion,
-        on_delete=models.CASCADE,
-        related_name='change_history'
-    )
-    change_type = models.CharField(
-        max_length=50,
-        choices=[
-            ('create', 'Created'),
-            ('edit', 'Edited'),
-            ('merge', 'Merged'),
-            ('duplicate', 'Duplicated'),
-        ],
-        default='edit'
-    )
-    changes = models.JSONField(
-        help_text='Details of what changed (field-level diffs)'
-    )
-    created_at = models.DateTimeField(auto_now_add=True)
-    
-    class Meta:
-        ordering = ['-created_at']
-        indexes = [
-            models.Index(fields=['version', '-created_at']),
-        ]
-    
-    def __str__(self):
-        return f"{self.change_type.title()} - {self.version.version_name} at {self.created_at}"
-
-
-# 
-# 
-# =
-# UC-069: Application Workflow Automation Models
-# 
-# 
-# =
-
-class ApplicationAutomationRule(models.Model):
-    """
-    UC-069: Defines automation rules for job applications
-    
-    Allows candidates to set up automated workflows that trigger
-    specific actions when certain conditions are met (like when a new job is saved).
-    """
-    id = models.UUIDField(primary_key=True, default=uuid.uuid4, editable=False)
-    candidate = models.ForeignKey(
-        CandidateProfile,
-        on_delete=models.CASCADE,
-        related_name='application_automation_rules'
-    )
-    
-    # Rule identification
-    name = models.CharField(
-        max_length=255,
-        help_text="User-defined name for this automation rule"
-    )
-    description = models.TextField(
-        blank=True,
-        help_text="Optional description of what this rule does"
-    )
-    
-    # Trigger configuration
-    trigger_type = models.CharField(
-        max_length=50,
-        choices=[
-            ('job_saved', 'Job Saved'),
-            ('job_updated', 'Job Updated'),
-            ('deadline_approaching', 'Application Deadline Approaching'),
-            ('status_changed', 'Application Status Changed'),
-        ],
-        help_text="Event that triggers this automation"
-    )
-    
-    trigger_conditions = models.JSONField(
-        default=dict,
-        blank=True,
-        help_text="Additional conditions that must be met for trigger (e.g., job title contains keywords)"
-    )
-    
-    # Action configuration  
-    action_type = models.CharField(
-        max_length=50,
-        choices=[
-            ('generate_documents', 'Generate Application Documents'),
-            ('set_reminder', 'Set Application Reminder'),
-            ('update_status', 'Update Application Status'),
-            ('send_email', 'Send Email Notification'),
-        ],
-        help_text="Action to take when rule is triggered"
-    )
-    
-    action_parameters = models.JSONField(
-        default=dict,
-        blank=True,
-        help_text="Parameters for the action (e.g., which document templates to use)"
-    )
-    
-    # Rule state
-    is_active = models.BooleanField(
-        default=True,
-        help_text="Whether this rule is currently active"
-    )
-    
-    # Metadata
-    created_at = models.DateTimeField(auto_now_add=True)
-    updated_at = models.DateTimeField(auto_now=True)
-    
-    # Execution tracking
-    last_triggered_at = models.DateTimeField(
-        null=True,
-        blank=True,
-        help_text="When this rule was last executed"
-    )
-    trigger_count = models.PositiveIntegerField(
-        default=0,
-        help_text="How many times this rule has been triggered"
-    )
-    
-    class Meta:
-        ordering = ['-created_at']
-        indexes = [
-            models.Index(fields=['candidate', 'is_active']),
-            models.Index(fields=['trigger_type', 'is_active']),
-            models.Index(fields=['last_triggered_at']),
-        ]
-    
-    def __str__(self):
-        return f"{self.name} ({self.get_trigger_type_display()} → {self.get_action_type_display()})"
-    
-    def can_trigger_for_job(self, job_entry):
-        """
-        Check if this rule should trigger for the given job
-        
-        Args:
-            job_entry (JobEntry): The job to check against
-            
-        Returns:
-            bool: True if the rule should trigger
-        """
-        if not self.is_active:
-            return False
-        
-        # Check trigger conditions
-        conditions = self.trigger_conditions or {}
-        
-        # Check job title keywords if specified
-        if 'job_title_keywords' in conditions:
-            keywords = conditions['job_title_keywords']
-            if isinstance(keywords, list):
-                job_title_lower = job_entry.title.lower()
-                if not any(keyword.lower() in job_title_lower for keyword in keywords):
-                    return False
-        
-        # Check company keywords if specified  
-        if 'company_keywords' in conditions:
-            keywords = conditions['company_keywords']
-            if isinstance(keywords, list):
-                company_name_lower = job_entry.company_name.lower()
-                if not any(keyword.lower() in company_name_lower for keyword in keywords):
-                    return False
-        
-        # Check salary range if specified
-        if 'min_salary' in conditions and job_entry.salary_min:
-            if job_entry.salary_min < conditions['min_salary']:
-                return False
-                
-        if 'max_salary' in conditions and job_entry.salary_max:
-            if job_entry.salary_max > conditions['max_salary']:
-                return False
-        
-        return True
-    
-    def execute_action(self, context_data=None):
-        """
-        Execute the action defined by this rule
-        
-        Args:
-            context_data (dict): Additional context for action execution
-            
-        Returns:
-            dict: Result of action execution
-        """
-        context_data = context_data or {}
-        
-        try:
-            if self.action_type == 'generate_documents':
-                return self._execute_generate_documents(context_data)
-            elif self.action_type == 'set_reminder':
-                return self._execute_set_reminder(context_data)
-            elif self.action_type == 'update_status':
-                return self._execute_update_status(context_data)
-            elif self.action_type == 'send_email':
-                return self._execute_send_email(context_data)
-            else:
-                return {'success': False, 'error': f'Unknown action type: {self.action_type}'}
-        
-        except Exception as e:
-            return {'success': False, 'error': str(e)}
-    
-    def _execute_generate_documents(self, context_data):
-        """Execute document generation action"""
-        job_entry = context_data.get('job_entry')
-        if not job_entry:
-            return {'success': False, 'error': 'No job_entry in context'}
-        
-        # Import here to avoid circular imports
-        from core.models import ApplicationPackageGenerator
-        
-        generator = ApplicationPackageGenerator(
-            candidate=self.candidate,
-            job=job_entry
-        )
-        
-        # Use action parameters to determine what to generate
-        params = self.action_parameters or {}
-        include_resume = params.get('include_resume', True)
-        include_cover_letter = params.get('include_cover_letter', True)
-        
-        try:
-            package = generator.generate_application_package(
-                include_resume=include_resume,
-                include_cover_letter=include_cover_letter
-            )
-            
-            # Update trigger statistics
-            self.last_triggered_at = timezone.now()
-            self.trigger_count += 1
-            self.save(update_fields=['last_triggered_at', 'trigger_count'])
-            
-            return {
-                'success': True,
-                'package_id': package.id,
-                'message': 'Application package generated successfully'
-            }
-            
-        except Exception as e:
-            return {'success': False, 'error': f'Failed to generate package: {str(e)}'}
-    
-    def _execute_set_reminder(self, context_data):
-        """Execute reminder setting action"""
-        # Implementation for setting reminders
-        return {'success': True, 'message': 'Reminder action not yet implemented'}
-    
-    def _execute_update_status(self, context_data):
-        """Execute status update action"""
-        # Implementation for status updates
-        return {'success': True, 'message': 'Status update action not yet implemented'}
-    
-    def _execute_send_email(self, context_data):
-        """Execute email sending action"""
-        # Implementation for email notifications
-        return {'success': True, 'message': 'Email action not yet implemented'}
-
-
-class ApplicationPackage(models.Model):
-    """
-    UC-069: Generated application package containing documents for a job
-    
-    Represents a complete application package (resume + cover letter + other docs)
-    that was generated for a specific job, either manually or via automation.
-    """
-    id = models.UUIDField(primary_key=True, default=uuid.uuid4, editable=False)
-    candidate = models.ForeignKey(
-        CandidateProfile,
-        on_delete=models.CASCADE,
-        related_name='application_packages'
-    )
-    job = models.ForeignKey(
-        JobEntry,
-        on_delete=models.CASCADE,
-        related_name='application_packages'
-    )
-    
-    # Generated documents
-    resume_document = models.ForeignKey(
-        'Document',
-        on_delete=models.SET_NULL,
-        null=True,
-        blank=True,
-        related_name='resume_packages',
-        help_text="Generated resume document for this application"
-    )
-    
-    cover_letter_document = models.ForeignKey(
-        'Document',
-        on_delete=models.SET_NULL,
-        null=True,
-        blank=True,
-        related_name='cover_letter_packages',
-        help_text="Generated cover letter document for this application"
-    )
-    
-    # Package metadata
-    generation_method = models.CharField(
-        max_length=50,
-        choices=[
-            ('manual', 'Manual Generation'),
-            ('automation_rule', 'Automation Rule'),
-            ('batch_process', 'Batch Processing'),
-        ],
-        default='manual'
-    )
-    
-    automation_rule = models.ForeignKey(
-        ApplicationAutomationRule,
-        on_delete=models.SET_NULL,
-        null=True,
-        blank=True,
-        related_name='generated_packages',
-        help_text="Automation rule that generated this package (if applicable)"
-    )
-    
-    status = models.CharField(
-        max_length=50,
-        choices=[
-            ('draft', 'Draft'),
-            ('ready', 'Ready to Submit'),
-            ('submitted', 'Submitted'),
-            ('needs_review', 'Needs Review'),
-        ],
-        default='ready'
-    )
-    
-    notes = models.TextField(
-        blank=True,
-        help_text="User notes about this application package"
-    )
-    
-    # Timestamps
-    created_at = models.DateTimeField(auto_now_add=True)
-    updated_at = models.DateTimeField(auto_now=True)
-    submitted_at = models.DateTimeField(
-        null=True,
-        blank=True,
-        help_text="When this package was submitted for the job"
-    )
-    
-    class Meta:
-        ordering = ['-created_at']
-        unique_together = ['candidate', 'job']  # One package per job per candidate
-        indexes = [
-            models.Index(fields=['candidate', 'status']),
-            models.Index(fields=['job', 'status']),
-            models.Index(fields=['automation_rule']),
-            models.Index(fields=['created_at']),
-        ]
-    
-    def __str__(self):
-        return f"Application Package: {self.job.title} at {self.job.company_name}"
-    
-    @property
-    def document_count(self):
-        """Count of documents in this package"""
-        count = 0
-        if self.resume_document:
-            count += 1
-        if self.cover_letter_document:
-            count += 1
-        return count
-    
-    @property
-    def is_complete(self):
-        """Check if package has all required documents"""
-        return bool(self.resume_document and self.cover_letter_document)
-    
-    def mark_submitted(self):
-        """Mark this package as submitted"""
-        self.status = 'submitted'
-        self.submitted_at = timezone.now()
-        self.save(update_fields=['status', 'submitted_at'])
-
-
-class ApplicationPackageGenerator:
-    """
-    UC-069: Utility class for generating application packages
-    
-    Handles the logic for creating complete application packages
-    by generating or selecting appropriate documents for a job application.
-    """
-    
-    def __init__(self, candidate, job):
-        """
-        Initialize generator
-        
-        Args:
-            candidate (CandidateProfile): The candidate applying
-            job (JobEntry): The job being applied to
-        """
-        self.candidate = candidate
-        self.job = job
-    
-    def generate_application_package(self, include_resume=True, include_cover_letter=True):
-        """
-        Generate a complete application package for the job
-        
-        Args:
-            include_resume (bool): Whether to include a resume
-            include_cover_letter (bool): Whether to include a cover letter
-            
-        Returns:
-            ApplicationPackage: The generated package
-        """
-        # Check if package already exists
-        package, created = ApplicationPackage.objects.get_or_create(
-            candidate=self.candidate,
-            job=self.job,
-            defaults={
-                'generation_method': 'automation_rule',
-                'status': 'ready'
-            }
-        )
-        
-        # Generate or select documents
-        if include_resume and not package.resume_document:
-            resume_doc = self._generate_or_select_resume()
-            if resume_doc:
-                package.resume_document = resume_doc
-        
-        if include_cover_letter and not package.cover_letter_document:
-            cover_letter_doc = self._generate_or_select_cover_letter()
-            if cover_letter_doc:
-                package.cover_letter_document = cover_letter_doc
-        
-        package.save()
-        return package
-    
-    def _generate_or_select_resume(self):
-        """
-        Generate or select the best resume for this job
-        
-        Returns:
-            Document: Resume document or None
-        """
-        # For now, use the default resume
-        # In the future, this could use AI to customize the resume
-        try:
-            return Document.objects.filter(
-                candidate=self.candidate,
-                doc_type='resume'
-            ).first()
-        except Document.DoesNotExist:
-            return None
-    
-    def _generate_or_select_cover_letter(self):
-        """
-        Generate or select the best cover letter for this job
-        
-        Returns:
-            Document: Cover letter document or None
-        """
-        # For now, use existing cover letter or create a basic one
-        # In the future, this could use AI to generate custom cover letters
-        try:
-            return Document.objects.filter(
-                candidate=self.candidate,
-                doc_type='cover_letter'
-            ).first()
-        except Document.DoesNotExist:
-            return None
-
-
-class ApplicationQualityReview(models.Model):
-    """
-    UC-??? AI quality score for application packages
-
-    Stores per-job, per-candidate quality assessments so we can track history
-    and enforce submission readiness thresholds.
-    """
-    candidate = models.ForeignKey(CandidateProfile, on_delete=models.CASCADE, related_name='application_quality_reviews')
-    job = models.ForeignKey(JobEntry, on_delete=models.CASCADE, related_name='quality_reviews')
-    resume_doc = models.ForeignKey('Document', on_delete=models.SET_NULL, null=True, blank=True, related_name='quality_reviews_as_resume')
-    cover_letter_doc = models.ForeignKey('Document', on_delete=models.SET_NULL, null=True, blank=True, related_name='quality_reviews_as_cover')
-    linkedin_url = models.URLField(blank=True, default='')
-
-    overall_score = models.DecimalField(max_digits=5, decimal_places=2)
-    alignment_score = models.DecimalField(max_digits=5, decimal_places=2, default=0)
-    keyword_score = models.DecimalField(max_digits=5, decimal_places=2, default=0)
-    consistency_score = models.DecimalField(max_digits=5, decimal_places=2, default=0)
-    formatting_score = models.DecimalField(max_digits=5, decimal_places=2, default=0)
-
-    missing_keywords = models.JSONField(default=list, blank=True)
-    missing_skills = models.JSONField(default=list, blank=True)
-    formatting_issues = models.JSONField(default=list, blank=True)
-    improvement_suggestions = models.JSONField(default=list, blank=True)
-    comparison_snapshot = models.JSONField(default=dict, blank=True)
-
-    threshold = models.PositiveIntegerField(default=70)
-    meets_threshold = models.BooleanField(default=False)
-    score_delta = models.DecimalField(max_digits=5, decimal_places=2, null=True, blank=True)
-
-    created_at = models.DateTimeField(auto_now_add=True)
-
-    class Meta:
-        ordering = ['-created_at', '-id']
-        indexes = [
-            models.Index(fields=['candidate', 'job', '-created_at']),
-            models.Index(fields=['job', '-created_at']),
-            models.Index(fields=['candidate', '-created_at']),
-        ]
-
-    def __str__(self):
-        return f"Quality {self.overall_score} for job {self.job_id}"
-
-
-class ApplicationGoal(models.Model):
-    """Track weekly application goals and progress for analytics."""
-    
-    GOAL_TYPES = [
-        ('weekly_applications', 'Weekly Applications'),
-        ('response_rate', 'Response Rate Target'),
-        ('interviews_per_month', 'Interviews per Month'),
-    ]
-    
-    candidate = models.ForeignKey(CandidateProfile, on_delete=models.CASCADE, related_name="application_goals")
-    goal_type = models.CharField(max_length=30, choices=GOAL_TYPES, default='weekly_applications')
-    target_value = models.DecimalField(max_digits=10, decimal_places=2, help_text="Target number (e.g., 5 applications per week)")
-    current_value = models.DecimalField(max_digits=10, decimal_places=2, default=0, help_text="Current progress toward goal")
-    
-    # Time period for the goal
-    start_date = models.DateField()
-    end_date = models.DateField()
-    
-    # Goal status
-    is_active = models.BooleanField(default=True)
-    is_completed = models.BooleanField(default=False)
-    completion_date = models.DateTimeField(null=True, blank=True)
-    
-    # Additional metadata
-    notes = models.TextField(blank=True, help_text="Optional notes about this goal")
-    
-    created_at = models.DateTimeField(auto_now_add=True)
-    updated_at = models.DateTimeField(auto_now=True)
-    
-    class Meta:
-        ordering = ['-created_at']
-        indexes = [
-            models.Index(fields=['candidate', 'goal_type', 'is_active']),
-            models.Index(fields=['start_date', 'end_date']),
-        ]
-    
-    def __str__(self):
-        return f"{self.candidate.user.username} - {self.get_goal_type_display()}: {self.target_value}"
-    
-    @property
-    def progress_percentage(self):
-        """Calculate progress as percentage of target."""
-        if not self.target_value or self.target_value == 0:
-            return 0
-        return min(100, (float(self.current_value) / float(self.target_value)) * 100)
-    
-    @property
-    def is_overdue(self):
-        """Check if goal period has passed."""
-        return timezone.now().date() > self.end_date and not self.is_completed
-    
-    def update_progress(self):
-        """Update current_value based on actual job application data."""
-        
-        if self.goal_type == 'weekly_applications':
-            # Count applications in the goal period
-            applications = JobEntry.objects.filter(
-                candidate=self.candidate,
-                created_at__date__gte=self.start_date,
-                created_at__date__lte=self.end_date
-            ).count()
-            self.current_value = applications
-            
-        elif self.goal_type == 'response_rate':
-            # Calculate response rate in the goal period
-            applications = JobEntry.objects.filter(
-                candidate=self.candidate,
-                created_at__date__gte=self.start_date,
-                created_at__date__lte=self.end_date,
-                status__in=['applied', 'phone_screen', 'interview', 'offer', 'rejected']
-            )
-            responded = applications.filter(
-                status__in=['phone_screen', 'interview', 'offer', 'rejected']
-            )
-            
-            if applications.count() > 0:
-                self.current_value = (responded.count() / applications.count()) * 100
-            else:
-                self.current_value = 0
-                
-        elif self.goal_type == 'interviews_per_month':
-            # Count interviews in the goal period
-            interviews = JobEntry.objects.filter(
-                candidate=self.candidate,
-                created_at__date__gte=self.start_date,
-                created_at__date__lte=self.end_date,
-                status__in=['interview', 'offer']
-            ).count()
-            self.current_value = interviews
-        
-        # Check if goal is completed
-        if self.current_value >= self.target_value and not self.is_completed:
-            self.is_completed = True
-            self.completion_date = timezone.now()
-        
-        self.save()
-        return self.current_value
-
-
-class ResumeShare(models.Model):
-    """
-    UC-052: Resume Sharing for Feedback
-    Generate shareable links for resumes with privacy controls
-    """
-    PRIVACY_CHOICES = [
-        ('public', 'Public - Anyone with link can view'),
-        ('password', 'Password Protected'),
-        ('email_verified', 'Email Verified Only'),
-        ('private', 'Private - Owner Only'),
-    ]
-    
-    id = models.UUIDField(primary_key=True, default=uuid.uuid4, editable=False)
-    resume_version = models.ForeignKey(
-        ResumeVersion,
-        on_delete=models.CASCADE,
-        related_name='shares',
-        null=True,
-        blank=True,
-    )
-    
-    # Sharing configuration
-    share_token = models.CharField(
-        max_length=64,
-        unique=True,
-        db_index=True,
-        help_text="Unique token for shareable link"
-    )
-    privacy_level = models.CharField(
-        max_length=20,
-        choices=PRIVACY_CHOICES,
-        default='public'
-    )
-    password_hash = models.CharField(
-        max_length=128,
-        blank=True,
-        help_text="Hashed password for password-protected shares"
-    )
-    
-    # Access control
-    allowed_emails = models.JSONField(
-        default=list,
-        blank=True,
-        help_text="List of email addresses allowed to access (for email_verified mode)"
-    )
-    allowed_domains = models.JSONField(
-        default=list,
-        blank=True,
-        help_text="List of email domains allowed to access"
-    )
-    
-    # Permissions
-    allow_comments = models.BooleanField(
-        default=True,
-        help_text="Allow reviewers to leave comments"
-    )
-    allow_download = models.BooleanField(
-        default=False,
-        help_text="Allow reviewers to download the resume"
-    )
-    allow_edit = models.BooleanField(
-        default=False,
-        help_text="Allow reviewers to edit the resume themselves"
-    )
-    require_reviewer_info = models.BooleanField(
-        default=True,
-        help_text="Require reviewers to provide name/email before accessing"
-    )
-    
-    # Tracking
-    view_count = models.PositiveIntegerField(default=0)
-    created_at = models.DateTimeField(auto_now_add=True)
-    updated_at = models.DateTimeField(auto_now=True)
-    expires_at = models.DateTimeField(
-        null=True,
-        blank=True,
-        help_text="Optional expiration date for the share link"
-    )
-    is_active = models.BooleanField(
-        default=True,
-        help_text="Deactivate to disable access without deleting"
-    )
-    
-    cover_letter_document = models.ForeignKey(
-        Document,
-        on_delete=models.SET_NULL,
-        null=True,
-        blank=True,
-        related_name='cover_letter_shares',
-        help_text="Cover letter document shared with reviewers"
-    )
-
-    # Metadata
-    share_message = models.TextField(
-        blank=True,
-        help_text="Optional message to display to reviewers"
-    )
-    
-    class Meta:
-        indexes = [
-            models.Index(fields=['share_token']),
-            models.Index(fields=['resume_version', '-created_at']),
-            models.Index(fields=['is_active', 'expires_at']),
-        ]
-        ordering = ['-created_at']
-    
-    def save(self, *args, **kwargs):
-        if not self.share_token:
-            self.share_token = secrets.token_urlsafe(32)
-        super().save(*args, **kwargs)
-    
-    def is_expired(self):
-        """Check if the share link has expired"""
-        if self.expires_at and timezone.now() > self.expires_at:
-            return True
-        return False
-    
-    def is_accessible(self):
-        """Check if the share link is currently accessible"""
-        return self.is_active and not self.is_expired()
-    
-    def increment_view_count(self):
-        """Increment the view count atomically"""
-        self.view_count = models.F('view_count') + 1
-        self.save(update_fields=['view_count'])
-        # Refresh so subsequent serialization sees the real integer value
-        self.refresh_from_db(fields=['view_count'])
-    
-    def __str__(self):
-        status = "Active" if self.is_accessible() else "Inactive"
-        label = None
-        if self.resume_version:
-            label = self.resume_version.version_name
-        elif self.cover_letter_document:
-            label = self.cover_letter_document.document_name
-        else:
-            label = 'Document'
-        return f"{label} - {status} ({self.privacy_level})"
-
-
-class ShareAccessLog(models.Model):
-    """
-    Track who accessed shared resumes and when
-    """
-    id = models.UUIDField(primary_key=True, default=uuid.uuid4, editable=False)
-    share = models.ForeignKey(
-        ResumeShare,
-        on_delete=models.CASCADE,
-        related_name='access_logs'
-    )
-    
-    # Reviewer information
-    reviewer_name = models.CharField(max_length=200, blank=True)
-    reviewer_email = models.EmailField(blank=True)
-    reviewer_ip = models.GenericIPAddressField(null=True, blank=True)
-    
-    # Access details
-    accessed_at = models.DateTimeField(auto_now_add=True)
-    action = models.CharField(
-        max_length=20,
-        choices=[
-            ('view', 'Viewed'),
-            ('download', 'Downloaded'),
-            ('comment', 'Commented'),
-            ('edit', 'Edited'),
-        ],
-        default='view'
-    )
-    
-    class Meta:
-        indexes = [
-            models.Index(fields=['share', '-accessed_at']),
-            models.Index(fields=['reviewer_email', '-accessed_at']),
-        ]
-        ordering = ['-accessed_at']
-    
-    def __str__(self):
-        return f"{self.reviewer_email or 'Anonymous'} {self.action} - {self.accessed_at}"
-
-
-class ResumeFeedback(models.Model):
-    """
-    UC-052: Feedback on shared resumes
-    Main feedback record with overall comments and ratings
-    """
-    FEEDBACK_STATUS = [
-        ('pending', 'Pending Review'),
-        ('in_review', 'Under Review'),
-        ('addressed', 'Addressed'),
-        ('resolved', 'Resolved'),
-        ('dismissed', 'Dismissed'),
-    ]
-    
-    id = models.UUIDField(primary_key=True, default=uuid.uuid4, editable=False)
-    share = models.ForeignKey(
-        ResumeShare,
-        on_delete=models.CASCADE,
-        related_name='feedback_items'
-    )
-    resume_version = models.ForeignKey(
-        ResumeVersion,
-        on_delete=models.SET_NULL,
-        null=True,
-        blank=True,
-        related_name='feedback_received'
-    )
-    cover_letter_document = models.ForeignKey(
-        Document,
-        on_delete=models.SET_NULL,
-        null=True,
-        blank=True,
-        related_name='cover_letter_feedback'
-    )
-    
-    # Reviewer information
-    reviewer_name = models.CharField(max_length=200)
-    reviewer_email = models.EmailField()
-    reviewer_title = models.CharField(
-        max_length=200,
-        blank=True,
-        help_text="e.g., 'Senior Recruiter at TechCorp'"
-    )
-    
-    # Feedback content
-    overall_feedback = models.TextField(
-        help_text="General comments about the resume"
-    )
-    rating = models.PositiveSmallIntegerField(
-        null=True,
-        blank=True,
-        help_text="Optional rating (1-5 stars)"
-    )
-    
-    # Status tracking
-    status = models.CharField(
-        max_length=20,
-        choices=FEEDBACK_STATUS,
-        default='pending'
-    )
-    is_resolved = models.BooleanField(default=False)
-    resolved_at = models.DateTimeField(null=True, blank=True)
-    resolution_notes = models.TextField(
-        blank=True,
-        help_text="Notes about how feedback was addressed"
-    )
-    
-    # Timestamps
-    created_at = models.DateTimeField(auto_now_add=True)
-    updated_at = models.DateTimeField(auto_now=True)
-    
-    # Tracking which version incorporated this feedback
-    incorporated_in_version = models.ForeignKey(
-        ResumeVersion,
-        on_delete=models.SET_NULL,
-        null=True,
-        blank=True,
-        related_name='incorporated_feedback',
-        help_text="Version that incorporated this feedback"
-    )
-    
-    class Meta:
-        indexes = [
-            models.Index(fields=['resume_version', '-created_at']),
-            models.Index(fields=['cover_letter_document', '-created_at']),
-            models.Index(fields=['share', '-created_at']),
-            models.Index(fields=['status', '-created_at']),
-            models.Index(fields=['reviewer_email', '-created_at']),
-        ]
-        ordering = ['-created_at']
-    
-    def __str__(self):
-        return f"Feedback from {self.reviewer_name} - {self.status}"
-    
-    def mark_resolved(self, resolution_notes='', incorporated_version=None):
-        """Mark feedback as resolved"""
-        self.is_resolved = True
-        self.status = 'resolved'
-        self.resolved_at = timezone.now()
-        self.resolution_notes = resolution_notes
-        if incorporated_version:
-            self.incorporated_in_version = incorporated_version
-        self.save()
-
-
-class FeedbackComment(models.Model):
-    """
-    UC-052: Detailed comments on specific sections/lines of resume
-    Thread-based commenting system
-    """
-    COMMENT_TYPE = [
-        ('general', 'General Comment'),
-        ('suggestion', 'Suggestion'),
-        ('question', 'Question'),
-        ('praise', 'Praise'),
-        ('concern', 'Concern'),
-    ]
-    
-    id = models.UUIDField(primary_key=True, default=uuid.uuid4, editable=False)
-    feedback = models.ForeignKey(
-        ResumeFeedback,
-        on_delete=models.CASCADE,
-        related_name='comments'
-    )
-    
-    # Comment thread support
-    parent_comment = models.ForeignKey(
-        'self',
-        on_delete=models.CASCADE,
-        null=True,
-        blank=True,
-        related_name='replies'
-    )
-    
-    # Commenter info (can be owner replying or reviewer)
-    commenter_name = models.CharField(max_length=200)
-    commenter_email = models.EmailField()
-    is_owner = models.BooleanField(
-        default=False,
-        help_text="True if comment is from resume owner (response)"
-    )
-    
-    # Comment content
-    comment_type = models.CharField(
-        max_length=20,
-        choices=COMMENT_TYPE,
-        default='general'
-    )
-    comment_text = models.TextField()
-    
-    # Location in resume (optional, for inline comments)
-    section = models.CharField(
-        max_length=100,
-        blank=True,
-        help_text="Resume section this comment refers to (e.g., 'experience', 'skills')"
-    )
-    section_index = models.IntegerField(
-        null=True,
-        blank=True,
-        help_text="Index of item within section (for specific bullet points)"
-    )
-    highlighted_text = models.TextField(
-        blank=True,
-        help_text="Specific text this comment refers to"
-    )
-    
-    # Status
-    is_resolved = models.BooleanField(default=False)
-    resolved_at = models.DateTimeField(null=True, blank=True)
-    
-    # Timestamps
-    created_at = models.DateTimeField(auto_now_add=True)
-    updated_at = models.DateTimeField(auto_now=True)
-    
-    # Helpful votes (optional feature)
-    helpful_count = models.PositiveIntegerField(default=0)
-    
-    class Meta:
-        indexes = [
-            models.Index(fields=['feedback', '-created_at']),
-            models.Index(fields=['parent_comment', '-created_at']),
-            models.Index(fields=['section', 'section_index']),
-        ]
-        ordering = ['created_at']
-    
-    def __str__(self):
-        comment_preview = self.comment_text[:50]
-        return f"{self.commenter_name}: {comment_preview}..."
-    
-    def mark_resolved(self):
-        """Mark comment as resolved"""
-        self.is_resolved = True
-        self.resolved_at = timezone.now()
-        self.save()
-    
-    def get_thread_depth(self):
-        """Calculate depth of comment in thread"""
-        depth = 0
-        current = self
-        while current.parent_comment:
-            depth += 1
-            current = current.parent_comment
-        return depth
-
-
-class FeedbackNotification(models.Model):
-    """
-    UC-052: Notifications for feedback activity
-    Notify users about new feedback, comments, and resolutions
-    """
-    NOTIFICATION_TYPE = [
-        ('new_feedback', 'New Feedback Received'),
-        ('new_comment', 'New Comment on Your Resume'),
-        ('feedback_reply', 'Reply to Your Feedback'),
-        ('feedback_resolved', 'Feedback Marked as Resolved'),
-        ('share_accessed', 'Resume Share Accessed'),
-    ]
-    
-    id = models.UUIDField(primary_key=True, default=uuid.uuid4, editable=False)
-    user = models.ForeignKey(
-        settings.AUTH_USER_MODEL,
-        on_delete=models.CASCADE,
-        related_name='feedback_notifications'
-    )
-    
-    # Notification details
-    notification_type = models.CharField(
-        max_length=30,
-        choices=NOTIFICATION_TYPE
-    )
-    title = models.CharField(max_length=200)
-    message = models.TextField()
-    
-    # Related objects
-    feedback = models.ForeignKey(
-        ResumeFeedback,
-        on_delete=models.CASCADE,
-        null=True,
-        blank=True,
-        related_name='notifications'
-    )
-    comment = models.ForeignKey(
-        FeedbackComment,
-        on_delete=models.CASCADE,
-        null=True,
-        blank=True,
-        related_name='notifications'
-    )
-    share = models.ForeignKey(
-        ResumeShare,
-        on_delete=models.CASCADE,
-        null=True,
-        blank=True,
-        related_name='notifications'
-    )
-    
-    # Status
-    is_read = models.BooleanField(default=False)
-    read_at = models.DateTimeField(null=True, blank=True)
-    created_at = models.DateTimeField(auto_now_add=True)
-    
-    # Action link
-    action_url = models.CharField(
-        max_length=500,
-        blank=True,
-        help_text="URL to view the feedback/comment"
-    )
-    
-    class Meta:
-        indexes = [
-            models.Index(fields=['user', '-created_at']),
-            models.Index(fields=['user', 'is_read', '-created_at']),
-        ]
-        ordering = ['-created_at']
-    
-    def mark_read(self):
-        """Mark notification as read"""
-        if not self.is_read:
-            self.is_read = True
-            self.read_at = timezone.now()
-            self.save()
-    
-    def __str__(self):
-        return f"{self.notification_type} for {self.user.username} - {'Read' if self.is_read else 'Unread'}"
-
-
-# 
-# 
-# =
-# Networking Event Management Models (UC-088)
-# 
-# 
-# =
-
-
-class NetworkingEvent(models.Model):
-    """UC-088: Networking events and opportunities tracking"""
-    EVENT_TYPES = [
-        ('conference', 'Conference'),
-        ('meetup', 'Meetup'),
-        ('workshop', 'Workshop'),
-        ('webinar', 'Webinar'),
-        ('career_fair', 'Career Fair'),
-        ('networking_mixer', 'Networking Mixer'),
-        ('panel', 'Panel Discussion'),
-        ('virtual', 'Virtual Event'),
-        ('other', 'Other'),
-    ]
-    
-    ATTENDANCE_STATUS = [
-        ('planned', 'Planning to Attend'),
-        ('registered', 'Registered'),
-        ('attended', 'Attended'),
-        ('missed', 'Missed'),
-        ('cancelled', 'Cancelled'),
-    ]
-    
-    id = models.UUIDField(primary_key=True, default=uuid.uuid4, editable=False)
-    owner = models.ForeignKey(get_user_model(), on_delete=models.CASCADE, related_name='networking_events')
-    
-    # Event Details
-    name = models.CharField(max_length=250)
-    event_type = models.CharField(max_length=60, choices=EVENT_TYPES, default='other')
-    description = models.TextField(blank=True)
-    location = models.CharField(max_length=250, blank=True, help_text="Physical location or 'Virtual'")
-    is_virtual = models.BooleanField(default=False)
-    virtual_link = models.URLField(blank=True, help_text="Zoom, Teams, or other virtual event link")
-    
-    # Dates and Time
-    event_date = models.DateTimeField()
-    end_date = models.DateTimeField(null=True, blank=True)
-    registration_deadline = models.DateTimeField(null=True, blank=True)
-    
-    # Organization
-    organizer = models.CharField(max_length=200, blank=True)
-    industry = models.CharField(max_length=120, blank=True)
-    event_url = models.URLField(blank=True, help_text="Event page or registration link")
-    
-    # Attendance Tracking
-    attendance_status = models.CharField(max_length=30, choices=ATTENDANCE_STATUS, default='planned')
-    registration_fee = models.DecimalField(max_digits=10, decimal_places=2, null=True, blank=True)
-    
-    # Preparation and Notes
-    pre_event_notes = models.TextField(blank=True, help_text="Research, people to meet, companies attending")
-    post_event_notes = models.TextField(blank=True, help_text="Key takeaways, impressions")
-    
-    # Metadata
-    created_at = models.DateTimeField(auto_now_add=True)
-    updated_at = models.DateTimeField(auto_now=True)
-    
-    class Meta:
-        indexes = [
-            models.Index(fields=['owner', '-event_date']),
-            models.Index(fields=['owner', 'attendance_status']),
-            models.Index(fields=['industry']),
-            models.Index(fields=['is_virtual']),
-        ]
-        ordering = ['-event_date']
-    
-    def __str__(self):
-        return f"{self.name} ({self.event_date.date()})"
-
-
-class EventGoal(models.Model):
-    """Networking goals for each event (UC-088)"""
-    GOAL_TYPES = [
-        ('connections', 'Make New Connections'),
-        ('leads', 'Generate Job Leads'),
-        ('learning', 'Learn About Industry/Company'),
-        ('visibility', 'Increase Professional Visibility'),
-        ('skills', 'Develop Skills'),
-        ('other', 'Other'),
-    ]
-    
-    id = models.UUIDField(primary_key=True, default=uuid.uuid4, editable=False)
-    event = models.ForeignKey(NetworkingEvent, on_delete=models.CASCADE, related_name='goals')
-    goal_type = models.CharField(max_length=60, choices=GOAL_TYPES)
-    description = models.CharField(max_length=300)
-    target_value = models.IntegerField(null=True, blank=True, help_text="e.g., number of connections to make")
-    achieved = models.BooleanField(default=False)
-    notes = models.TextField(blank=True)
-    
-    created_at = models.DateTimeField(auto_now_add=True)
-    
-    class Meta:
-        indexes = [
-            models.Index(fields=['event', 'achieved']),
-        ]
-    
-    def __str__(self):
-        return f"{self.get_goal_type_display()} - {self.event.name}"
-
-
-class EventConnection(models.Model):
-    """People met at networking events (UC-088)"""
-    id = models.UUIDField(primary_key=True, default=uuid.uuid4, editable=False)
-    event = models.ForeignKey(NetworkingEvent, on_delete=models.CASCADE, related_name='connections')
-    contact = models.ForeignKey('Contact', on_delete=models.SET_NULL, null=True, blank=True, 
-                                related_name='event_connections',
-                                help_text="Link to existing contact if available")
-    
-    # Connection details (if not linked to Contact)
-    name = models.CharField(max_length=200)
-    title = models.CharField(max_length=200, blank=True)
-    company = models.CharField(max_length=200, blank=True)
-    email = models.EmailField(blank=True)
-    phone = models.CharField(max_length=50, blank=True)
-    linkedin_url = models.URLField(blank=True)
-    
-    # Context
-    conversation_notes = models.TextField(blank=True, help_text="What you discussed")
-    potential_value = models.CharField(max_length=30, choices=[
-        ('high', 'High - Strong Lead/Connection'),
-        ('medium', 'Medium - Worth Following Up'),
-        ('low', 'Low - Casual Connection'),
-    ], default='medium')
-    
-    # Follow-up
-    follow_up_completed = models.BooleanField(default=False)
-    follow_up_date = models.DateField(null=True, blank=True)
-    
-    created_at = models.DateTimeField(auto_now_add=True)
-    
-    class Meta:
-        indexes = [
-            models.Index(fields=['event', 'potential_value']),
-            models.Index(fields=['event', 'follow_up_completed']),
-        ]
-        ordering = ['-potential_value', '-created_at']
-    
-    def __str__(self):
-        return f"{self.name} at {self.event.name}"
-
-
-class EventFollowUp(models.Model):
-    """Post-event follow-up actions (UC-088)"""
-    ACTION_TYPES = [
-        ('email', 'Send Email'),
-        ('linkedin', 'LinkedIn Connection Request'),
-        ('phone', 'Phone Call'),
-        ('meeting', 'Schedule Meeting'),
-        ('application', 'Submit Job Application'),
-        ('thank_you', 'Send Thank You Note'),
-        ('other', 'Other'),
-    ]
-    
-    id = models.UUIDField(primary_key=True, default=uuid.uuid4, editable=False)
-    event = models.ForeignKey(NetworkingEvent, on_delete=models.CASCADE, related_name='follow_ups')
-    connection = models.ForeignKey(EventConnection, on_delete=models.CASCADE, null=True, blank=True,
-                                   related_name='follow_ups')
-    
-    action_type = models.CharField(max_length=60, choices=ACTION_TYPES)
-    description = models.TextField()
-    due_date = models.DateField()
-    completed = models.BooleanField(default=False)
-    completed_at = models.DateTimeField(null=True, blank=True)
-    notes = models.TextField(blank=True)
-    
-    created_at = models.DateTimeField(auto_now_add=True)
-    
-    class Meta:
-        indexes = [
-            models.Index(fields=['event', 'completed', 'due_date']),
-            models.Index(fields=['connection', 'completed']),
-        ]
-        ordering = ['due_date', '-created_at']
-    
-    def mark_completed(self):
-        self.completed = True
-        self.completed_at = timezone.now()
-        self.save()
-    
-    def __str__(self):
-        return f"{self.get_action_type_display()} - {self.event.name}"
-
-
-class CareerGoal(models.Model):
-    """
-    UC-101: Career goal setting and achievement tracking.
-    Enables users to set SMART goals with milestones and track progress.
-    """
-    GOAL_TYPES = [
-        ('short_term', 'Short-term (< 6 months)'),
-        ('long_term', 'Long-term (6+ months)'),
-    ]
-    
-    STATUS_CHOICES = [
-        ('not_started', 'Not Started'),
-        ('in_progress', 'In Progress'),
-        ('completed', 'Completed'),
-        ('paused', 'Paused'),
-        ('abandoned', 'Abandoned'),
-    ]
-    
-    id = models.UUIDField(primary_key=True, default=uuid.uuid4, editable=False)
-    user = models.ForeignKey(settings.AUTH_USER_MODEL, on_delete=models.CASCADE, related_name='career_goals')
-    
-    # SMART Goal components
-    title = models.CharField(max_length=200, help_text="Specific goal title")
-    description = models.TextField(help_text="Detailed goal description")
-    goal_type = models.CharField(max_length=20, choices=GOAL_TYPES, default='short_term')
-    
-    # Measurable metrics
-    target_metric = models.CharField(max_length=200, blank=True, 
-                                     help_text="What metric defines success? e.g., '5 interviews', '$120K salary'")
-    current_value = models.DecimalField(max_digits=10, decimal_places=2, default=0,
-                                        help_text="Current progress value")
-    target_value = models.DecimalField(max_digits=10, decimal_places=2, default=100,
-                                       help_text="Target value to achieve")
-    
-    # Achievable & Relevant context
-    action_steps = models.JSONField(default=list, blank=True, 
-                                    help_text="List of actionable steps to achieve goal")
-    linked_jobs = models.ManyToManyField('JobOpportunity', blank=True, related_name='career_goals',
-                                         help_text="Jobs connected to this goal")
-    
-    # Time-bound
-    target_date = models.DateField(help_text="Goal deadline")
-    started_at = models.DateTimeField(null=True, blank=True)
-    completed_at = models.DateTimeField(null=True, blank=True)
-    
-    # Status and progress
-    status = models.CharField(max_length=20, choices=STATUS_CHOICES, default='not_started')
-    progress_percentage = models.DecimalField(max_digits=5, decimal_places=2, default=0,
-                                              help_text="Auto-calculated or manual progress %")
-    
-    # Motivation and accountability
-    motivation_notes = models.TextField(blank=True, help_text="Why this goal matters")
-    accountability_partner = models.EmailField(blank=True, help_text="Optional accountability partner email")
-    share_progress = models.BooleanField(default=False, help_text="Share progress with accountability partner")
-    
-    # Recommendations and insights
-    ai_recommendations = models.JSONField(default=dict, blank=True,
-                                          help_text="AI-generated recommendations for achieving goal")
-    
-    created_at = models.DateTimeField(auto_now_add=True)
-    updated_at = models.DateTimeField(auto_now=True)
-    
-    class Meta:
-        ordering = ['-created_at']
-        indexes = [
-            models.Index(fields=['user', 'status']),
-            models.Index(fields=['user', 'target_date']),
-            models.Index(fields=['status', 'target_date']),
-        ]
-    
-    def calculate_progress(self):
-        """Auto-calculate progress based on current vs target value"""
-        if self.target_value > 0:
-            progress = (self.current_value / self.target_value) * 100
-            return min(progress, 100)
-        return 0
-    
-    def update_progress(self, new_value):
-        """Update current value and recalculate progress"""
-        self.current_value = new_value
-        self.progress_percentage = self.calculate_progress()
-        if self.progress_percentage >= 100 and self.status != 'completed':
-            self.mark_completed()
-        elif self.progress_percentage < 100 and self.status == 'completed':
-            self.status = 'in_progress'
-            self.completed_at = None
-        self.save()
-    
-    def mark_completed(self):
-        """Mark goal as completed with timestamp"""
-        self.status = 'completed'
-        self.completed_at = timezone.now()
-        self.progress_percentage = 100
-        self.save()
-    
-    def is_overdue(self):
-        """Check if goal is past target date and not completed"""
-        return (self.target_date < timezone.now().date() and 
-                self.status not in ['completed', 'abandoned'])
-    
-    def __str__(self):
-        return f"{self.title} ({self.get_status_display()})"
-
-
-class GoalMilestone(models.Model):
-    """
-    Sub-goals or milestones within a career goal for better tracking.
-    """
-    id = models.UUIDField(primary_key=True, default=uuid.uuid4, editable=False)
-    goal = models.ForeignKey(CareerGoal, on_delete=models.CASCADE, related_name='milestones')
-    
-    title = models.CharField(max_length=200)
-    description = models.TextField(blank=True)
-    target_date = models.DateField(null=True, blank=True)
-    completed = models.BooleanField(default=False)
-    completed_at = models.DateTimeField(null=True, blank=True)
-    order = models.PositiveIntegerField(default=0, help_text="Display order")
-    
-    created_at = models.DateTimeField(auto_now_add=True)
-    updated_at = models.DateTimeField(auto_now=True)
-    
-    class Meta:
-        ordering = ['order', 'target_date']
-        indexes = [
-            models.Index(fields=['goal', 'completed']),
-        ]
-    
-    def mark_completed(self):
-        """Mark milestone as completed"""
-        self.completed = True
-        self.completed_at = timezone.now()
-        self.save()
-        
-        # Update parent goal progress based on milestone completion
-        total_milestones = self.goal.milestones.count()
-        completed_milestones = self.goal.milestones.filter(completed=True).count()
-        if total_milestones > 0:
-            milestone_progress = (completed_milestones / total_milestones) * 100
-            # Update parent goal if milestone-based tracking
-            if self.goal.progress_percentage < milestone_progress:
-                self.goal.progress_percentage = milestone_progress
-                self.goal.save()
-    
-    def __str__(self):
-        return f"{self.title} - {self.goal.title}"
-
-
-# 
-
-# 
-# 
-# =
-# UC-095: Professional Reference Management
-# 
-# 
-# =
-
-class ProfessionalReference(models.Model):
-    """Stores professional references for job applications (UC-095)"""
-    RELATIONSHIP_TYPES = [
-        ('supervisor', 'Direct Supervisor'),
-        ('manager', 'Manager'),
-        ('colleague', 'Colleague'),
-        ('mentor', 'Mentor'),
-        ('professor', 'Professor/Academic'),
-        ('client', 'Client'),
-        ('other', 'Other'),
-    ]
-    
-    AVAILABILITY_STATUS = [
-        ('available', 'Available'),
-        ('limited', 'Limited Availability'),
-        ('unavailable', 'Currently Unavailable'),
-        ('pending_permission', 'Pending Permission'),
-    ]
-    
-    id = models.UUIDField(primary_key=True, default=uuid.uuid4, editable=False)
-    user = models.ForeignKey(settings.AUTH_USER_MODEL, on_delete=models.CASCADE, related_name='professional_references')
-    
-    # Contact Information
-    name = models.CharField(max_length=200)
-    title = models.CharField(max_length=200, help_text="Professional title/position")
-    company = models.CharField(max_length=200)
-    email = models.EmailField()
-    phone = models.CharField(max_length=50, blank=True)
-    linkedin_url = models.URLField(blank=True)
-    
-    # Relationship
-    relationship_type = models.CharField(max_length=30, choices=RELATIONSHIP_TYPES)
-    relationship_description = models.TextField(blank=True, help_text="How you worked together")
-    years_known = models.PositiveSmallIntegerField(default=0, help_text="Years known")
-    
-    # Availability
-    availability_status = models.CharField(max_length=30, choices=AVAILABILITY_STATUS, default='pending_permission')
-    permission_granted_date = models.DateField(null=True, blank=True)
-    last_used_date = models.DateField(null=True, blank=True)
-    
-    # Preferences
-    preferred_contact_method = models.CharField(max_length=20, choices=[
-        ('email', 'Email'),
-        ('phone', 'Phone'),
-        ('either', 'Either'),
-    ], default='email')
-    best_for_roles = models.JSONField(default=list, blank=True, help_text="Role types this reference is best for")
-    best_for_industries = models.JSONField(default=list, blank=True, help_text="Industries this reference is best for")
-    
-    # Notes and Talking Points
-    key_strengths_to_highlight = models.TextField(blank=True, help_text="Key strengths this reference can speak to")
-    projects_worked_together = models.TextField(blank=True, help_text="Specific projects or achievements")
-    talking_points = models.JSONField(default=list, blank=True, help_text="Specific talking points for reference")
-    
-    # Maintenance
-    last_contacted_date = models.DateField(null=True, blank=True)
-    next_check_in_date = models.DateField(null=True, blank=True)
-    notes = models.TextField(blank=True, help_text="Private notes about this reference")
-    
-    # Tracking
-    times_used = models.PositiveIntegerField(default=0)
-    is_active = models.BooleanField(default=True)
-    
-    created_at = models.DateTimeField(auto_now_add=True)
-    updated_at = models.DateTimeField(auto_now=True)
-    
-    class Meta:
-        indexes = [
-            models.Index(fields=['user', 'is_active']),
-            models.Index(fields=['user', 'availability_status']),
-            models.Index(fields=['user', 'last_used_date']),
-        ]
-        ordering = ['-is_active', 'name']
-    
-    def __str__(self):
-        return f"{self.name} - {self.relationship_type} at {self.company}"
-
-
-class ReferenceRequest(models.Model):
-    """Tracks when references are requested for specific applications (UC-095)"""
-    REQUEST_STATUS = [
-        ('pending', 'Pending'),
-        ('sent', 'Sent to Reference'),
-        ('completed', 'Completed'),
-        ('declined', 'Declined'),
-        ('expired', 'Expired'),
-    ]
-    
-    id = models.UUIDField(primary_key=True, default=uuid.uuid4, editable=False)
-    user = models.ForeignKey(settings.AUTH_USER_MODEL, on_delete=models.CASCADE, related_name='reference_requests')
-    reference = models.ForeignKey(ProfessionalReference, on_delete=models.CASCADE, related_name='requests')
-    
-    # Associated application (optional)
-    application = models.ForeignKey('Application', on_delete=models.SET_NULL, null=True, blank=True, 
-                                   related_name='reference_requests')
-    job_opportunity = models.ForeignKey('JobOpportunity', on_delete=models.SET_NULL, null=True, blank=True,
-                                       related_name='reference_requests')
-    
-    # Request details
-    company_name = models.CharField(max_length=200)
-    position_title = models.CharField(max_length=200)
-    request_status = models.CharField(max_length=20, choices=REQUEST_STATUS, default='pending')
-    
-    # Communication
-    request_sent_date = models.DateField(null=True, blank=True)
-    due_date = models.DateField(null=True, blank=True)
-    completed_date = models.DateField(null=True, blank=True)
-    
-    # Custom message/template used
-    custom_message = models.TextField(blank=True, help_text="Personalized message sent to reference")
-    preparation_materials_sent = models.BooleanField(default=False)
-    
-    # Feedback
-    feedback_received = models.TextField(blank=True, help_text="Feedback from reference about the request")
-    reference_rating = models.PositiveSmallIntegerField(null=True, blank=True, 
-                                                        help_text="How reference rated the experience (1-5)")
-    
-    # Outcome
-    contributed_to_success = models.BooleanField(default=False, help_text="Did this reference contribute to getting the job?")
-    outcome_notes = models.TextField(blank=True)
-    
-    created_at = models.DateTimeField(auto_now_add=True)
-    updated_at = models.DateTimeField(auto_now=True)
-    
-    class Meta:
-        indexes = [
-            models.Index(fields=['user', 'request_status']),
-            models.Index(fields=['reference', 'request_status']),
-            models.Index(fields=['application']),
-            models.Index(fields=['user', 'due_date']),
-        ]
-        ordering = ['-created_at']
-    
-    def __str__(self):
-        return f"Reference request for {self.position_title} at {self.company_name}"
-
-
-class ReferenceTemplate(models.Model):
-    """Templates for reference requests and preparation materials (UC-095)"""
-    TEMPLATE_TYPES = [
-        ('request_email', 'Reference Request Email'),
-        ('preparation_guide', 'Preparation Guide'),
-        ('talking_points', 'Talking Points'),
-        ('thank_you', 'Thank You Note'),
-    ]
-    
-    id = models.UUIDField(primary_key=True, default=uuid.uuid4, editable=False)
-    user = models.ForeignKey(settings.AUTH_USER_MODEL, on_delete=models.CASCADE, related_name='reference_templates')
-    
-    name = models.CharField(max_length=200)
-    template_type = models.CharField(max_length=30, choices=TEMPLATE_TYPES)
-    subject_line = models.CharField(max_length=200, blank=True, help_text="Email subject (for email templates)")
-    content = models.TextField(help_text="Template content with placeholders")
-    
-    # Customization
-    for_relationship_types = models.JSONField(default=list, blank=True, help_text="Relationship types this template is for")
-    for_role_types = models.JSONField(default=list, blank=True, help_text="Job role types this template is for")
-    
-    is_default = models.BooleanField(default=False)
-    times_used = models.PositiveIntegerField(default=0)
-    
-    created_at = models.DateTimeField(auto_now_add=True)
-    updated_at = models.DateTimeField(auto_now=True)
-    
-    class Meta:
-        indexes = [
-            models.Index(fields=['user', 'template_type']),
-            models.Index(fields=['user', 'is_default']),
-        ]
-        ordering = ['-is_default', 'name']
-    
-    def __str__(self):
-        return f"{self.name} ({self.get_template_type_display()})"
-
-
-class ReferenceAppreciation(models.Model):
-    """Track appreciation/maintenance activities for references (UC-095)"""
-    APPRECIATION_TYPES = [
-        ('thank_you_note', 'Thank You Note'),
-        ('coffee_meetup', 'Coffee/Lunch Meetup'),
-        ('gift', 'Gift/Token of Appreciation'),
-        ('linkedin_endorsement', 'LinkedIn Endorsement'),
-        ('recommendation', 'Written Recommendation'),
-        ('referral_returned', 'Returned Referral/Favor'),
-        ('update_call', 'Update Call'),
-        ('holiday_greeting', 'Holiday Greeting'),
-        ('other', 'Other'),
-    ]
-    
-    id = models.UUIDField(primary_key=True, default=uuid.uuid4, editable=False)
-    user = models.ForeignKey(settings.AUTH_USER_MODEL, on_delete=models.CASCADE, related_name='reference_appreciations')
-    reference = models.ForeignKey(ProfessionalReference, on_delete=models.CASCADE, related_name='appreciations')
-    
-    appreciation_type = models.CharField(max_length=30, choices=APPRECIATION_TYPES)
-    date = models.DateField()
-    description = models.TextField(blank=True)
-    notes = models.TextField(blank=True, help_text="Private notes")
-    
-    created_at = models.DateTimeField(auto_now_add=True)
-    
-    class Meta:
-        indexes = [
-            models.Index(fields=['user', 'date']),
-            models.Index(fields=['reference', 'date']),
-        ]
-        ordering = ['-date']
-    
-    def __str__(self):
-        return f"{self.get_appreciation_type_display()} for {self.reference.name}"
-
-
-class ReferencePortfolio(models.Model):
-    """Group references for specific career goals or application types (UC-095)"""
-    id = models.UUIDField(primary_key=True, default=uuid.uuid4, editable=False)
-    user = models.ForeignKey(settings.AUTH_USER_MODEL, on_delete=models.CASCADE, related_name='reference_portfolios')
-    
-    name = models.CharField(max_length=200, help_text="e.g., 'Software Engineering Roles', 'Management Positions'")
-    description = models.TextField(blank=True)
-    
-    references = models.ManyToManyField(ProfessionalReference, related_name='portfolios', blank=True)
-    
-    # Target
-    target_role_types = models.JSONField(default=list, blank=True)
-    target_industries = models.JSONField(default=list, blank=True)
-    target_companies = models.JSONField(default=list, blank=True)
-    
-    is_default = models.BooleanField(default=False)
-    times_used = models.PositiveIntegerField(default=0)
-    
-    created_at = models.DateTimeField(auto_now_add=True)
-    updated_at = models.DateTimeField(auto_now=True)
-    
-    class Meta:
-        indexes = [
-            models.Index(fields=['user', 'is_default']),
-        ]
-        ordering = ['-is_default', 'name']
-    
-    def __str__(self):
-        return self.name
-
-
-
-
-class MentorshipRequest(models.Model):
-    """Track inbound/outbound mentorship invitations between users."""
-
-    ROLE_CHOICES = [
-        ('mentor', 'Mentor'),
-        ('mentee', 'Mentee'),
-    ]
-    STATUS_CHOICES = [
-        ('pending', 'Pending'),
-        ('accepted', 'Accepted'),
-        ('declined', 'Declined'),
-        ('cancelled', 'Cancelled'),
-    ]
-
-    id = models.UUIDField(primary_key=True, default=uuid.uuid4, editable=False)
-    requester = models.ForeignKey(CandidateProfile, on_delete=models.CASCADE, related_name='sent_mentorship_requests')
-    receiver = models.ForeignKey(CandidateProfile, on_delete=models.CASCADE, related_name='received_mentorship_requests')
-    role_for_requester = models.CharField(max_length=20, choices=ROLE_CHOICES)
-    status = models.CharField(max_length=20, choices=STATUS_CHOICES, default='pending')
-    message = models.TextField(blank=True)
-    created_at = models.DateTimeField(auto_now_add=True)
-    responded_at = models.DateTimeField(null=True, blank=True)
-    responded_by = models.ForeignKey(
-        settings.AUTH_USER_MODEL,
-        null=True,
-        blank=True,
-        on_delete=models.SET_NULL,
-        related_name='mentorship_responses'
-    )
-
-    class Meta:
-        ordering = ['-created_at']
-        indexes = [
-            models.Index(fields=['requester', 'status'], name='core_mr_request_status'),
-            models.Index(fields=['receiver', 'status'], name='core_mr_receiv_status'),
-        ]
-        constraints = [
-            models.UniqueConstraint(
-                fields=['requester', 'receiver'],
-                condition=Q(status='pending'),
-                name='unique_pending_mentorship_request',
-            )
-        ]
-
-    def __str__(self):
-        return f"{self.requester_id} -> {self.receiver_id} ({self.status})"
-
-    def get_mentee_profile(self):
-        """Return the CandidateProfile that will be mentored in this request."""
-        if self.role_for_requester == 'mentor':
-            return self.receiver
-        return self.requester
-
-    def get_mentor_user(self):
-        """Return the Django user who will act as mentor in this request."""
-        if self.role_for_requester == 'mentor':
-            return getattr(self.requester, 'user', None)
-        return getattr(self.receiver, 'user', None)
-
-
-class MentorshipSharingPreference(models.Model):
-    """Per-mentor sharing toggles that mentees control."""
-
-    JOB_SHARING_CHOICES = [
-        ('none', 'Do not share jobs'),
-        ('all', 'Share all jobs'),
-        ('responded', 'Share jobs with responses'),
-        ('selected', 'Share selected jobs'),
-    ]
-
-    team_member = models.OneToOneField(
-        'TeamMember',
-        on_delete=models.CASCADE,
-        related_name='sharing_preference',
-    )
-    share_profile_basics = models.BooleanField(default=False)
-    share_skills = models.BooleanField(default=False)
-    share_employment = models.BooleanField(default=False)
-    share_education = models.BooleanField(default=False)
-    share_certifications = models.BooleanField(default=False)
-    share_documents = models.BooleanField(default=False)
-    share_job_applications = models.BooleanField(default=False)
-    job_sharing_mode = models.CharField(max_length=20, choices=JOB_SHARING_CHOICES, default='selected')
-    updated_at = models.DateTimeField(auto_now=True)
-
-    def __str__(self):
-        return f"SharingPreference({self.team_member_id})"
-
-
-class MentorshipSharedApplication(models.Model):
-    """Specific job entries a mentee shares with a mentor."""
-
-    team_member = models.ForeignKey(
-        'TeamMember',
-        on_delete=models.CASCADE,
-        related_name='shared_applications',
-    )
-    job = models.ForeignKey(
-        'JobEntry',
-        on_delete=models.CASCADE,
-        related_name='mentorship_shares',
-    )
-    include_documents = models.BooleanField(default=False)
-    shared_resume = models.ForeignKey(
-        'Document',
-        on_delete=models.SET_NULL,
-        null=True,
-        blank=True,
-        related_name='+',
-    )
-    shared_cover_letter = models.ForeignKey(
-        'Document',
-        on_delete=models.SET_NULL,
-        null=True,
-        blank=True,
-        related_name='+',
-    )
-    notes = models.TextField(blank=True)
-    shared_at = models.DateTimeField(auto_now_add=True)
-
-    class Meta:
-        unique_together = [('team_member', 'job')]
-        indexes = [
-            models.Index(fields=['team_member', 'job'], name='core_mshare_team_job'),
-        ]
-
-    def __str__(self):
-        return f"SharedApplication({self.team_member_id}, job={self.job_id})"
-
-
-class MentorshipGoal(models.Model):
-    """Quantitative goals mentors assign to mentees."""
-
-    GOAL_TYPE_CHOICES = [
-        ('applications_submitted', 'Job applications submitted'),
-        ('skills_added', 'Skills added'),
-        ('projects_completed', 'Projects completed'),
-        ('skill_add', 'Add a specific skill'),
-        ('skill_improve', 'Improve an existing skill'),
-        ('interview_practice', 'Interview practice questions'),
-    ]
-    STATUS_CHOICES = [
-        ('active', 'Active'),
-        ('completed', 'Completed'),
-        ('cancelled', 'Cancelled'),
-    ]
-
-    id = models.UUIDField(primary_key=True, default=uuid.uuid4, editable=False)
-    team_member = models.ForeignKey(
-        'TeamMember',
-        on_delete=models.CASCADE,
-        related_name='mentorship_goals',
-    )
-    goal_type = models.CharField(max_length=40, choices=GOAL_TYPE_CHOICES)
-    title = models.CharField(max_length=255, blank=True)
-    notes = models.TextField(blank=True)
-    target_value = models.PositiveIntegerField(default=1)
-    baseline_value = models.PositiveIntegerField(default=0)
-    due_date = models.DateField(null=True, blank=True)
-    status = models.CharField(max_length=20, choices=STATUS_CHOICES, default='active')
-    custom_skill_name = models.CharField(max_length=160, blank=True)
-    required_level = models.CharField(
-        max_length=20,
-        blank=True,
-        choices=[
-            ('beginner', 'Beginner'),
-            ('intermediate', 'Intermediate'),
-            ('advanced', 'Advanced'),
-            ('expert', 'Expert'),
-        ],
-    )
-    starting_level = models.CharField(
-        max_length=20,
-        blank=True,
-        choices=[
-            ('beginner', 'Beginner'),
-            ('intermediate', 'Intermediate'),
-            ('advanced', 'Advanced'),
-            ('expert', 'Expert'),
-        ],
-    )
-    metric_scope = models.CharField(max_length=60, blank=True)
-    created_at = models.DateTimeField(auto_now_add=True)
-    updated_at = models.DateTimeField(auto_now=True)
-    completed_at = models.DateTimeField(null=True, blank=True)
-    skill = models.ForeignKey(
-        Skill,
-        on_delete=models.SET_NULL,
-        null=True,
-        blank=True,
-        related_name='mentorship_goal_targets',
-    )
-
-    class Meta:
-        ordering = ['-created_at']
-        indexes = [
-            models.Index(fields=['team_member', 'status'], name='core_mentor_team_me_8c8455_idx'),
-            models.Index(fields=['goal_type'], name='core_mentor_goal_ty_17e26d_idx'),
-        ]
-
-    def __str__(self):
-        return f"{self.get_goal_type_display()} ({self.team_member_id})"
-
-    @property
-    def skill_display_name(self):
-        """Used by serializers to show whichever skill label is available."""
-        if self.custom_skill_name:
-            return self.custom_skill_name
-        if self.skill_id and self.skill:
-            return self.skill.name
-        return ''
-
-
-class MentorshipMessage(models.Model):
-    """Secure chat messages between a mentor and mentee."""
-
-    id = models.UUIDField(primary_key=True, default=uuid.uuid4, editable=False)
-    team_member = models.ForeignKey(
-        'TeamMember',
-        on_delete=models.CASCADE,
-        related_name='messages',
-    )
-    sender = models.ForeignKey(
-        settings.AUTH_USER_MODEL,
-        on_delete=models.CASCADE,
-        related_name='mentorship_messages',
-    )
-    message = models.TextField()
-    is_read_by_mentor = models.BooleanField(default=False)
-    is_read_by_mentee = models.BooleanField(default=False)
-    created_at = models.DateTimeField(auto_now_add=True)
-
-    class Meta:
-        ordering = ['created_at']
-        indexes = [
-            models.Index(fields=['team_member', '-created_at'], name='core_mentor_msg_team_idx'),
-        ]
-
-    def __str__(self):
-        return f"MentorshipMessage({self.team_member_id})"
-
-
-class TeamSharedJob(models.Model):
-    """Jobs shared with a team for collaborative review and feedback."""
-
-    team = models.ForeignKey(
-        TeamAccount,
-        on_delete=models.CASCADE,
-        related_name='shared_jobs',
-    )
-    job = models.ForeignKey(
-        'JobEntry',
-        on_delete=models.CASCADE,
-        related_name='team_shares',
-    )
-    shared_by = models.ForeignKey(
-        settings.AUTH_USER_MODEL,
-        on_delete=models.CASCADE,
-        related_name='team_shared_jobs',
-    )
-    note = models.TextField(blank=True, help_text='Optional note when sharing')
-    shared_at = models.DateTimeField(auto_now_add=True)
-
-    class Meta:
-        unique_together = [('team', 'job')]
-        ordering = ['-shared_at']
-        indexes = [
-            models.Index(fields=['team', '-shared_at']),
-        ]
-
-    def __str__(self):
-        return f"TeamSharedJob({self.team_id}, job={self.job_id})"
-
-
-class TeamJobComment(models.Model):
-    """Comments on jobs shared with the team."""
-
-    shared_job = models.ForeignKey(
-        TeamSharedJob,
-        on_delete=models.CASCADE,
-        related_name='comments',
-    )
-    author = models.ForeignKey(
-        settings.AUTH_USER_MODEL,
-        on_delete=models.CASCADE,
-        related_name='team_job_comments',
-    )
-    content = models.TextField()
-    created_at = models.DateTimeField(auto_now_add=True)
-    updated_at = models.DateTimeField(auto_now=True)
-
-    class Meta:
-        ordering = ['created_at']
-        indexes = [
-            models.Index(fields=['shared_job', 'created_at']),
-        ]
-
-    def __str__(self):
-        return f"TeamJobComment({self.shared_job_id}, by={self.author_id})"
-
-
-# 
-# 
-# =
-# EMAIL INTEGRATION MODELS (UC-113)
-# 
-# 
-# =
-
-
-class GmailIntegration(models.Model):
-    """UC-113: Gmail OAuth integration for email scanning"""
-    
-    STATUS_CHOICES = [
-        ('disconnected', 'Disconnected'),
-        ('pending', 'Pending Authorization'),
-        ('connected', 'Connected'),
-        ('scanning', 'Scanning'),
-        ('error', 'Error'),
-    ]
-    
-    user = models.OneToOneField(
-        settings.AUTH_USER_MODEL,
-        on_delete=models.CASCADE,
-        related_name='gmail_integration'
-    )
-    
-    # OAuth tokens
-    access_token = models.TextField(blank=True)
-    refresh_token = models.TextField(blank=True)
-    token_expires_at = models.DateTimeField(null=True, blank=True)
-    scopes = models.JSONField(default=list, blank=True)
-    
-    # Gmail account info
-    gmail_address = models.EmailField(blank=True)
-    gmail_history_id = models.CharField(max_length=100, blank=True)  # For incremental sync
-    
-    # User preferences
-    scan_enabled = models.BooleanField(default=False)
-    
-    # Scanning metadata
-    status = models.CharField(max_length=20, choices=STATUS_CHOICES, default='disconnected')
-    last_scan_at = models.DateTimeField(null=True, blank=True)
-    last_error = models.TextField(blank=True)
-    emails_scanned_count = models.IntegerField(default=0)
-    rate_limit_reset_at = models.DateTimeField(null=True, blank=True, help_text='When the rate limit resets')
-    
-    # OAuth state token
-    state_token = models.CharField(max_length=128, blank=True)
-    
-    created_at = models.DateTimeField(auto_now_add=True)
-    updated_at = models.DateTimeField(auto_now=True)
-    
-    class Meta:
-        indexes = [
-            models.Index(fields=['user']),
-            models.Index(fields=['status', 'scan_enabled']),
-        ]
-
-    def __str__(self):
-        return f"{self.user.email} - Gmail ({self.status})"
-
-
-class ApplicationEmail(models.Model):
-    """UC-113: Emails related to job applications"""
-    
-    EMAIL_TYPE_CHOICES = [
-        ('application_sent', 'Application Sent'),
-        ('acknowledgment', 'Application Acknowledged'),
-        ('recruiter_outreach', 'Recruiter Outreach'),
-        ('interview_invitation', 'Interview Invitation'),
-        ('interview_confirmation', 'Interview Confirmation'),
-        ('interview_reminder', 'Interview Reminder'),
-        ('rejection', 'Rejection'),
-        ('offer', 'Offer Letter'),
-        ('follow_up', 'Follow-up'),
-        ('other', 'Other'),
-    ]
-    
-    id = models.UUIDField(primary_key=True, default=uuid.uuid4, editable=False)
-    user = models.ForeignKey(
-        settings.AUTH_USER_MODEL,
-        on_delete=models.CASCADE,
-        related_name='application_emails'
-    )
-    job = models.ForeignKey(
-        'JobEntry',
-        on_delete=models.CASCADE,
-        related_name='emails',
-        null=True,
-        blank=True
-    )
-    
-    # Email metadata
-    gmail_message_id = models.CharField(max_length=255, unique=True, db_index=True)
-    thread_id = models.CharField(max_length=255, blank=True, db_index=True)
-    
-    # Email content
-    subject = models.CharField(max_length=500)
-    sender_email = models.EmailField()
-    sender_name = models.CharField(max_length=255, blank=True)
-    received_at = models.DateTimeField()
-    snippet = models.TextField(blank=True)  # Email preview/snippet
-    body_text = models.TextField(blank=True)  # Plain text body
-    
-    # Classification
-    email_type = models.CharField(max_length=30, choices=EMAIL_TYPE_CHOICES, default='other')
-    confidence_score = models.FloatField(default=0.0)  # 0-1 ML confidence
-    is_application_related = models.BooleanField(default=False)
-    
-    # Status suggestions
-    suggested_job_status = models.CharField(max_length=20, blank=True)  # From Application.STATUS
-    status_applied = models.BooleanField(default=False)
-    
-    # User interaction
-    is_linked = models.BooleanField(default=False)  # User confirmed link to job
-    is_dismissed = models.BooleanField(default=False)  # User dismissed suggestion
-    user_notes = models.TextField(blank=True)
-    
-    # Metadata
-    labels = models.JSONField(default=list, blank=True)  # Gmail labels
-    attachments = models.JSONField(default=list, blank=True)  # Attachment info
-    
-    created_at = models.DateTimeField(auto_now_add=True)
-    updated_at = models.DateTimeField(auto_now=True)
-    
-    class Meta:
-        indexes = [
-            models.Index(fields=['user', '-received_at']),
-            models.Index(fields=['job', '-received_at']),
-            models.Index(fields=['is_application_related', '-received_at']),
-            models.Index(fields=['gmail_message_id']),
-            models.Index(fields=['thread_id']),
-        ]
-        ordering = ['-received_at']
-
-    def __str__(self):
-        return f"{self.subject[:50]} - {self.sender_email}"
-
-
-class EmailScanLog(models.Model):
-    """UC-113: Audit log for email scanning operations"""
-    
-    integration = models.ForeignKey(
-        'GmailIntegration',
-        on_delete=models.CASCADE,
-        related_name='scan_logs'
-    )
-    
-    started_at = models.DateTimeField(auto_now_add=True)
-    completed_at = models.DateTimeField(null=True, blank=True)
-    
-    emails_processed = models.IntegerField(default=0)
-    emails_matched = models.IntegerField(default=0)
-    emails_linked = models.IntegerField(default=0)
-    
-    status = models.CharField(max_length=20)  # success, partial, error
-    error_message = models.TextField(blank=True)
-    
-    class Meta:
-        indexes = [
-            models.Index(fields=['integration', '-started_at']),
-        ]
-
-    def __str__(self):
-        return f"EmailScanLog({self.integration_id}, {self.status})"
-
-
-# UC-117: API Rate Limiting and Error Handling Dashboard Models
-
-class APIService(models.Model):
-    """Configuration for tracked API services"""
-    SERVICE_TYPES = [
-        ('gemini', 'Google Gemini AI'),
-        ('gmail', 'Gmail API'),
-        ('google_calendar', 'Google Calendar'),
-        ('google_contacts', 'Google Contacts'),
-        ('linkedin', 'LinkedIn API'),
-        ('github', 'GitHub API'),
-        ('openai', 'OpenAI API'),
-        ('market_data', 'Market Data APIs'),
-        ('other', 'Other API Service'),
-    ]
-    
-    name = models.CharField(max_length=100, unique=True)
-    service_type = models.CharField(max_length=50, choices=SERVICE_TYPES)
-    description = models.TextField(blank=True)
-    
-    # Rate limit configuration
-    rate_limit_enabled = models.BooleanField(default=True)
-    requests_per_minute = models.IntegerField(null=True, blank=True, help_text='Max requests per minute')
-    requests_per_hour = models.IntegerField(null=True, blank=True, help_text='Max requests per hour')
-    requests_per_day = models.IntegerField(null=True, blank=True, help_text='Max requests per day')
-    
-    # Alert thresholds (percentage of quota)
-    alert_threshold_warning = models.IntegerField(default=75, help_text='Warning threshold %')
-    alert_threshold_critical = models.IntegerField(default=90, help_text='Critical threshold %')
-    
-    # Service status
-    is_active = models.BooleanField(default=True)
-    last_error_at = models.DateTimeField(null=True, blank=True)
-    
-    created_at = models.DateTimeField(auto_now_add=True)
-    updated_at = models.DateTimeField(auto_now=True)
-    
-    class Meta:
-        indexes = [
-            models.Index(fields=['service_type', 'is_active']),
-            models.Index(fields=['-last_error_at']),
-        ]
-        ordering = ['name']
-    
-    def __str__(self):
-        return f"{self.name} ({self.get_service_type_display()})"
-
-
-class APIUsageLog(models.Model):
-    """Log of all API requests for monitoring and analytics"""
-    service = models.ForeignKey(APIService, on_delete=models.CASCADE, related_name='usage_logs')
-    user = models.ForeignKey(settings.AUTH_USER_MODEL, on_delete=models.SET_NULL, null=True, blank=True)
-    
-    # Request details
-    endpoint = models.CharField(max_length=500, help_text='API endpoint called')
-    method = models.CharField(max_length=10, default='GET')
-    
-    # Timing
-    request_at = models.DateTimeField(auto_now_add=True, db_index=True)
-    response_time_ms = models.IntegerField(null=True, blank=True, help_text='Response time in milliseconds')
-    
-    # Response details
-    status_code = models.IntegerField(null=True, blank=True)
-    success = models.BooleanField(default=True)
-    
-    # Error tracking
-    error_message = models.TextField(blank=True)
-    error_type = models.CharField(max_length=100, blank=True)
-    
-    # Additional context
-    request_data = models.JSONField(default=dict, blank=True, help_text='Sanitized request data')
-    response_data = models.JSONField(default=dict, blank=True, help_text='Sanitized response data')
-    metadata = models.JSONField(default=dict, blank=True, help_text='Additional tracking metadata')
-    
-    class Meta:
-        indexes = [
-            models.Index(fields=['service', '-request_at']),
-            models.Index(fields=['user', '-request_at']),
-            models.Index(fields=['success', '-request_at']),
-            models.Index(fields=['-request_at']),
-        ]
-        ordering = ['-request_at']
-    
-    def __str__(self):
-        return f"{self.service.name} - {self.endpoint} ({self.status_code})"
-
-
-class APIQuotaUsage(models.Model):
-    """Aggregate quota usage per service per time period"""
-    service = models.ForeignKey(APIService, on_delete=models.CASCADE, related_name='quota_usage')
-    
-    # Time period
-    period_type = models.CharField(max_length=20, choices=[
-        ('minute', 'Minute'),
-        ('hour', 'Hour'),
-        ('day', 'Day'),
-        ('week', 'Week'),
-        ('month', 'Month'),
-    ])
-    period_start = models.DateTimeField(db_index=True)
-    period_end = models.DateTimeField()
-    
-    # Usage counts
-    total_requests = models.IntegerField(default=0)
-    successful_requests = models.IntegerField(default=0)
-    failed_requests = models.IntegerField(default=0)
-    
-    # Performance metrics
-    avg_response_time_ms = models.FloatField(null=True, blank=True)
-    max_response_time_ms = models.IntegerField(null=True, blank=True)
-    min_response_time_ms = models.IntegerField(null=True, blank=True)
-    
-    # Rate limit status
-    quota_limit = models.IntegerField(null=True, blank=True)
-    quota_remaining = models.IntegerField(null=True, blank=True)
-    quota_percentage_used = models.FloatField(null=True, blank=True)
-    
-    # Alert status
-    alert_level = models.CharField(max_length=20, choices=[
-        ('normal', 'Normal'),
-        ('warning', 'Warning'),
-        ('critical', 'Critical'),
-        ('exceeded', 'Exceeded'),
-    ], default='normal')
-    
-    created_at = models.DateTimeField(auto_now_add=True)
-    updated_at = models.DateTimeField(auto_now=True)
-    
-    class Meta:
-        indexes = [
-            models.Index(fields=['service', 'period_type', '-period_start']),
-            models.Index(fields=['alert_level', '-period_start']),
-        ]
-        unique_together = [['service', 'period_type', 'period_start']]
-        ordering = ['-period_start']
-    
-    def __str__(self):
-        return f"{self.service.name} - {self.period_type} ({self.period_start.date()})"
-
-
-class APIError(models.Model):
-    """Detailed error tracking for API failures"""
-    service = models.ForeignKey(APIService, on_delete=models.CASCADE, related_name='errors')
-    usage_log = models.ForeignKey(APIUsageLog, on_delete=models.SET_NULL, null=True, blank=True)
-    
-    # Error details
-    error_type = models.CharField(max_length=100, db_index=True)
-    error_message = models.TextField()
-    error_code = models.CharField(max_length=50, blank=True)
-    
-    # Context
-    endpoint = models.CharField(max_length=500)
-    request_method = models.CharField(max_length=10)
-    status_code = models.IntegerField(null=True, blank=True)
-    
-    # Error tracking
-    occurred_at = models.DateTimeField(auto_now_add=True, db_index=True)
-    resolved_at = models.DateTimeField(null=True, blank=True)
-    is_resolved = models.BooleanField(default=False)
-    
-    # Impact assessment
-    affected_users_count = models.IntegerField(default=0)
-    retry_count = models.IntegerField(default=0)
-    
-    # Details for debugging
-    stack_trace = models.TextField(blank=True)
-    request_data = models.JSONField(default=dict, blank=True)
-    response_data = models.JSONField(default=dict, blank=True)
-    
-    # Resolution tracking
-    resolution_notes = models.TextField(blank=True)
-    resolved_by = models.ForeignKey(
-        settings.AUTH_USER_MODEL, 
-        on_delete=models.SET_NULL, 
-        null=True, 
-        blank=True,
-        related_name='resolved_api_errors'
-    )
-    
-    class Meta:
-        indexes = [
-            models.Index(fields=['service', '-occurred_at']),
-            models.Index(fields=['error_type', '-occurred_at']),
-            models.Index(fields=['is_resolved', '-occurred_at']),
-        ]
-        ordering = ['-occurred_at']
-    
-    def __str__(self):
-        return f"{self.service.name} - {self.error_type} at {self.occurred_at}"
-
-
-class APIAlert(models.Model):
-    """Alerts for API quota and error thresholds"""
-    service = models.ForeignKey(APIService, on_delete=models.CASCADE, related_name='alerts')
-    
-    ALERT_TYPES = [
-        ('quota_warning', 'Quota Warning'),
-        ('quota_critical', 'Quota Critical'),
-        ('quota_exceeded', 'Quota Exceeded'),
-        ('high_error_rate', 'High Error Rate'),
-        ('service_down', 'Service Down'),
-        ('slow_response', 'Slow Response Time'),
-    ]
-    
-    alert_type = models.CharField(max_length=50, choices=ALERT_TYPES)
-    severity = models.CharField(max_length=20, choices=[
-        ('info', 'Info'),
-        ('warning', 'Warning'),
-        ('critical', 'Critical'),
-    ])
-    
-    # Alert details
-    message = models.TextField()
-    details = models.JSONField(default=dict, blank=True)
-    
-    # Status
-    triggered_at = models.DateTimeField(auto_now_add=True, db_index=True)
-    acknowledged_at = models.DateTimeField(null=True, blank=True)
-    resolved_at = models.DateTimeField(null=True, blank=True)
-    
-    is_acknowledged = models.BooleanField(default=False)
-    is_resolved = models.BooleanField(default=False)
-    
-    # Notification tracking
-    email_sent = models.BooleanField(default=False)
-    email_sent_at = models.DateTimeField(null=True, blank=True)
-    
-    acknowledged_by = models.ForeignKey(
-        settings.AUTH_USER_MODEL,
-        on_delete=models.SET_NULL,
-        null=True,
-        blank=True,
-        related_name='acknowledged_api_alerts'
-    )
-    
-    class Meta:
-        indexes = [
-            models.Index(fields=['service', '-triggered_at']),
-            models.Index(fields=['alert_type', 'is_resolved']),
-            models.Index(fields=['is_acknowledged', '-triggered_at']),
-        ]
-        ordering = ['-triggered_at']
-    
-    def __str__(self):
-        return f"{self.get_alert_type_display()} - {self.service.name}"
-
-
-class APIWeeklyReport(models.Model):
-    """Weekly API usage summary reports"""
-    
-    # Report period
-    week_start = models.DateField(db_index=True)
-    week_end = models.DateField()
-    
-    # Overall statistics
-    total_requests = models.IntegerField(default=0)
-    total_errors = models.IntegerField(default=0)
-    error_rate = models.FloatField(default=0.0, help_text='Error rate as percentage')
-    
-    # Performance metrics
-    avg_response_time_ms = models.FloatField(default=0.0)
-    
-    # Service breakdown
-    service_stats = models.JSONField(default=dict, help_text='Per-service statistics')
-    
-    # Top issues
-    top_errors = models.JSONField(default=list, help_text='Most common errors')
-    services_approaching_limit = models.JSONField(default=list, help_text='Services near quota')
-    
-    # Alerts summary
-    total_alerts = models.IntegerField(default=0)
-    critical_alerts = models.IntegerField(default=0)
-    
-    # Report metadata
-    generated_at = models.DateTimeField(auto_now_add=True)
-    email_sent = models.BooleanField(default=False)
-    email_sent_at = models.DateTimeField(null=True, blank=True)
-    
-    # Report content
-    html_content = models.TextField(blank=True)
-    summary_text = models.TextField(blank=True)
-    
-    class Meta:
-        indexes = [
-            models.Index(fields=['-week_start']),
-        ]
-        unique_together = [['week_start', 'week_end']]
-        ordering = ['-week_start']
-    
-    def __str__(self):
-        return f"Weekly Report {self.week_start} to {self.week_end}"
-
-
-class ScheduledSubmission(models.Model):
-    """
-    UC-124: Scheduled application submissions with timing optimization
-    
-    Allows users to schedule application submissions for future dates/times
-    and track submission history with timing analytics.
-    """
-    STATUS_CHOICES = [
-        ('pending', 'Pending'),
-        ('scheduled', 'Scheduled'),
-        ('submitted', 'Submitted'),
-        ('failed', 'Failed'),
-        ('cancelled', 'Cancelled'),
-    ]
-    
-    candidate = models.ForeignKey(
-        CandidateProfile,
-        on_delete=models.CASCADE,
-        related_name='scheduled_submissions'
-    )
-    job = models.ForeignKey(
-        JobEntry,
-        on_delete=models.CASCADE,
-        related_name='scheduled_submissions'
-    )
-    application_package = models.ForeignKey(
-        'ApplicationPackage',
-        on_delete=models.CASCADE,
-        related_name='scheduled_submissions',
-        null=True,
-        blank=True
-    )
-    
-    # Scheduling details
-    scheduled_datetime = models.DateTimeField(
-        help_text='When to submit the application'
-    )
-    timezone = models.CharField(
-        max_length=50,
-        default='UTC',
-        help_text="User's timezone for scheduling"
-    )
-    submission_method = models.CharField(
-        max_length=50,
-        default='email',
-        help_text='How to submit (email, portal, etc.)'
-    )
-    
-    # Status tracking
-    status = models.CharField(
-        max_length=20,
-        choices=STATUS_CHOICES,
-        default='pending'
-    )
-    priority = models.PositiveSmallIntegerField(
-        default=5,
-        help_text='Submission priority (1=highest)'
-    )
-    
-    # Retry logic
-    retry_count = models.PositiveSmallIntegerField(default=0)
-    max_retries = models.PositiveSmallIntegerField(default=3)
-    
-    # Submission details
-    submission_parameters = models.JSONField(
-        default=dict,
-        help_text='Parameters for submission'
-    )
-    submission_result = models.JSONField(
-        default=dict,
-        help_text='Result of submission attempt'
-    )
-    submitted_at = models.DateTimeField(null=True, blank=True)
-    error_message = models.TextField(blank=True)
-    
-    # Timing metadata for analytics
-    day_of_week = models.PositiveSmallIntegerField(
-        null=True,
-        blank=True,
-        help_text='Day of week when submitted (0=Monday, 6=Sunday)'
-    )
-    hour_of_day = models.PositiveSmallIntegerField(
-        null=True,
-        blank=True,
-        help_text='Hour of day when submitted (0-23)'
-    )
-    
-    # Timestamps
-    created_at = models.DateTimeField(auto_now_add=True)
-    updated_at = models.DateTimeField(auto_now=True)
-    
-    class Meta:
-        ordering = ['scheduled_datetime', 'priority']
-        indexes = [
-            models.Index(fields=['candidate', 'status']),
-            models.Index(fields=['scheduled_datetime', 'status']),
-            models.Index(fields=['job', 'status']),
-            models.Index(fields=['candidate', 'day_of_week']),
-            models.Index(fields=['candidate', 'hour_of_day']),
-        ]
-    
-    def __str__(self):
-        return f"Scheduled submission for {self.job.title} at {self.scheduled_datetime}"
-    
-    def save(self, *args, **kwargs):
-        # Update timing metadata when submitted
-        if self.status == 'submitted' and self.submitted_at:
-            self.day_of_week = self.submitted_at.weekday()
-            self.hour_of_day = self.submitted_at.hour
-        super().save(*args, **kwargs)
-    
-    def mark_submitted(self):
-        """Mark this submission as completed"""
-        self.status = 'submitted'
-        self.submitted_at = timezone.now()
-        self.save(update_fields=['status', 'submitted_at', 'day_of_week', 'hour_of_day'])
-        
-        # Also update the job status
-        if self.job.status == 'interested':
-            self.job.status = 'applied'
-            self.job.application_submitted_at = self.submitted_at
-            self.job.save(update_fields=['status', 'application_submitted_at'])
-            try:
-                from core import followup_utils
-                followup_utils.create_stage_followup(self.job, 'applied', auto=True)
-            except Exception:
-                # Scheduling reminders should not block submission updates
-                pass
-    
-    def cancel(self, reason=''):
-        """Cancel this scheduled submission"""
-        self.status = 'cancelled'
-        self.error_message = reason
-        self.save(update_fields=['status', 'error_message'])
-
-
-class FollowUpReminder(models.Model):
-    """
-    UC-124: Follow-up reminders for applications and deadlines
-    
-    Manages reminders for application deadlines, follow-ups, and other
-    time-sensitive application-related tasks.
-    """
-    REMINDER_TYPES = [
-        ('application_deadline', 'Application Deadline'),
-        ('application_followup', 'Application Follow-up'),
-        ('interview_followup', 'Interview Follow-up'),
-        ('offer_response', 'Offer Response'),
-        ('thank_you', 'Thank You Note'),
-        ('status_inquiry', 'Status Inquiry'),
-    ]
-    
-    STATUS_CHOICES = [
-        ('pending', 'Pending'),
-        ('sent', 'Sent'),
-        ('dismissed', 'Dismissed'),
-        ('failed', 'Failed'),
-    ]
-    
-    candidate = models.ForeignKey(
-        CandidateProfile,
-        on_delete=models.CASCADE,
-        related_name='followup_reminders'
-    )
-    job = models.ForeignKey(
-        JobEntry,
-        on_delete=models.CASCADE,
-        related_name='followup_reminders'
-    )
-    
-    # Reminder details
-    reminder_type = models.CharField(
-        max_length=30,
-        choices=REMINDER_TYPES
-    )
-    subject = models.CharField(
-        max_length=200,
-        help_text='Email subject or reminder title'
-    )
-    message_template = models.TextField(
-        help_text='Template message with placeholders'
-    )
-    
-    # Scheduling
-    scheduled_datetime = models.DateTimeField(
-        help_text='When to send the reminder'
-    )
-    interval_days = models.PositiveSmallIntegerField(
-        null=True,
-        blank=True,
-        help_text='Days between reminders for recurring'
-    )
-    is_recurring = models.BooleanField(default=False)
-    max_occurrences = models.PositiveSmallIntegerField(
-        default=1,
-        help_text='Maximum times to send'
-    )
-    occurrence_count = models.PositiveSmallIntegerField(default=0)
-    
-    # Status tracking
-    status = models.CharField(
-        max_length=20,
-        choices=STATUS_CHOICES,
-        default='pending'
-    )
-    sent_at = models.DateTimeField(null=True, blank=True)
-    response_received = models.BooleanField(default=False)
-    response_date = models.DateTimeField(null=True, blank=True)
-    # Stage + automation context
-    followup_stage = models.CharField(
-        max_length=20,
-        choices=JobEntry.STATUS_CHOICES,
-        null=True,
-        blank=True,
-        help_text='Job stage when the reminder was created'
-    )
-    auto_scheduled = models.BooleanField(default=False)
-    recommendation_reason = models.CharField(max_length=200, blank=True)
-    snoozed_until = models.DateTimeField(null=True, blank=True)
-    completed_at = models.DateTimeField(null=True, blank=True)
-    
-    # Timestamps
-    created_at = models.DateTimeField(auto_now_add=True)
-    updated_at = models.DateTimeField(auto_now=True)
-    
-    class Meta:
-        ordering = ['scheduled_datetime']
-        indexes = [
-            models.Index(fields=['candidate', 'status']),
-            models.Index(fields=['scheduled_datetime', 'status']),
-            models.Index(fields=['job', 'reminder_type']),
-            models.Index(fields=['job', 'followup_stage']),
-        ]
-    
-    def __str__(self):
-        return f"{self.get_reminder_type_display()} for {self.job.title} at {self.scheduled_datetime}"
-    
-    def mark_sent(self):
-        """Mark reminder as sent"""
-        self.status = 'sent'
-        self.sent_at = timezone.now()
-        self.occurrence_count += 1
-        self.completed_at = self.sent_at
-        # Ensure we persist stage if it was not set
-        if not self.followup_stage:
-            self.followup_stage = getattr(self.job, 'status', None)
-        self.save(update_fields=['status', 'sent_at', 'occurrence_count', 'completed_at', 'followup_stage', 'updated_at'])
-        
-        # Schedule next occurrence if recurring
-        if self.is_recurring and self.occurrence_count < self.max_occurrences:
-            next_reminder = FollowUpReminder.objects.create(
-                candidate=self.candidate,
-                job=self.job,
-                reminder_type=self.reminder_type,
-                subject=self.subject,
-                message_template=self.message_template,
-                scheduled_datetime=self.scheduled_datetime + timedelta(days=self.interval_days),
-                interval_days=self.interval_days,
-                is_recurring=True,
-                max_occurrences=self.max_occurrences,
-                occurrence_count=self.occurrence_count
-            )
-            return next_reminder
-        return None
-    
-    def dismiss(self):
-        """Dismiss this reminder"""
-        self.status = 'dismissed'
-        self.completed_at = timezone.now()
-        self.save(update_fields=['status', 'completed_at', 'updated_at'])
-
-    def snooze(self, new_datetime):
-        """Snooze reminder to a new datetime."""
-        self.scheduled_datetime = new_datetime
-        self.snoozed_until = new_datetime
-        if self.status != 'pending':
-            self.status = 'pending'
-        self.save(update_fields=['scheduled_datetime', 'snoozed_until', 'status', 'updated_at'])
-
-    def mark_completed(self, response_received=False, response_date=None):
-        """Mark reminder as completed and optionally record a response."""
-        self.completed_at = timezone.now()
-        self.response_received = response_received or self.response_received
-        if response_received:
-            self.response_date = response_date or timezone.now()
-        if self.status == 'pending':
-            self.status = 'sent'
-        self.save(update_fields=[
-            'status',
-            'completed_at',
-            'response_received',
-            'response_date',
-            'updated_at',
-        ])
-
-
-class CareerGrowthScenario(models.Model):
-    """
-    UC-128: Career Growth Calculator - Store salary growth projections and scenarios.
-    
-    Allows users to model different career paths with multiple job offers,
-    including salary progression, promotions, and total compensation over time.
-    """
-    SCENARIO_TYPES = [
-        ('conservative', 'Conservative Growth'),
-        ('expected', 'Expected Growth'),
-        ('optimistic', 'Optimistic Growth'),
-    ]
-    
-    user = models.ForeignKey(settings.AUTH_USER_MODEL, on_delete=models.CASCADE, related_name='career_scenarios')
-    job = models.ForeignKey(JobEntry, on_delete=models.CASCADE, related_name='career_scenarios', null=True, blank=True)
-    
-    # Scenario details
-    scenario_name = models.CharField(max_length=200, help_text="User-defined name for this scenario")
-    scenario_type = models.CharField(max_length=20, choices=SCENARIO_TYPES, default='expected')
-    
-    # Starting compensation
-    starting_salary = models.DecimalField(max_digits=12, decimal_places=2, help_text="Initial base salary")
-    starting_bonus = models.DecimalField(max_digits=12, decimal_places=2, null=True, blank=True, default=0)
-    starting_equity_value = models.DecimalField(max_digits=12, decimal_places=2, null=True, blank=True, default=0)
-    
-    # Growth assumptions
-    annual_raise_percent = models.DecimalField(max_digits=5, decimal_places=2, help_text="Expected annual raise %")
-    bonus_percent = models.DecimalField(max_digits=5, decimal_places=2, null=True, blank=True, default=0, help_text="Annual bonus as % of salary")
-    equity_refresh_annual = models.DecimalField(max_digits=12, decimal_places=2, null=True, blank=True, default=0)
-    
-    # Company and role details
-    company_name = models.CharField(max_length=200, blank=True)
-    job_title = models.CharField(max_length=200, blank=True)
-    location = models.CharField(max_length=200, blank=True)
-    
-    # Career milestones (stored as JSON array)
-    milestones = models.JSONField(
-        default=list,
-        blank=True,
-        help_text="List of career milestones: [{year, title, salary_increase_percent, promotion_bonus, notes}]"
-    )
-    
-    # Calculated projections (cached for performance)
-    projections_5_year = models.JSONField(default=dict, blank=True, help_text="Year-by-year breakdown for 5 years")
-    projections_10_year = models.JSONField(default=dict, blank=True, help_text="Year-by-year breakdown for 10 years")
-    
-    # Total compensation summaries
-    total_comp_5_year = models.DecimalField(max_digits=12, decimal_places=2, null=True, blank=True)
-    total_comp_10_year = models.DecimalField(max_digits=12, decimal_places=2, null=True, blank=True)
-    
-    # Non-financial considerations
-    career_goals_notes = models.TextField(blank=True, help_text="Notes about non-financial career goals")
-    work_life_balance_score = models.PositiveSmallIntegerField(null=True, blank=True, help_text="1-10 score")
-    growth_opportunity_score = models.PositiveSmallIntegerField(null=True, blank=True, help_text="1-10 score")
-    culture_fit_score = models.PositiveSmallIntegerField(null=True, blank=True, help_text="1-10 score")
-    
-    # Market data integration
-    market_salary_data = models.JSONField(
-        default=dict,
-        blank=True,
-        help_text="External salary data from Glassdoor, etc."
-    )
-    
-    # Metadata
-    created_at = models.DateTimeField(auto_now_add=True)
-    updated_at = models.DateTimeField(auto_now=True)
-    is_active = models.BooleanField(default=True, help_text="Active scenarios for comparison")
-    
-    class Meta:
-        ordering = ['-created_at']
-        indexes = [
-            models.Index(fields=['user', '-created_at']),
-            models.Index(fields=['job']),
-            models.Index(fields=['is_active']),
-        ]
-    
-    def __str__(self):
-        return f"{self.scenario_name} - {self.user.username}"
-    
-    def calculate_projections(self):
-        """
-        Calculate year-by-year salary and total compensation projections.
-        Returns both 5-year and 10-year projections.
-        """
-        projections_5 = []
-        projections_10 = []
-        
-        current_salary = float(self.starting_salary)
-        annual_raise = float(self.annual_raise_percent) / 100
-        bonus_rate = float(self.bonus_percent or 0) / 100
-        
-        # For simplicity, assume equity vests over 4 years
-        equity_vesting_years = 4
-        equity_per_year = float(self.starting_equity_value or 0) / equity_vesting_years if self.starting_equity_value else 0
-        
-        # Create milestone lookup
-        milestone_map = {}
-        for milestone in self.milestones:
-            year = milestone.get('year')
-            if year:
-                milestone_map[year] = milestone
-        
-        for year in range(1, 11):
-            # Check for milestone in this year
-            milestone = milestone_map.get(year)
-            
-            if milestone:
-                # Apply promotion/milestone adjustments
-                salary_increase = milestone.get('salary_increase_percent', 0)
-                current_salary *= (1 + salary_increase / 100)
-                # Bonus can also change with milestone
-                bonus_change = milestone.get('bonus_change', 0)
-                bonus_rate += (bonus_change / 100)
-            else:
-                # Regular annual raise
-                current_salary *= (1 + annual_raise)
-            
-            # Calculate annual bonus and equity
-            annual_bonus = current_salary * bonus_rate
-            annual_equity = equity_per_year if year <= equity_vesting_years else 0
-            
-            # Total compensation for this year
-            total_comp = current_salary + annual_bonus + annual_equity
-            
-            year_data = {
-                'year': year,
-                'base_salary': round(current_salary, 2),
-                'bonus': round(annual_bonus, 2),
-                'equity': round(annual_equity, 2),
-                'total_comp': round(total_comp, 2),
-                'milestone': milestone.get('title', '') if milestone else '',
-                'milestone_description': milestone.get('description', '') if milestone else '',
-            }
-            
-            if year <= 5:
-                projections_5.append(year_data)
-            projections_10.append(year_data)
-        
-        # Calculate cumulative totals
-        total_5_year = sum(p['total_comp'] for p in projections_5)
-        total_10_year = sum(p['total_comp'] for p in projections_10)
-        
-        # Update the model
-        self.projections_5_year = projections_5
-        self.projections_10_year = projections_10
-        self.total_comp_5_year = total_5_year
-        self.total_comp_10_year = total_10_year
-        self.save(update_fields=['projections_5_year', 'projections_10_year', 'total_comp_5_year', 'total_comp_10_year', 'updated_at'])
-        
-        return {
-            '5_year': projections_5,
-            '10_year': projections_10,
-            'total_5_year': total_5_year,
-            'total_10_year': total_10_year,
-        }
-
-
-class JobOffer(models.Model):
-    """
-    UC-127: Capture comparative job offer data for side-by-side analysis.
-
-    Stores both financial and non-financial attributes so the frontend can
-    render a weighted comparison matrix and scenario modeling.
-    """
-    REMOTE_POLICIES = [
-        ('onsite', 'Onsite'),
-        ('hybrid', 'Hybrid'),
-        ('remote', 'Remote'),
-    ]
-
-    STATUS_CHOICES = [
-        ('pending', 'Decision Pending'),
-        ('accepted', 'Accepted'),
-        ('declined', 'Declined'),
-        ('archived', 'Archived'),
-    ]
-
-    candidate = models.ForeignKey(CandidateProfile, on_delete=models.CASCADE, related_name='job_offers')
-    job = models.ForeignKey(JobEntry, on_delete=models.SET_NULL, null=True, blank=True, related_name='job_offers')
-    role_title = models.CharField(max_length=220)
-    company_name = models.CharField(max_length=220)
-    location = models.CharField(max_length=200, blank=True)
-    remote_policy = models.CharField(max_length=20, choices=REMOTE_POLICIES, default='onsite')
-
-    base_salary = models.DecimalField(max_digits=12, decimal_places=2, default=0)
-    bonus = models.DecimalField(max_digits=12, decimal_places=2, default=0)
-    equity = models.DecimalField(max_digits=12, decimal_places=2, default=0)
-    benefits_breakdown = models.JSONField(default=dict, blank=True)
-    benefits_total_value = models.DecimalField(max_digits=12, decimal_places=2, default=0)
-    benefits_notes = models.TextField(blank=True)
-
-    culture_fit_score = models.PositiveSmallIntegerField(null=True, blank=True, help_text='1-10 score')
-    growth_opportunity_score = models.PositiveSmallIntegerField(null=True, blank=True, help_text='1-10 score')
-    work_life_balance_score = models.PositiveSmallIntegerField(null=True, blank=True, help_text='1-10 score')
-
-    cost_of_living_index = models.DecimalField(max_digits=6, decimal_places=2, default=100)
-    notes = models.TextField(blank=True)
-    status = models.CharField(max_length=20, choices=STATUS_CHOICES, default='pending')
-    decline_reason = models.CharField(max_length=120, blank=True)
-    archived_reason = models.CharField(max_length=120, blank=True)
-    archived_at = models.DateTimeField(null=True, blank=True)
-    scenario_label = models.CharField(max_length=120, blank=True, help_text='Last scenario applied')
-    metadata = models.JSONField(default=dict, blank=True)
-
-    created_at = models.DateTimeField(auto_now_add=True)
-    updated_at = models.DateTimeField(auto_now=True)
-
-    class Meta:
-        ordering = ['-updated_at']
-        indexes = [
-            models.Index(fields=['candidate', '-updated_at']),
-            models.Index(fields=['candidate', 'status']),
-            models.Index(fields=['status']),
-        ]
-
-    def __str__(self):
-        return f"{self.role_title} @ {self.company_name} ({self.status})"
-
-# =============================================================================
-# Resume/Cover Letter Version Performance Comparison (A/B Testing)
-# =============================================================================
-
-
-class MaterialVersion(models.Model):
-    """
-    Tracks versioned resume and cover letter materials for A/B performance comparison.
-    Allows users to create labeled versions (A, B, C, etc.) and track outcomes.
-    """
-    MATERIAL_TYPES = [
-        ('resume', 'Resume'),
-        ('cover_letter', 'Cover Letter'),
-    ]
-    
-    id = models.UUIDField(primary_key=True, default=uuid.uuid4, editable=False)
-    candidate = models.ForeignKey(
-        CandidateProfile,
-        on_delete=models.CASCADE,
-        related_name='material_versions'
-    )
-    
-    # Version identification
-    material_type = models.CharField(max_length=20, choices=MATERIAL_TYPES)
-    version_label = models.CharField(
-        max_length=50,
-        help_text="Version label (e.g., 'Version A', 'Version B', 'Technical Focus')"
-    )
-    description = models.TextField(
-        blank=True,
-        help_text="Description of what makes this version unique"
-    )
-    
-    # Optional link to actual document
-    document = models.ForeignKey(
-        Document,
-        on_delete=models.SET_NULL,
-        null=True,
-        blank=True,
-        related_name='tracked_versions',
-        help_text="Link to the actual document if uploaded"
-    )
-    
-    # Version status
-    is_archived = models.BooleanField(
-        default=False,
-        help_text="Archived versions are hidden from active selection"
-    )
-    is_active = models.BooleanField(
-        default=True,
-        help_text="Whether this version is currently in use"
-    )
-    
-    # Timestamps
-    created_at = models.DateTimeField(auto_now_add=True)
-    updated_at = models.DateTimeField(auto_now=True)
-    archived_at = models.DateTimeField(null=True, blank=True)
-    
-    class Meta:
-        ordering = ['material_type', 'version_label']
-        indexes = [
-            models.Index(fields=['candidate', 'material_type']),
-            models.Index(fields=['candidate', 'is_archived']),
-        ]
-        constraints = [
-            models.UniqueConstraint(
-                fields=['candidate', 'material_type', 'version_label'],
-                name='unique_material_version_label'
-            )
-        ]
-    
-    def __str__(self):
-        archived = " [ARCHIVED]" if self.is_archived else ""
-        return f"{self.get_material_type_display()} - {self.version_label}{archived}"
-    
-    def archive(self):
-        """Archive this version."""
-        self.is_archived = True
-        self.is_active = False
-        self.archived_at = timezone.now()
-        self.save(update_fields=['is_archived', 'is_active', 'archived_at', 'updated_at'])
-    
-    def restore(self):
-        """Restore an archived version."""
-        self.is_archived = False
-        self.is_active = True
-        self.archived_at = None
-        self.save(update_fields=['is_archived', 'is_active', 'archived_at', 'updated_at'])
-
-
-class MaterialVersionApplication(models.Model):
-    """
-    Tracks which material version was used for each job application and its outcome.
-    """
-    OUTCOME_CHOICES = [
-        ('pending', 'Pending / No Response Yet'),
-        ('no_response', 'No Response'),
-        ('response_received', 'Response Received'),
-        ('interview', 'Interview Scheduled'),
-        ('offer', 'Offer Received'),
-        ('rejection', 'Rejection'),
-    ]
-    
-    id = models.UUIDField(primary_key=True, default=uuid.uuid4, editable=False)
-    
-    # Link to material version used
-    material_version = models.ForeignKey(
-        MaterialVersion,
-        on_delete=models.CASCADE,
-        related_name='applications'
-    )
-    
-    # Link to job/application (optional - can track without formal application record)
-    job = models.ForeignKey(
-        JobEntry,
-        on_delete=models.SET_NULL,
-        null=True,
-        blank=True,
-        related_name='material_version_tracking'
-    )
-    application = models.ForeignKey(
-        Application,
-        on_delete=models.SET_NULL,
-        null=True,
-        blank=True,
-        related_name='material_version_tracking'
-    )
-    
-    # Application details
-    company_name = models.CharField(max_length=220, blank=True)
-    job_title = models.CharField(max_length=220, blank=True)
-    applied_date = models.DateField(default=timezone.now)
-    
-    # Outcome tracking
-    outcome = models.CharField(
-        max_length=20,
-        choices=OUTCOME_CHOICES,
-        default='pending'
-    )
-    outcome_date = models.DateField(null=True, blank=True)
-    outcome_notes = models.TextField(blank=True)
-    
-    # Timestamps
-    created_at = models.DateTimeField(auto_now_add=True)
-    updated_at = models.DateTimeField(auto_now=True)
-    
-    class Meta:
-        ordering = ['-applied_date']
-        indexes = [
-            models.Index(fields=['material_version', 'outcome']),
-            models.Index(fields=['material_version', '-applied_date']),
-        ]
-    
-    def __str__(self):
-        return f"{self.material_version.version_label} - {self.company_name or 'Unknown'} ({self.outcome})"
-    
-    @property
-    def days_to_response(self):
-        """Calculate days between application and outcome."""
-        if self.outcome_date and self.applied_date:
-            return (self.outcome_date - self.applied_date).days
-<<<<<<< HEAD
-        return None
-
-=======
-        return None
-
-
-# ============================================
-# Deployment Tracking Models (UC-099)
-# ============================================
-
-class Deployment(models.Model):
-    """
-    Tracks deployment history for CI/CD pipeline monitoring.
-    Records every deployment to staging and production environments.
-    """
-    ENVIRONMENT_CHOICES = [
-        ('staging', 'Staging'),
-        ('production', 'Production'),
-    ]
-    
-    STATUS_CHOICES = [
-        ('pending', 'Pending'),
-        ('in_progress', 'In Progress'),
-        ('success', 'Success'),
-        ('failed', 'Failed'),
-        ('rolled_back', 'Rolled Back'),
-    ]
-    
-    id = models.UUIDField(primary_key=True, default=uuid.uuid4, editable=False)
-    
-    # Deployment info
-    environment = models.CharField(max_length=20, choices=ENVIRONMENT_CHOICES, db_index=True)
-    status = models.CharField(max_length=20, choices=STATUS_CHOICES, default='pending')
-    
-    # Git info
-    commit_sha = models.CharField(max_length=40, db_index=True)
-    commit_message = models.TextField(blank=True)
-    branch = models.CharField(max_length=255, default='main')
-    
-    # Deployment metadata
-    deployed_by = models.CharField(max_length=100, blank=True, help_text='GitHub username or system')
-    workflow_run_id = models.CharField(max_length=50, blank=True, help_text='GitHub Actions run ID')
-    
-    # URLs
-    frontend_url = models.URLField(blank=True)
-    backend_url = models.URLField(blank=True)
-    
-    # Deployment IDs from providers
-    backend_deployment_id = models.CharField(max_length=100, blank=True)
-    frontend_deployment_id = models.CharField(max_length=100, blank=True)
-    
-    # Timing
-    started_at = models.DateTimeField(default=timezone.now)
-    completed_at = models.DateTimeField(null=True, blank=True)
-    duration_seconds = models.PositiveIntegerField(null=True, blank=True)
-    
-    # Rollback info
-    is_rollback = models.BooleanField(default=False)
-    rollback_from_sha = models.CharField(max_length=40, blank=True)
-    rollback_reason = models.TextField(blank=True)
-    rolled_back_by = models.ForeignKey(
-        'Deployment',
-        on_delete=models.SET_NULL,
-        null=True,
-        blank=True,
-        related_name='rollback_target',
-        help_text='The deployment that rolled back this deployment'
-    )
-    
-    # Test results
-    backend_tests_passed = models.BooleanField(null=True, blank=True)
-    frontend_tests_passed = models.BooleanField(null=True, blank=True)
-    test_coverage_backend = models.FloatField(null=True, blank=True, help_text='Backend test coverage percentage')
-    test_coverage_frontend = models.FloatField(null=True, blank=True, help_text='Frontend test coverage percentage')
-    
-    # Health check
-    health_check_passed = models.BooleanField(null=True, blank=True)
-    health_check_attempts = models.PositiveSmallIntegerField(default=0)
-    
-    # Timestamps
-    created_at = models.DateTimeField(auto_now_add=True)
-    updated_at = models.DateTimeField(auto_now=True)
-    
-    class Meta:
-        ordering = ['-started_at']
-        indexes = [
-            models.Index(fields=['environment', '-started_at']),
-            models.Index(fields=['status', '-started_at']),
-            models.Index(fields=['commit_sha']),
-            models.Index(fields=['-created_at']),
-        ]
-    
-    def __str__(self):
-        return f"{self.environment} - {self.commit_sha[:7]} ({self.status})"
-    
-    @property
-    def duration_display(self):
-        """Return human-readable duration."""
-        if self.duration_seconds:
-            minutes, seconds = divmod(self.duration_seconds, 60)
-            if minutes > 0:
-                return f"{minutes}m {seconds}s"
-            return f"{seconds}s"
-        return None
-    
-    @classmethod
-    def get_deployment_stats(cls, environment=None, days=30):
-        """Get deployment statistics for the specified period."""
-        from django.db.models import Avg, Count, Q
-        
-        since = timezone.now() - timedelta(days=days)
-        queryset = cls.objects.filter(started_at__gte=since)
-        
-        if environment:
-            queryset = queryset.filter(environment=environment)
-        
-        stats = queryset.aggregate(
-            total=Count('id'),
-            successful=Count('id', filter=Q(status='success')),
-            failed=Count('id', filter=Q(status='failed')),
-            rolled_back=Count('id', filter=Q(status='rolled_back')),
-            avg_duration=Avg('duration_seconds'),
-        )
-        
-        stats['success_rate'] = (
-            (stats['successful'] / stats['total'] * 100) 
-            if stats['total'] > 0 else 0
-        )
-        
-        return stats
-    
-    @classmethod
-    def get_recent_deployments(cls, environment=None, limit=10):
-        """Get recent deployments."""
-        queryset = cls.objects.all()
-        if environment:
-            queryset = queryset.filter(environment=environment)
-        return queryset[:limit]
-
-
-class DeploymentLog(models.Model):
-    """
-    Stores log entries for deployments for debugging and audit purposes.
-    """
-    LOG_LEVEL_CHOICES = [
-        ('info', 'Info'),
-        ('warning', 'Warning'),
-        ('error', 'Error'),
-        ('debug', 'Debug'),
-    ]
-    
-    id = models.UUIDField(primary_key=True, default=uuid.uuid4, editable=False)
-    deployment = models.ForeignKey(
-        Deployment,
-        on_delete=models.CASCADE,
-        related_name='logs'
-    )
-    level = models.CharField(max_length=10, choices=LOG_LEVEL_CHOICES, default='info')
-    message = models.TextField()
-    step = models.CharField(max_length=100, blank=True, help_text='Deployment step name')
-    timestamp = models.DateTimeField(default=timezone.now)
-    
-    class Meta:
-        ordering = ['timestamp']
-        indexes = [
-            models.Index(fields=['deployment', 'timestamp']),
-        ]
-    
-    def __str__(self):
-        return f"[{self.level}] {self.deployment.commit_sha[:7]}: {self.message[:50]}"
->>>>>>> 3f51937c
+# backend/core/models.py
+from django.conf import settings
+from django.db import models
+from django.db.models import Q
+from django.utils import timezone
+from django.contrib.auth import get_user_model
+from datetime import timedelta
+import secrets
+import uuid
+
+
+class UserAccount(models.Model):
+    """Application-level user record with UUID id and normalized unique email.
+
+    This complements Django's auth_user table to meet UC-010 requirements:
+    - UUID primary keys
+    - Lowercased, unique email with DB constraint
+    - created_at / updated_at timestamps
+    The one-to-one link to the Django User keeps compatibility with existing relations.
+    """
+    id = models.UUIDField(primary_key=True, default=uuid.uuid4, editable=False)
+    user = models.OneToOneField(settings.AUTH_USER_MODEL, on_delete=models.CASCADE, related_name='account')
+    email = models.EmailField(unique=True, db_index=True)
+    created_at = models.DateTimeField(auto_now_add=True)
+    updated_at = models.DateTimeField(auto_now=True)
+
+    class Meta:
+        indexes = [models.Index(fields=["email"])]
+
+    def save(self, *args, **kwargs):
+        # Ensure lowercase email for consistency
+        if self.email:
+            self.email = self.email.lower()
+        return super().save(*args, **kwargs)
+
+class CandidateProfile(models.Model):
+    EXPERIENCE_LEVELS = [
+        ('entry', 'Entry Level'),
+        ('mid', 'Mid Level'),
+        ('senior', 'Senior Level'),
+        ('executive', 'Executive'),
+    ]
+    
+    user = models.OneToOneField(settings.AUTH_USER_MODEL, on_delete=models.CASCADE, related_name="profile")
+    
+    # Basic Information (UC-021)
+    phone = models.CharField(max_length=20, blank=True)
+    city = models.CharField(max_length=100, blank=True)
+    state = models.CharField(max_length=100, blank=True)
+    
+    # Professional Information
+    headline = models.CharField(max_length=160, blank=True, help_text="Professional title/headline (LinkedIn-style)")
+    summary = models.TextField(max_length=500, blank=True, help_text="Brief bio/summary (500 character limit)")
+    industry = models.CharField(max_length=120, blank=True)
+    experience_level = models.CharField(max_length=20, choices=EXPERIENCE_LEVELS, blank=True)
+    
+    # Profile Picture (UC-022)
+    profile_picture = models.ImageField(
+        upload_to='profile_pictures/%Y/%m/',
+        blank=True,
+        null=True,
+        help_text="Profile picture image file"
+    )
+    profile_picture_uploaded_at = models.DateTimeField(null=True, blank=True)
+    
+    # Legacy fields
+    location = models.CharField(max_length=160, blank=True)  # Deprecated in favor of city/state
+    years_experience = models.PositiveSmallIntegerField(default=0)
+    preferred_roles = models.JSONField(default=list, blank=True)
+    portfolio_url = models.URLField(blank=True)
+    visibility = models.CharField(max_length=20, default="private")  # private|shared|public
+    # UC-042: Default materials selection
+    # Default resume/cover letter documents to prefill on new applications/jobs
+    default_resume_doc = models.ForeignKey(
+        'Document', on_delete=models.SET_NULL, null=True, blank=True, related_name='default_resume_for'
+    )
+    default_cover_letter_doc = models.ForeignKey(
+        'Document', on_delete=models.SET_NULL, null=True, blank=True, related_name='default_cover_letter_for'
+    )
+    weekly_application_target = models.PositiveSmallIntegerField(
+        default=5,
+        help_text='User-defined goal for applications per week',
+    )
+    monthly_application_target = models.PositiveSmallIntegerField(
+        default=20,
+        help_text='User-defined goal for applications per month',
+    )
+    supporter_mood_score = models.PositiveSmallIntegerField(null=True, blank=True, help_text="Optional 1-10 score for supporter visibility")
+    supporter_mood_note = models.TextField(blank=True, help_text="Optional note on how the candidate is feeling for supporters")
+    
+    # UC-089: LinkedIn integration fields
+    linkedin_url = models.URLField(blank=True, help_text='LinkedIn profile URL')
+    linkedin_imported = models.BooleanField(default=False)
+    linkedin_import_date = models.DateTimeField(blank=True, null=True)
+
+    class Meta:
+        indexes = [models.Index(fields=["user"])]
+    
+    def get_full_location(self):
+        """Return formatted location string"""
+        if self.city and self.state:
+            return f"{self.city}, {self.state}"
+        return self.city or self.state or self.location
+    
+    def get_full_name(self):
+        """Return candidate's full name from linked User"""
+        return f"{self.user.first_name} {self.user.last_name}".strip()
+
+class JobOfficeLocation(models.Model):
+    """Office location linked to a job with optional stored commute metrics."""
+    job = models.ForeignKey('JobEntry', on_delete=models.CASCADE, related_name='office_locations')
+    label = models.CharField(max_length=120, blank=True)
+    address = models.CharField(max_length=240, blank=True)
+    lat = models.FloatField(null=True, blank=True)
+    lon = models.FloatField(null=True, blank=True)
+    created_at = models.DateTimeField(auto_now_add=True, null=True)
+    updated_at = models.DateTimeField(auto_now=True, null=True)
+    # Commute cache
+    last_commute_eta_min = models.FloatField(null=True, blank=True)
+    last_commute_distance_km = models.FloatField(null=True, blank=True)
+    last_commute_calculated_at = models.DateTimeField(null=True, blank=True)
+
+    class Meta:
+        indexes = [
+            models.Index(fields=['job']),
+            models.Index(fields=['job', 'created_at']),
+        ]
+
+class Skill(models.Model):
+    name = models.CharField(max_length=120, unique=True)
+    category = models.CharField(max_length=120, blank=True)
+
+    def __str__(self):
+        return self.name
+
+class CandidateSkill(models.Model):
+    candidate = models.ForeignKey(CandidateProfile, on_delete=models.CASCADE, related_name="skills")
+    skill = models.ForeignKey(Skill, on_delete=models.CASCADE, related_name="candidates")
+    level = models.CharField(max_length=20, default="intermediate")  # beginner|intermediate|advanced|expert
+    years = models.DecimalField(max_digits=4, decimal_places=1, default=0)
+    order = models.IntegerField(default=0, help_text="Display order within category")
+    created_at = models.DateTimeField(auto_now_add=True, null=True)
+    updated_at = models.DateTimeField(auto_now=True, null=True)
+
+    class Meta:
+        unique_together = [("candidate", "skill")]
+        indexes = [
+            models.Index(fields=["candidate"]),
+            models.Index(fields=["skill"]),
+            models.Index(fields=["candidate", "order"])
+        ]
+        ordering = ['order', 'id']
+
+class AccountDeletionRequest(models.Model):
+    """One-time token to confirm irreversible account deletion via email."""
+    user = models.ForeignKey(get_user_model(), on_delete=models.CASCADE, related_name='account_deletion_requests')
+    token = models.CharField(max_length=128, unique=True, db_index=True)
+    created_at = models.DateTimeField(auto_now_add=True)
+    expires_at = models.DateTimeField()
+    consumed = models.BooleanField(default=False)
+
+    @staticmethod
+    def create_for_user(user, ttl_hours: int = 24):
+        token = secrets.token_urlsafe(48)
+        expires_at = timezone.now() + timezone.timedelta(hours=ttl_hours)
+        return AccountDeletionRequest.objects.create(user=user, token=token, expires_at=expires_at)
+
+    def is_valid(self) -> bool:
+        return (not self.consumed) and timezone.now() <= self.expires_at
+
+    def mark_consumed(self):
+        self.consumed = True
+        self.save(update_fields=['consumed'])
+
+
+class LinkedInIntegration(models.Model):
+    """UC-089: LinkedIn OAuth integration and profile import tracking"""
+    
+    STATUS_CHOICES = [
+        ('not_connected', 'Not Connected'),
+        ('connected', 'Connected'),
+        ('synced', 'Synced'),
+        ('error', 'Error'),
+    ]
+    
+    user = models.OneToOneField(
+        settings.AUTH_USER_MODEL, 
+        on_delete=models.CASCADE, 
+        related_name='linkedin_integration'
+    )
+    
+    # OAuth tokens
+    access_token = models.TextField(blank=True)
+    refresh_token = models.TextField(blank=True)
+    token_expires_at = models.DateTimeField(null=True, blank=True)
+    
+    # Imported profile data
+    linkedin_id = models.CharField(max_length=100, unique=True, null=True, blank=True)
+    linkedin_profile_url = models.URLField(blank=True)
+    
+    # Import metadata
+    last_sync_date = models.DateTimeField(null=True, blank=True)
+    import_status = models.CharField(max_length=20, choices=STATUS_CHOICES, default='not_connected')
+    last_error = models.TextField(blank=True)
+    
+    created_at = models.DateTimeField(auto_now_add=True)
+    updated_at = models.DateTimeField(auto_now=True)
+    
+    class Meta:
+        indexes = [
+            models.Index(fields=['user']),
+            models.Index(fields=['linkedin_id']),
+        ]
+    
+    def __str__(self):
+        return f"{self.user.email} - LinkedIn ({self.import_status})"
+    
+    def mark_connected(self, access_token, refresh_token='', expires_at=None, linkedin_id='', profile_url=''):
+        """Mark the integration as connected with OAuth data"""
+        self.access_token = access_token
+        self.refresh_token = refresh_token
+        self.token_expires_at = expires_at
+        self.linkedin_id = linkedin_id
+        self.linkedin_profile_url = profile_url
+        self.import_status = 'connected'
+        self.last_error = ''
+        self.save()
+    
+    def mark_synced(self):
+        """Mark profile data as synced"""
+        self.last_sync_date = timezone.now()
+        self.import_status = 'synced'
+        self.save(update_fields=['last_sync_date', 'import_status', 'updated_at'])
+    
+    def mark_error(self, error_message):
+        """Mark integration as having an error"""
+        self.import_status = 'error'
+        self.last_error = error_message
+        self.save(update_fields=['import_status', 'last_error', 'updated_at'])
+    
+    def disconnect(self):
+        """Disconnect and clear OAuth data"""
+        self.access_token = ''
+        self.refresh_token = ''
+        self.token_expires_at = None
+        self.import_status = 'not_connected'
+        self.last_error = ''
+        self.save()
+
+class Company(models.Model):
+    name = models.CharField(max_length=180)
+    domain = models.CharField(max_length=180, unique=True)
+    linkedin_url = models.URLField(blank=True)
+    industry = models.CharField(max_length=120, blank=True)
+    size = models.CharField(max_length=50, blank=True)
+    hq_location = models.CharField(max_length=160, blank=True)
+    enrichment = models.JSONField(default=dict, blank=True)
+    # Normalized name for fuzzy matching and trigram index (populated on save)
+    normalized_name = models.CharField(max_length=200, blank=True, db_index=True)
+
+    class Meta:
+        indexes = [models.Index(name="idx_company_domain_lower", fields=["domain"]), models.Index(name="idx_company_normalized_name", fields=["normalized_name"])]
+
+    def save(self, *args, **kwargs):
+        # Lazy import to avoid circular imports at module load time
+        try:
+            from core.utils.company_matching import normalize_name
+            if self.name:
+                self.normalized_name = normalize_name(self.name)
+        except Exception:
+            # If normalization fails for any reason, keep existing value
+            pass
+        return super().save(*args, **kwargs)
+
+class JobOpportunity(models.Model):
+    EMPLOY_TYPES = [
+        ("ft", "Full-time"),
+        ("pt", "Part-time"),
+        ("contract", "Contract"),
+        ("intern", "Internship"),
+    ]
+
+    company = models.ForeignKey(Company, on_delete=models.CASCADE, related_name="jobs")
+    company_name = models.CharField(max_length=180, blank=True)
+    title = models.CharField(max_length=220)
+    location = models.CharField(max_length=160, blank=True)
+    employment_type = models.CharField(max_length=20, choices=EMPLOY_TYPES, default="ft")
+    seniority = models.CharField(max_length=60, blank=True)
+    source = models.CharField(max_length=60, default="manual")
+    external_url = models.URLField(blank=True)
+    description = models.TextField(blank=True)
+    raw_posting = models.JSONField(default=dict, blank=True)
+    active = models.BooleanField(default=True)
+    posted_at = models.DateTimeField(default=timezone.now)
+
+    def save(self, *args, **kwargs):
+        # If a company_name is provided but no company FK, try to resolve or create a Company
+        try:
+            if not getattr(self, 'company', None) and self.company_name:
+                company_obj = Company.objects.filter(name__iexact=self.company_name).first()
+                if not company_obj:
+                    # create a minimal Company record; domain will be a slug of the name
+                    domain = (self.company_name or '').lower().replace(' ', '-')
+                    company_obj = Company.objects.create(name=self.company_name, domain=domain)
+                self.company = company_obj
+        except Exception:
+            # If Company model isn't available or creation fails, proceed and allow DB to raise
+            pass
+        return super().save(*args, **kwargs)
+
+    class Meta:
+        indexes = [
+            models.Index(fields=["company", "-posted_at"]),
+            models.Index(fields=["active"]),
+        ]
+
+
+# 
+# 
+# =
+# Contacts / Network Models (UC-086)
+# 
+# 
+# =
+
+
+class Tag(models.Model):
+    id = models.UUIDField(primary_key=True, default=uuid.uuid4, editable=False)
+    owner = models.ForeignKey(get_user_model(), on_delete=models.CASCADE, related_name='tags')
+    name = models.CharField(max_length=120)
+    type = models.CharField(max_length=60, blank=True)
+
+    class Meta:
+        unique_together = [('owner', 'name')]
+
+
+class Contact(models.Model):
+    id = models.UUIDField(primary_key=True, default=uuid.uuid4, editable=False)
+    owner = models.ForeignKey(get_user_model(), on_delete=models.CASCADE, related_name='contacts')
+    first_name = models.CharField(max_length=120, blank=True)
+    last_name = models.CharField(max_length=120, blank=True)
+    display_name = models.CharField(max_length=255, blank=True)
+    title = models.CharField(max_length=220, blank=True)
+    email = models.EmailField(blank=True, null=True)
+    # Allow NULL at DB level for imported contacts that may omit phone
+    phone = models.CharField(max_length=40, blank=True, null=True)
+    location = models.CharField(max_length=160, blank=True)
+    company_name = models.CharField(max_length=180, blank=True)
+    company = models.ForeignKey(Company, on_delete=models.SET_NULL, null=True, blank=True, related_name='contacts')
+    linkedin_url = models.URLField(blank=True)
+    profile_url = models.URLField(blank=True)
+    photo_url = models.URLField(blank=True)
+    industry = models.CharField(max_length=120, blank=True)
+    role = models.CharField(max_length=120, blank=True)
+    relationship_type = models.CharField(max_length=80, blank=True)
+    relationship_strength = models.IntegerField(default=0)
+    last_interaction = models.DateTimeField(null=True, blank=True)
+    tags = models.ManyToManyField(Tag, blank=True, related_name='contacts')
+    external_id = models.CharField(max_length=255, blank=True, db_index=True)
+    metadata = models.JSONField(default=dict, blank=True)
+    is_private = models.BooleanField(default=False)
+    created_at = models.DateTimeField(auto_now_add=True)
+    updated_at = models.DateTimeField(auto_now=True)
+
+    class Meta:
+        indexes = [models.Index(fields=['owner', 'external_id']), models.Index(fields=['owner', 'updated_at'])]
+
+
+class ContactNote(models.Model):
+    id = models.UUIDField(primary_key=True, default=uuid.uuid4, editable=False)
+    contact = models.ForeignKey(Contact, on_delete=models.CASCADE, related_name='notes')
+    author = models.ForeignKey(get_user_model(), on_delete=models.SET_NULL, null=True, blank=True)
+    content = models.TextField(blank=True)
+    interests = models.JSONField(default=list, blank=True)
+    created_at = models.DateTimeField(auto_now_add=True)
+
+
+class Interaction(models.Model):
+    id = models.UUIDField(primary_key=True, default=uuid.uuid4, editable=False)
+    contact = models.ForeignKey(Contact, on_delete=models.CASCADE, related_name='interactions')
+    owner = models.ForeignKey(get_user_model(), on_delete=models.CASCADE, related_name='interactions')
+    type = models.CharField(max_length=60, blank=True)
+    date = models.DateTimeField(default=timezone.now)
+    duration_minutes = models.IntegerField(null=True, blank=True)
+    summary = models.TextField(blank=True)
+    follow_up_needed = models.BooleanField(default=False)
+    metadata = models.JSONField(default=dict, blank=True)
+    created_at = models.DateTimeField(auto_now_add=True)
+
+
+class Reminder(models.Model):
+    id = models.UUIDField(primary_key=True, default=uuid.uuid4, editable=False)
+    contact = models.ForeignKey(Contact, on_delete=models.CASCADE, related_name='reminders')
+    owner = models.ForeignKey(get_user_model(), on_delete=models.CASCADE, related_name='reminders')
+    message = models.TextField()
+    due_date = models.DateTimeField()
+    recurrence = models.CharField(max_length=60, blank=True)
+    completed = models.BooleanField(default=False)
+    created_at = models.DateTimeField(auto_now_add=True)
+
+
+class ImportJob(models.Model):
+    id = models.UUIDField(primary_key=True, default=uuid.uuid4, editable=False)
+    owner = models.ForeignKey(get_user_model(), on_delete=models.CASCADE, related_name='import_jobs')
+    provider = models.CharField(max_length=60, default='google')
+    status = models.CharField(max_length=30, default='pending')
+    started_at = models.DateTimeField(null=True, blank=True)
+    completed_at = models.DateTimeField(null=True, blank=True)
+    errors = models.JSONField(default=list, blank=True)
+    result_summary = models.TextField(blank=True)
+    metadata = models.JSONField(default=dict, blank=True)
+    created_at = models.DateTimeField(auto_now_add=True)
+
+
+class MutualConnection(models.Model):
+    id = models.UUIDField(primary_key=True, default=uuid.uuid4, editable=False)
+    contact = models.ForeignKey(Contact, on_delete=models.CASCADE, related_name='mutuals')
+    related_contact = models.ForeignKey(Contact, on_delete=models.CASCADE, related_name='related_to')
+    context = models.CharField(max_length=255, blank=True)
+    source = models.CharField(max_length=80, blank=True)
+    created_at = models.DateTimeField(auto_now_add=True)
+
+
+class ContactCompanyLink(models.Model):
+    id = models.UUIDField(primary_key=True, default=uuid.uuid4, editable=False)
+    contact = models.ForeignKey(Contact, on_delete=models.CASCADE, related_name='company_links')
+    company = models.ForeignKey(Company, on_delete=models.CASCADE, related_name='contact_links')
+    role_title = models.CharField(max_length=200, blank=True)
+    start_date = models.DateField(null=True, blank=True)
+    end_date = models.DateField(null=True, blank=True)
+
+
+class ContactJobLink(models.Model):
+    id = models.UUIDField(primary_key=True, default=uuid.uuid4, editable=False)
+    contact = models.ForeignKey(Contact, on_delete=models.CASCADE, related_name='job_links')
+    job = models.ForeignKey(JobOpportunity, on_delete=models.CASCADE, related_name='contact_links')
+    relationship_to_job = models.CharField(max_length=120, blank=True)
+
+
+class DiscoverySearch(models.Model):
+    """UC-092: Discovery search parameters for contact suggestions."""
+
+    id = models.UUIDField(primary_key=True, default=uuid.uuid4, editable=False)
+    user = models.ForeignKey(
+        settings.AUTH_USER_MODEL,
+        on_delete=models.CASCADE,
+        related_name='discovery_searches'
+    )
+    target_companies = models.JSONField(default=list, blank=True)
+    target_roles = models.JSONField(default=list, blank=True)
+    target_industries = models.JSONField(default=list, blank=True)
+    target_locations = models.JSONField(default=list, blank=True)
+    include_alumni = models.BooleanField(default=True)
+    include_mutual_connections = models.BooleanField(default=True)
+    include_industry_leaders = models.BooleanField(default=True)
+    results_count = models.IntegerField(default=0)
+    contacted_count = models.IntegerField(default=0)
+    connected_count = models.IntegerField(default=0)
+    created_at = models.DateTimeField(auto_now_add=True)
+    last_refreshed = models.DateTimeField(auto_now=True)
+
+    class Meta:
+        verbose_name_plural = 'Discovery searches'
+        ordering = ['-created_at']
+
+
+class ContactSuggestion(models.Model):
+    SUGGESTION_TYPES = [
+        ('target_company', 'Target Company Employee'),
+        ('alumni', 'Alumni Connection'),
+        ('industry_leader', 'Industry Leader/Influencer'),
+        ('mutual_connection', 'Mutual Connection'),
+        ('conference_speaker', 'Conference Speaker/Event Participant'),
+        ('similar_role', 'Similar Role Professional'),
+    ]
+    STATUS_CHOICES = [
+        ('suggested', 'Suggested'),
+        ('contacted', 'Contacted'),
+        ('connected', 'Connected'),
+        ('dismissed', 'Dismissed'),
+    ]
+
+    id = models.UUIDField(primary_key=True, default=uuid.uuid4, editable=False)
+    user = models.ForeignKey(
+        settings.AUTH_USER_MODEL,
+        on_delete=models.CASCADE,
+        related_name='contact_suggestions'
+    )
+    suggested_name = models.CharField(max_length=255)
+    suggested_title = models.CharField(max_length=220, blank=True)
+    suggested_company = models.CharField(max_length=180, blank=True)
+    suggested_linkedin_url = models.URLField(blank=True)
+    suggested_location = models.CharField(max_length=160, blank=True)
+    suggested_industry = models.CharField(max_length=120, blank=True)
+    suggestion_type = models.CharField(max_length=30, choices=SUGGESTION_TYPES)
+    relevance_score = models.FloatField(default=0.0, help_text='0.0-1.0 relevance score')
+    reason = models.TextField(help_text='Why this contact is suggested')
+    connection_path = models.JSONField(blank=True, default=list, help_text='Intermediate contacts')
+    mutual_connections = models.JSONField(blank=True, default=list)
+    shared_institution = models.CharField(max_length=200, blank=True)
+    shared_degree = models.CharField(max_length=200, blank=True)
+    status = models.CharField(max_length=20, choices=STATUS_CHOICES, default='suggested')
+    contacted_at = models.DateTimeField(null=True, blank=True)
+    metadata = models.JSONField(blank=True, default=dict)
+    created_at = models.DateTimeField(auto_now_add=True)
+    updated_at = models.DateTimeField(auto_now=True)
+    related_company = models.ForeignKey(
+        Company,
+        on_delete=models.SET_NULL,
+        null=True,
+        blank=True
+    )
+    related_job = models.ForeignKey(
+        'JobOpportunity',
+        on_delete=models.SET_NULL,
+        null=True,
+        blank=True,
+        related_name='contact_suggestions'
+    )
+    connected_contact = models.ForeignKey(
+        'Contact',
+        on_delete=models.SET_NULL,
+        null=True,
+        blank=True,
+        related_name='originated_from_suggestion'
+    )
+
+    class Meta:
+        ordering = ['-relevance_score', '-created_at']
+        indexes = [
+            models.Index(fields=['user', 'status', '-relevance_score'], name='core_contac_user_id_035ce8_idx'),
+            models.Index(fields=['user', 'suggestion_type', '-created_at'], name='core_contac_user_id_2c8626_idx'),
+            models.Index(fields=['-relevance_score'], name='core_contac_relevan_d9bd1d_idx'),
+        ]
+
+    def __str__(self):
+        return f"{self.suggested_name} ({self.suggestion_type})"
+
+
+class InformationalInterview(models.Model):
+    """UC-090: Informational Interview Management - Track and manage informational interviews."""
+    
+    STATUS_CHOICES = [
+        ('identified', 'Candidate Identified'),
+        ('outreach_sent', 'Outreach Sent'),
+        ('scheduled', 'Scheduled'),
+        ('completed', 'Completed'),
+        ('declined', 'Declined'),
+        ('no_response', 'No Response'),
+    ]
+    
+    OUTCOME_CHOICES = [
+        ('', 'Not Yet Recorded'),
+        ('excellent', 'Excellent'),
+        ('good', 'Good'),
+        ('average', 'Average'),
+        ('poor', 'Poor'),
+    ]
+    
+    id = models.UUIDField(primary_key=True, default=uuid.uuid4, editable=False)
+    user = models.ForeignKey(
+        settings.AUTH_USER_MODEL,
+        on_delete=models.CASCADE,
+        related_name='informational_interviews'
+    )
+    contact = models.ForeignKey(
+        Contact,
+        on_delete=models.CASCADE,
+        related_name='informational_interviews',
+        help_text='The contact being interviewed'
+    )
+    
+    # Request details
+    status = models.CharField(max_length=20, choices=STATUS_CHOICES, default='identified')
+    outreach_template_used = models.CharField(max_length=50, blank=True, help_text='Template type used for outreach')
+    outreach_sent_at = models.DateTimeField(null=True, blank=True)
+    outreach_message = models.TextField(blank=True, help_text='Actual outreach message sent')
+    
+    # Scheduling
+    scheduled_at = models.DateTimeField(null=True, blank=True, help_text='Interview date and time')
+    meeting_location = models.CharField(max_length=500, blank=True, help_text='Physical location or video link')
+    duration_minutes = models.PositiveIntegerField(default=30, help_text='Expected duration')
+    
+    # Preparation
+    preparation_notes = models.TextField(blank=True, help_text='User preparation notes')
+    questions_to_ask = models.JSONField(default=list, blank=True, help_text='List of prepared questions')
+    research_notes = models.TextField(blank=True, help_text='Research about the contact/company')
+    goals = models.JSONField(default=list, blank=True, help_text='What user wants to learn/achieve')
+    
+    # Completion and outcomes
+    completed_at = models.DateTimeField(null=True, blank=True)
+    outcome = models.CharField(max_length=20, choices=OUTCOME_CHOICES, blank=True, default='')
+    interview_notes = models.TextField(blank=True, help_text='Notes taken during/after interview')
+    key_insights = models.JSONField(default=list, blank=True, help_text='Key takeaways and insights')
+    industry_intelligence = models.TextField(blank=True, help_text='Industry trends and intelligence gathered')
+    
+    # Follow-up and relationship
+    follow_up_sent_at = models.DateTimeField(null=True, blank=True)
+    follow_up_message = models.TextField(blank=True)
+    relationship_strength_change = models.IntegerField(default=0, help_text='Change in relationship strength (-5 to +5)')
+    future_opportunities = models.JSONField(default=list, blank=True, help_text='Potential opportunities identified')
+    
+    # Impact tracking
+    led_to_job_application = models.BooleanField(default=False)
+    led_to_referral = models.BooleanField(default=False)
+    led_to_introduction = models.BooleanField(default=False)
+    connected_jobs = models.ManyToManyField('JobEntry', blank=True, related_name='from_informational_interviews')
+    
+    # Metadata
+    tags = models.ManyToManyField(Tag, blank=True, related_name='informational_interviews')
+    created_at = models.DateTimeField(auto_now_add=True)
+    updated_at = models.DateTimeField(auto_now=True)
+    
+    class Meta:
+        ordering = ['-scheduled_at', '-created_at']
+        indexes = [
+            models.Index(fields=['user', 'status']),
+            models.Index(fields=['user', '-scheduled_at']),
+            models.Index(fields=['contact', 'status']),
+        ]
+    
+    def __str__(self):
+        return f"Informational Interview with {self.contact.display_name} - {self.status}"
+    
+    def mark_outreach_sent(self):
+        """Mark outreach as sent and update status."""
+        self.status = 'outreach_sent'
+        self.outreach_sent_at = timezone.now()
+        self.save(update_fields=['status', 'outreach_sent_at', 'updated_at'])
+    
+    def mark_scheduled(self, scheduled_time):
+        """Mark interview as scheduled."""
+        self.status = 'scheduled'
+        self.scheduled_at = scheduled_time
+        self.save(update_fields=['status', 'scheduled_at', 'updated_at'])
+    
+    def mark_completed(self, outcome='good'):
+        """Mark interview as completed."""
+        self.status = 'completed'
+        self.completed_at = timezone.now()
+        self.outcome = outcome
+        self.save(update_fields=['status', 'completed_at', 'outcome', 'updated_at'])
+
+
+class Document(models.Model):
+    DOC_TYPES = [("resume","Resume"), ("cover_letter","Cover Letter"), ("portfolio","Portfolio"), ("cert","Certification")]
+    candidate = models.ForeignKey(CandidateProfile, on_delete=models.CASCADE, related_name="documents")
+    doc_type = models.CharField(max_length=20, choices=DOC_TYPES)
+    document_name = models.CharField(max_length=255, blank=True, default='')  # UC-042: Descriptive name
+    version = models.PositiveIntegerField(default=1)
+    storage_url = models.URLField(blank=True, default='')
+    file_upload = models.FileField(upload_to='documents/%Y/%m/', blank=True, null=True)  # UC-042: Actual file storage
+    file_hash = models.CharField(max_length=128, blank=True)
+    generated_by_ai = models.BooleanField(default=False)
+    source_job = models.ForeignKey(JobOpportunity, on_delete=models.SET_NULL, null=True, blank=True)
+    created_at = models.DateTimeField(auto_now_add=True)
+    # Additional fields that exist in the database
+    content_type = models.CharField(max_length=100, blank=True, default='')
+    file_size = models.PositiveIntegerField(default=0)
+    name = models.CharField(max_length=255, blank=True, default='')
+    file = models.FileField(upload_to='documents/%Y/%m/', blank=True, null=True)  # Legacy field
+    default_for_type = models.BooleanField(default=False)
+    notes = models.TextField(blank=True, default='')
+    
+    # Cover letter style/tone tracking for analytics
+    ai_generation_tone = models.CharField(max_length=50, blank=True, help_text="AI generation tone (e.g., formal, analytical, warm)")
+    ai_generation_params = models.JSONField(default=dict, blank=True, help_text="AI generation parameters for analytics")
+
+    class Meta:
+        unique_together = [("candidate", "doc_type", "version")]
+        indexes = [models.Index(fields=["candidate", "doc_type", "-created_at"])]
+    
+    @property
+    def document_url(self):
+        """Return the URL for accessing the document."""
+        if self.file_upload:
+            return self.file_upload.url
+        return self.storage_url
+    
+    @property
+    def document_type(self):
+        """Alias for doc_type to match frontend API."""
+        return self.doc_type
+    
+    @property
+    def version_number(self):
+        """Alias for version to match frontend API."""
+        return self.version
+    
+    @property
+    def uploaded_at(self):
+        """Alias for created_at to match frontend API."""
+        return self.created_at
+
+class Application(models.Model):
+    STATUS = [
+        ("interested","Interested"), ("applied","Applied"), ("phone","Phone Screen"),
+        ("onsite","Onsite/Panel"), ("offer","Offer"), ("rejected","Rejected"), ("withdrawn","Withdrawn")
+    ]
+    candidate = models.ForeignKey(CandidateProfile, on_delete=models.CASCADE, related_name="applications")
+    job = models.ForeignKey(JobOpportunity, on_delete=models.CASCADE, related_name="applications")
+    status = models.CharField(max_length=20, choices=STATUS, default="interested")
+    applied_via = models.CharField(max_length=40, blank=True)
+    resume_doc = models.ForeignKey(Document, on_delete=models.SET_NULL, null=True, blank=True, related_name="resume_for")
+    cover_letter_doc = models.ForeignKey(Document, on_delete=models.SET_NULL, null=True, blank=True, related_name="cover_for")
+    salary_expectation = models.DecimalField(max_digits=9, decimal_places=2, null=True, blank=True)
+    notes = models.TextField(blank=True)
+    created_at = models.DateTimeField(auto_now_add=True)
+    updated_at = models.DateTimeField(auto_now=True)
+
+    class Meta:
+        unique_together = [("candidate", "job")]
+        indexes = [models.Index(fields=["candidate", "status", "-updated_at"])]
+
+class ApplicationStage(models.Model):
+    application = models.ForeignKey(Application, on_delete=models.CASCADE, related_name="stages")
+    stage = models.CharField(max_length=24)
+    at = models.DateTimeField(default=timezone.now)
+    metadata = models.JSONField(default=dict, blank=True)
+
+    class Meta:
+        indexes = [models.Index(fields=["application", "-at"])]
+
+class Interview(models.Model):
+    application = models.ForeignKey(Application, on_delete=models.CASCADE, related_name="interviews")
+    type = models.CharField(max_length=24)  # screen|technical|behavioral|onsite
+    scheduled_start = models.DateTimeField()
+    scheduled_end = models.DateTimeField()
+    location_or_link = models.CharField(max_length=255, blank=True)
+    interviewer_contact = models.JSONField(default=dict, blank=True)
+    result = models.CharField(max_length=16, blank=True)
+    feedback = models.TextField(blank=True)
+
+    class Meta:
+        indexes = [models.Index(fields=["application", "-scheduled_start"])]
+
+
+# 
+# 
+# =
+# EXTENDED PROFILE MODELS
+
+# UC-114: GitHub Repository Showcase Integration
+class GitHubAccount(models.Model):
+    candidate = models.OneToOneField(CandidateProfile, on_delete=models.CASCADE, related_name='github_account')
+    github_user_id = models.BigIntegerField(unique=True)
+    login = models.CharField(max_length=255)
+    avatar_url = models.URLField(blank=True, default='')
+    access_token = models.CharField(max_length=255)
+    token_type = models.CharField(max_length=64, blank=True, default='')
+    scopes = models.CharField(max_length=512, blank=True, default='')
+    include_private = models.BooleanField(default=False)
+    created_at = models.DateTimeField(auto_now_add=True)
+    updated_at = models.DateTimeField(auto_now=True)
+
+    def __str__(self):
+        return f"{self.login} ({self.github_user_id})"
+
+
+class Repository(models.Model):
+    account = models.ForeignKey(GitHubAccount, on_delete=models.CASCADE, related_name='repositories')
+    repo_id = models.BigIntegerField()
+    name = models.CharField(max_length=255)
+    full_name = models.CharField(max_length=255)
+    description = models.TextField(blank=True, default='')
+    html_url = models.URLField()
+    private = models.BooleanField(default=False)
+    primary_language = models.CharField(max_length=128, blank=True, default='')
+    languages = models.JSONField(default=dict, blank=True)
+    stars = models.PositiveIntegerField(default=0)
+    forks = models.PositiveIntegerField(default=0)
+    pushed_at = models.DateTimeField(null=True, blank=True)
+    last_synced_at = models.DateTimeField(auto_now=True)
+
+    class Meta:
+        unique_together = [("account", "repo_id")]
+        indexes = [
+            models.Index(fields=["account", "-stars"]),
+            models.Index(fields=["account", "-pushed_at"]),
+        ]
+
+    def __str__(self):
+        return self.full_name
+
+
+class FeaturedRepository(models.Model):
+    candidate = models.ForeignKey(CandidateProfile, on_delete=models.CASCADE, related_name='featured_repositories')
+    repository = models.ForeignKey(Repository, on_delete=models.CASCADE, related_name='featured_for')
+    position = models.PositiveIntegerField(default=1)
+    created_at = models.DateTimeField(auto_now_add=True)
+
+    class Meta:
+        unique_together = [("candidate", "repository")]
+        indexes = [models.Index(fields=["candidate", "position"])]
+
+# 
+# 
+# =
+
+class WorkExperience(models.Model):
+    """Career history entries for candidate profiles"""
+    candidate = models.ForeignKey(CandidateProfile, on_delete=models.CASCADE, related_name="work_experiences")
+    company_name = models.CharField(max_length=180)
+    job_title = models.CharField(max_length=220)
+    location = models.CharField(max_length=160, blank=True)
+    start_date = models.DateField()
+    end_date = models.DateField(null=True, blank=True)
+    is_current = models.BooleanField(default=False)
+    description = models.TextField(blank=True)
+    achievements = models.JSONField(default=list, blank=True)  # List of achievement strings
+    skills_used = models.ManyToManyField(Skill, blank=True, related_name="used_in_experiences")
+    
+    class Meta:
+        ordering = ['-start_date']
+        indexes = [models.Index(fields=["candidate", "-start_date"])]
+
+    def __str__(self):
+        return f"{self.job_title} at {self.company_name}"
+
+
+class Project(models.Model):
+    """Projects to showcase significant work beyond regular employment (UC-031)."""
+    STATUS_CHOICES = [
+        ("completed", "Completed"),
+        ("ongoing", "Ongoing"),
+        ("planned", "Planned"),
+    ]
+
+    candidate = models.ForeignKey(CandidateProfile, on_delete=models.CASCADE, related_name="projects")
+    name = models.CharField(max_length=200)
+    description = models.TextField(blank=True)
+    role = models.CharField(max_length=160, blank=True)
+    start_date = models.DateField(null=True, blank=True)
+    end_date = models.DateField(null=True, blank=True)
+    project_url = models.URLField(blank=True)
+    team_size = models.PositiveSmallIntegerField(null=True, blank=True)
+    collaboration_details = models.TextField(blank=True)
+    outcomes = models.TextField(blank=True)
+    industry = models.CharField(max_length=120, blank=True)
+    category = models.CharField(max_length=120, blank=True, help_text="Project type categorization")
+    status = models.CharField(max_length=20, choices=STATUS_CHOICES, default="completed")
+    skills_used = models.ManyToManyField(Skill, blank=True, related_name="used_in_projects")
+    created_at = models.DateTimeField(auto_now_add=True)
+    updated_at = models.DateTimeField(auto_now=True)
+    display_order = models.IntegerField(default=0, help_text="Custom display order for portfolio")
+
+    class Meta:
+        ordering = ['display_order', '-start_date', '-created_at']
+        indexes = [
+            models.Index(fields=["candidate", "-start_date"]),
+            models.Index(fields=["status"]),
+            models.Index(fields=["candidate", "display_order"]) 
+        ]
+
+    def __str__(self):
+        return self.name
+
+
+class ProjectMedia(models.Model):
+    """Media (screenshots) associated with a project."""
+    project = models.ForeignKey(Project, on_delete=models.CASCADE, related_name="media")
+    image = models.ImageField(upload_to='projects/%Y/%m/')
+    caption = models.CharField(max_length=200, blank=True)
+    order = models.IntegerField(default=0)
+    uploaded_at = models.DateTimeField(auto_now_add=True)
+
+    class Meta:
+        ordering = ['order', 'id']
+        indexes = [models.Index(fields=["project", "order"])]
+
+    def __str__(self):
+        return f"Media for {self.project_id} #{self.id}"
+
+class Education(models.Model):
+    """Educational background for candidates"""
+    DEGREE_CHOICES = [
+        ('hs', 'High School'),
+        ('aa', 'Associate'),
+        ('ba', 'Bachelor'),
+        ('ma', 'Master'),
+        ('phd', 'PhD'),
+        ('cert', 'Certificate'),
+        ('boot', 'Bootcamp'),
+    ]
+
+    # Note: related_name changed to 'educations' for natural access; this does not affect DB schema
+    candidate = models.ForeignKey(CandidateProfile, on_delete=models.CASCADE, related_name="educations")
+    institution = models.CharField(max_length=200)
+    # Education level dropdown
+    degree_type = models.CharField(max_length=20, choices=DEGREE_CHOICES)
+    field_of_study = models.CharField(max_length=200, blank=True)
+    # Timeline
+    start_date = models.DateField(null=True, blank=True)
+    end_date = models.DateField(null=True, blank=True)
+    currently_enrolled = models.BooleanField(default=False)
+    # GPA
+    gpa = models.DecimalField(max_digits=3, decimal_places=2, null=True, blank=True)
+    gpa_private = models.BooleanField(default=False, help_text="If true, GPA is hidden from shared/public views")
+    # Achievements/Honors
+    honors = models.CharField(max_length=200, blank=True)
+    achievements = models.TextField(blank=True)
+    description = models.TextField(blank=True)
+
+    class Meta:
+        ordering = ['-end_date']
+        indexes = [models.Index(fields=["candidate", "-end_date"])]
+
+    def __str__(self):
+        return f"{self.get_degree_type_display()} in {self.field_of_study or ''} - {self.institution}"
+
+
+class Certification(models.Model):
+    """Professional certifications and credentials"""
+    candidate = models.ForeignKey(CandidateProfile, on_delete=models.CASCADE, related_name="certifications")
+    name = models.CharField(max_length=200)
+    issuing_organization = models.CharField(max_length=200)
+    issue_date = models.DateField()
+    expiry_date = models.DateField(null=True, blank=True)
+    credential_id = models.CharField(max_length=100, blank=True)
+    credential_url = models.URLField(blank=True)
+    never_expires = models.BooleanField(default=False)
+    # UC-030 extensions
+    category = models.CharField(max_length=100, blank=True)
+    verification_status = models.CharField(
+        max_length=20,
+        default="unverified",
+        choices=[
+            ("unverified", "Unverified"),
+            ("pending", "Pending"),
+            ("verified", "Verified"),
+            ("rejected", "Rejected"),
+        ],
+    )
+    document = models.FileField(upload_to='certifications/%Y/%m/', null=True, blank=True)
+    renewal_reminder_enabled = models.BooleanField(default=False)
+    reminder_days_before = models.PositiveSmallIntegerField(default=30)
+    badge_image = models.ImageField(upload_to='certifications/badges/%Y/%m/', null=True, blank=True)
+    description = models.TextField(blank=True)
+    achievement_highlights = models.TextField(blank=True)
+    assessment_score = models.DecimalField(max_digits=6, decimal_places=2, null=True, blank=True)
+    assessment_max_score = models.DecimalField(max_digits=6, decimal_places=2, null=True, blank=True)
+    assessment_units = models.CharField(
+        max_length=40,
+        blank=True,
+        help_text="Units for the assessment score (points, percentile, rank, etc.)"
+    )
+    
+    class Meta:
+        ordering = ['-issue_date']
+        indexes = [models.Index(fields=["candidate", "-issue_date"])]
+
+    def __str__(self):
+        return f"{self.name} - {self.issuing_organization}"
+
+    @property
+    def is_expired(self):
+        from django.utils import timezone
+        if self.never_expires or not self.expiry_date:
+            return False
+        return self.expiry_date < timezone.localdate()
+
+    @property
+    def days_until_expiration(self):
+        from django.utils import timezone
+        if self.never_expires or not self.expiry_date:
+            return None
+        return (self.expiry_date - timezone.localdate()).days
+
+    @property
+    def reminder_date(self):
+        if not self.renewal_reminder_enabled or not self.expiry_date:
+            return None
+        from datetime import timedelta
+        return self.expiry_date - timedelta(days=int(self.reminder_days_before or 0))
+
+
+class Achievement(models.Model):
+    """Awards, publications, patents, speaking engagements"""
+    ACHIEVEMENT_TYPES = [
+        ('award', 'Award'),
+        ('publication', 'Publication'),
+        ('patent', 'Patent'),
+        ('speaking', 'Speaking Engagement'),
+        ('project', 'Notable Project'),
+        ('other', 'Other'),
+    ]
+    
+    candidate = models.ForeignKey(CandidateProfile, on_delete=models.CASCADE, related_name="achievements")
+    type = models.CharField(max_length=20, choices=ACHIEVEMENT_TYPES)
+    title = models.CharField(max_length=300)
+    description = models.TextField(blank=True)
+    date = models.DateField()
+    url = models.URLField(blank=True)
+    issuer = models.CharField(max_length=200, blank=True)
+    
+    class Meta:
+        ordering = ['-date']
+        indexes = [models.Index(fields=["candidate", "type", "-date"])]
+
+    def __str__(self):
+        return f"{self.get_type_display()}: {self.title}"
+
+
+# 
+# 
+# =
+# EXTENDED JOB & COMPANY MODELS
+# 
+# 
+# =
+
+class JobRequirement(models.Model):
+    """Specific requirements and qualifications for a job"""
+    job = models.ForeignKey(JobOpportunity, on_delete=models.CASCADE, related_name="requirements")
+    category = models.CharField(max_length=50)  # required_skills, preferred_skills, education, experience
+    description = models.TextField()
+    is_required = models.BooleanField(default=True)
+    priority = models.IntegerField(default=0)
+    
+    class Meta:
+        ordering = ['-is_required', '-priority']
+        indexes = [models.Index(fields=["job", "category"])]
+
+
+class SalaryData(models.Model):
+    """Salary information for jobs"""
+    job = models.OneToOneField(JobOpportunity, on_delete=models.CASCADE, related_name="salary_info")
+    min_salary = models.DecimalField(max_digits=10, decimal_places=2, null=True, blank=True)
+    max_salary = models.DecimalField(max_digits=10, decimal_places=2, null=True, blank=True)
+    currency = models.CharField(max_length=3, default="USD")
+    salary_period = models.CharField(max_length=20, default="yearly")  # yearly, hourly
+    equity_offered = models.BooleanField(default=False)
+    benefits_summary = models.TextField(blank=True)
+    source = models.CharField(max_length=50, default="manual")  # manual, glassdoor, indeed
+    last_updated = models.DateTimeField(auto_now=True)
+    
+    class Meta:
+        indexes = [models.Index(fields=["job"])]
+
+
+class CompanyResearch(models.Model):
+    """Automated company research and intelligence (UC-063)"""
+    company = models.OneToOneField(Company, on_delete=models.CASCADE, related_name="research")
+    description = models.TextField(blank=True)
+    profile_overview = models.TextField(blank=True)
+    company_history = models.TextField(blank=True)
+    mission_statement = models.TextField(blank=True)
+    culture_keywords = models.JSONField(default=list, blank=True)
+    recent_news = models.JSONField(default=list, blank=True)  # List of {title, url, date, summary}
+    recent_developments = models.JSONField(default=list, blank=True)  # Interview-ready highlights
+    funding_info = models.JSONField(default=dict, blank=True)  # Stage, amount, investors
+    tech_stack = models.JSONField(default=list, blank=True)
+    employee_count = models.IntegerField(null=True, blank=True)
+    growth_rate = models.DecimalField(max_digits=5, decimal_places=2, null=True, blank=True)
+    glassdoor_rating = models.DecimalField(max_digits=2, decimal_places=1, null=True, blank=True)
+    
+    # UC-063: Additional automated research fields
+    executives = models.JSONField(default=list, blank=True)  # List of {name, title, linkedin_url}
+    potential_interviewers = models.JSONField(default=list, blank=True)  # Tailored to upcoming interviews
+    products = models.JSONField(default=list, blank=True)  # List of {name, description}
+    competitors = models.JSONField(default=dict, blank=True)  # {industry, companies: [...], market_position}
+    competitive_landscape = models.TextField(blank=True)
+    strategic_initiatives = models.JSONField(default=list, blank=True)
+    talking_points = models.JSONField(default=list, blank=True)
+    interview_questions = models.JSONField(default=list, blank=True)
+    export_summary = models.TextField(blank=True)  # Markdown-ready digest for offline prep
+    social_media = models.JSONField(default=dict, blank=True)  # {linkedin, twitter, facebook, etc.}
+    company_values = models.JSONField(default=list, blank=True)  # List of company values
+    
+    last_updated = models.DateTimeField(auto_now=True)
+    
+    class Meta:
+        indexes = [models.Index(fields=["company"])]
+
+
+class CoverLetterTemplate(models.Model):
+    """Cover letter template for different industries and styles."""
+    TEMPLATE_TYPES = [
+        ("formal", "Formal"),
+        ("creative", "Creative"),
+        ("technical", "Technical"),
+        ("industry", "Industry-specific"),
+        ("custom", "Custom"),
+    ]
+    id = models.UUIDField(primary_key=True, default=uuid.uuid4, editable=False)
+    name = models.CharField(max_length=200)
+    description = models.TextField(blank=True)
+    template_type = models.CharField(max_length=20, choices=TEMPLATE_TYPES, default="formal")
+    industry = models.CharField(max_length=100, blank=True)
+    content = models.TextField()
+    sample_content = models.TextField(blank=True)
+    owner = models.ForeignKey(settings.AUTH_USER_MODEL, on_delete=models.SET_NULL, null=True, blank=True, related_name="custom_templates")
+    is_shared = models.BooleanField(default=False)
+    imported_from = models.CharField(max_length=200, blank=True)
+    usage_count = models.PositiveIntegerField(default=0)
+    last_used = models.DateTimeField(null=True, blank=True)
+    created_at = models.DateTimeField(auto_now_add=True)
+    updated_at = models.DateTimeField(auto_now=True)
+    customization_options = models.JSONField(default=dict, blank=True)
+    # Fields for preserving original file content
+    original_file_content = models.BinaryField(null=True, blank=True, help_text="Original file content for Word documents")
+    original_file_type = models.CharField(max_length=10, blank=True, help_text="Original file extension (txt, docx)")
+    original_filename = models.CharField(max_length=255, blank=True, help_text="Original uploaded filename")
+
+    class Meta:
+        indexes = [
+            models.Index(fields=["template_type"]),
+            models.Index(fields=["industry"]),
+            models.Index(fields=["owner"]),
+            models.Index(fields=["is_shared"]),
+        ]
+
+    def __str__(self):
+        return f"{self.name} ({self.get_template_type_display()})"
+
+
+class Referral(models.Model):
+    """Track referral opportunities and warm introductions"""
+    STATUS_CHOICES = [
+        ('potential', 'Potential'),
+        ('requested', 'Requested'),
+        ('received', 'Received'),
+        ('used', 'Used'),
+        ('declined', 'Declined'),
+    ]
+    
+    application = models.ForeignKey(Application, on_delete=models.CASCADE, related_name="referrals")
+    contact = models.ForeignKey(Contact, on_delete=models.CASCADE, related_name="referrals_given")
+    status = models.CharField(max_length=20, choices=STATUS_CHOICES, default='potential')
+    requested_date = models.DateField(null=True, blank=True)
+    completed_date = models.DateField(null=True, blank=True)
+    notes = models.TextField(blank=True)
+    
+    class Meta:
+        indexes = [
+            models.Index(fields=["application", "status"]),
+            models.Index(fields=["contact"]),
+        ]
+    def save(self, *args, **kwargs):
+        # If contact is None (tests sometimes create referrals without a contact),
+        # try to create/assign a minimal Contact to satisfy DB NOT NULL constraint.
+        try:
+            if not getattr(self, 'contact', None) and getattr(self, 'application', None):
+                owner = getattr(self.application, 'candidate', None)
+                owner_user = getattr(owner, 'user', None)
+                if owner_user:
+                    contact_obj = Contact.objects.create(owner=owner_user)
+                    self.contact = contact_obj
+        except Exception:
+            pass
+        return super().save(*args, **kwargs)
+
+
+class TeamMember(models.Model):
+    """Multi-user collaboration: coaches, mentors, accountability partners"""
+    ROLE_CHOICES = [
+        ('coach', 'Career Coach'),
+        ('mentor', 'Mentor'),
+        ('partner', 'Accountability Partner'),
+        ('viewer', 'Viewer'),
+    ]
+    
+    PERMISSION_CHOICES = [
+        ('view', 'View Only'),
+        ('comment', 'View & Comment'),
+        ('edit', 'Edit'),
+        ('admin', 'Admin'),
+    ]
+    
+    candidate = models.ForeignKey(CandidateProfile, on_delete=models.CASCADE, related_name="team_members")
+    user = models.ForeignKey(settings.AUTH_USER_MODEL, on_delete=models.CASCADE, related_name="collaborating_on")
+    role = models.CharField(max_length=20, choices=ROLE_CHOICES)
+    permission_level = models.CharField(max_length=20, choices=PERMISSION_CHOICES, default='view')
+    invited_at = models.DateTimeField(auto_now_add=True)
+    accepted_at = models.DateTimeField(null=True, blank=True)
+    is_active = models.BooleanField(default=True)
+    
+    class Meta:
+        unique_together = [("candidate", "user")]
+        indexes = [models.Index(fields=["candidate", "is_active"])]
+
+
+class TeamAccount(models.Model):
+    """Organization/team workspace with billing + membership controls."""
+
+    PLAN_CHOICES = [
+        ('starter', 'Starter'),
+        ('pro', 'Professional'),
+        ('enterprise', 'Enterprise'),
+    ]
+    STATUS_CHOICES = [
+        ('active', 'Active'),
+        ('trialing', 'Trialing'),
+        ('past_due', 'Past Due'),
+        ('cancelled', 'Cancelled'),
+    ]
+
+    name = models.CharField(max_length=180)
+    owner = models.ForeignKey(settings.AUTH_USER_MODEL, on_delete=models.CASCADE, related_name='owned_teams')
+    billing_email = models.EmailField(blank=True)
+    subscription_plan = models.CharField(max_length=40, choices=PLAN_CHOICES, default='starter')
+    subscription_status = models.CharField(max_length=40, choices=STATUS_CHOICES, default='trialing')
+    seat_limit = models.PositiveIntegerField(default=5)
+    next_billing_date = models.DateTimeField(null=True, blank=True)
+    trial_ends_at = models.DateTimeField(null=True, blank=True)
+    metadata = models.JSONField(default=dict, blank=True)
+    created_at = models.DateTimeField(auto_now_add=True)
+    updated_at = models.DateTimeField(auto_now=True)
+
+    class Meta:
+        indexes = [
+            models.Index(fields=['owner']),
+            models.Index(fields=['subscription_status']),
+        ]
+
+    def __str__(self):
+        return f"{self.name} ({self.subscription_plan})"
+
+
+TEAM_PERMISSION_CHOICES = [
+    ('view', 'View Only'),
+    ('comment', 'View & Comment'),
+    ('edit', 'Edit'),
+    ('admin', 'Admin'),
+]
+
+
+class TeamMembership(models.Model):
+    """Membership record for users inside a TeamAccount."""
+
+    ROLE_CHOICES = [
+        ('admin', 'Admin'),
+        ('mentor', 'Mentor'),
+        ('candidate', 'Candidate'),
+    ]
+
+    team = models.ForeignKey(TeamAccount, on_delete=models.CASCADE, related_name='memberships')
+    user = models.ForeignKey(settings.AUTH_USER_MODEL, on_delete=models.CASCADE, related_name='team_memberships')
+    role = models.CharField(max_length=20, choices=ROLE_CHOICES)
+    permission_level = models.CharField(max_length=20, choices=TEAM_PERMISSION_CHOICES, default='view')
+    is_active = models.BooleanField(default=True)
+    joined_at = models.DateTimeField(auto_now_add=True)
+    last_accessed_at = models.DateTimeField(null=True, blank=True)
+    invited_by = models.ForeignKey(
+        settings.AUTH_USER_MODEL,
+        on_delete=models.SET_NULL,
+        null=True,
+        blank=True,
+        related_name='team_invites_sent'
+    )
+    candidate_profile = models.ForeignKey(
+        CandidateProfile,
+        on_delete=models.SET_NULL,
+        null=True,
+        blank=True,
+        help_text="Link candidate role memberships to their profile for analytics"
+    )
+
+    class Meta:
+        unique_together = [('team', 'user')]
+        indexes = [
+            models.Index(fields=['team', 'role']),
+            models.Index(fields=['team', 'permission_level']),
+            models.Index(fields=['user']),
+        ]
+
+    def __str__(self):
+        return f"{self.user_id} in {self.team_id} as {self.role}"
+
+
+class TeamInvitation(models.Model):
+    """Invitation flow for bringing collaborators into a TeamAccount."""
+
+    STATUS_CHOICES = [
+        ('pending', 'Pending'),
+        ('accepted', 'Accepted'),
+        ('expired', 'Expired'),
+        ('cancelled', 'Cancelled'),
+    ]
+
+    team = models.ForeignKey(TeamAccount, on_delete=models.CASCADE, related_name='invitations')
+    email = models.EmailField()
+    role = models.CharField(max_length=20, choices=TeamMembership.ROLE_CHOICES)
+    permission_level = models.CharField(max_length=20, choices=TEAM_PERMISSION_CHOICES, default='view')
+    token = models.CharField(max_length=128, unique=True, db_index=True)
+    invited_by = models.ForeignKey(settings.AUTH_USER_MODEL, on_delete=models.SET_NULL, null=True, blank=True, related_name='team_invitations_created')
+    status = models.CharField(max_length=20, choices=STATUS_CHOICES, default='pending')
+    expires_at = models.DateTimeField(null=True, blank=True)
+    accepted_at = models.DateTimeField(null=True, blank=True)
+    accepted_by = models.ForeignKey(settings.AUTH_USER_MODEL, on_delete=models.SET_NULL, null=True, blank=True, related_name='team_invitations_accepted')
+    candidate_profile = models.ForeignKey(CandidateProfile, on_delete=models.SET_NULL, null=True, blank=True)
+    created_at = models.DateTimeField(auto_now_add=True)
+
+    class Meta:
+        ordering = ['-created_at']
+        indexes = [
+            models.Index(fields=['team', 'status']),
+            models.Index(fields=['email']),
+        ]
+
+    def is_expired(self):
+        return self.expires_at and timezone.now() > self.expires_at
+
+
+class TeamCandidateAccess(models.Model):
+    """Per-mentorship access controls for viewing candidate data inside a team."""
+
+    team = models.ForeignKey(TeamAccount, on_delete=models.CASCADE, related_name='candidate_access')
+    candidate = models.ForeignKey(CandidateProfile, on_delete=models.CASCADE, related_name='team_access')
+    granted_to = models.ForeignKey(TeamMembership, on_delete=models.CASCADE, related_name='candidate_access')
+    permission_level = models.CharField(max_length=20, choices=TEAM_PERMISSION_CHOICES, default='view')
+    can_view_profile = models.BooleanField(default=True)
+    can_view_progress = models.BooleanField(default=True)
+    can_edit_goals = models.BooleanField(default=False)
+    granted_by = models.ForeignKey(settings.AUTH_USER_MODEL, on_delete=models.SET_NULL, null=True, blank=True, related_name='team_access_granted')
+    created_at = models.DateTimeField(auto_now_add=True)
+    updated_at = models.DateTimeField(auto_now=True)
+
+    class Meta:
+        unique_together = [('team', 'candidate', 'granted_to')]
+        indexes = [
+            models.Index(fields=['team', 'candidate']),
+            models.Index(fields=['team', 'granted_to']),
+        ]
+
+    def __str__(self):
+        return f"{self.granted_to_id} -> {self.candidate_id} ({self.permission_level})"
+
+
+class TeamMessage(models.Model):
+    """Lightweight collaboration feed for a team workspace."""
+
+    MESSAGE_TYPES = [
+        ('update', 'Update'),
+        ('request', 'Request'),
+        ('alert', 'Alert'),
+        ('note', 'Note'),
+    ]
+
+    team = models.ForeignKey(TeamAccount, on_delete=models.CASCADE, related_name='messages')
+    author = models.ForeignKey(settings.AUTH_USER_MODEL, on_delete=models.CASCADE, related_name='team_messages')
+    message = models.TextField()
+    message_type = models.CharField(max_length=20, choices=MESSAGE_TYPES, default='update')
+    pinned = models.BooleanField(default=False)
+    created_at = models.DateTimeField(auto_now_add=True)
+
+    class Meta:
+        ordering = ['-created_at']
+        indexes = [
+            models.Index(fields=['team', '-created_at']),
+        ]
+
+    def __str__(self):
+        return f"TeamMessage({self.team_id})"
+
+
+class SupporterInvite(models.Model):
+    """Invite and lightweight access control for family/supporter dashboards."""
+    candidate = models.ForeignKey(CandidateProfile, on_delete=models.CASCADE, related_name="supporter_invites")
+    email = models.EmailField()
+    name = models.CharField(max_length=120, blank=True)
+    token = models.CharField(max_length=64, unique=True, db_index=True)
+    permissions = models.JSONField(default=dict, blank=True)
+    expires_at = models.DateTimeField(null=True, blank=True)
+    accepted_at = models.DateTimeField(null=True, blank=True)
+    last_access_at = models.DateTimeField(null=True, blank=True)
+    is_active = models.BooleanField(default=True)
+    created_at = models.DateTimeField(auto_now_add=True)
+    updated_at = models.DateTimeField(auto_now=True)
+    paused_at = models.DateTimeField(null=True, blank=True)
+
+    class Meta:
+        ordering = ["-created_at"]
+        indexes = [
+            models.Index(fields=["candidate", "is_active"]),
+            models.Index(fields=["email"]),
+        ]
+
+    def __str__(self):
+        return f"Supporter {self.email} for {self.candidate.user.username}"
+
+
+class SupporterEncouragement(models.Model):
+    """Simple encouragement messages sent by supporters."""
+    candidate = models.ForeignKey(CandidateProfile, on_delete=models.CASCADE, related_name="supporter_encouragements")
+    supporter = models.ForeignKey(SupporterInvite, on_delete=models.SET_NULL, null=True, blank=True, related_name="encouragements")
+    supporter_name = models.CharField(max_length=120, blank=True)
+    message = models.TextField()
+    created_at = models.DateTimeField(auto_now_add=True)
+
+    class Meta:
+        ordering = ["-created_at"]
+        indexes = [
+            models.Index(fields=["candidate", "-created_at"]),
+        ]
+
+
+class SupporterChatMessage(models.Model):
+    """Two-way chat between candidate and supporters (lightweight feed)."""
+    ROLE_CHOICES = [
+        ("supporter", "Supporter"),
+        ("candidate", "Candidate"),
+    ]
+
+    candidate = models.ForeignKey(CandidateProfile, on_delete=models.CASCADE, related_name="supporter_messages")
+    supporter = models.ForeignKey(SupporterInvite, on_delete=models.SET_NULL, null=True, blank=True, related_name="messages")
+    sender_role = models.CharField(max_length=20, choices=ROLE_CHOICES)
+    sender_name = models.CharField(max_length=120, blank=True)
+    message = models.TextField()
+    created_at = models.DateTimeField(auto_now_add=True)
+
+    class Meta:
+        ordering = ["-created_at"]
+        indexes = [
+            models.Index(fields=["candidate", "-created_at"]),
+        ]
+
+class SharedNote(models.Model):
+    """Collaborative notes and feedback on applications"""
+    application = models.ForeignKey(Application, on_delete=models.CASCADE, related_name="shared_notes")
+    author = models.ForeignKey(settings.AUTH_USER_MODEL, on_delete=models.CASCADE, related_name="notes_written")
+    content = models.TextField()
+    is_private = models.BooleanField(default=False)
+    created_at = models.DateTimeField(auto_now_add=True)
+    updated_at = models.DateTimeField(auto_now=True)
+    
+    class Meta:
+        ordering = ['-created_at']
+        indexes = [models.Index(fields=["application", "-created_at"])]
+
+
+# 
+# 
+# =
+# INTERVIEW PREPARATION MODELS
+# 
+# 
+# =
+
+class InterviewQuestion(models.Model):
+    """Question bank for interview preparation"""
+    QUESTION_TYPES = [
+        ('behavioral', 'Behavioral'),
+        ('technical', 'Technical'),
+        ('system_design', 'System Design'),
+        ('case_study', 'Case Study'),
+        ('cultural_fit', 'Cultural Fit'),
+    ]
+    
+    type = models.CharField(max_length=20, choices=QUESTION_TYPES)
+    question_text = models.TextField()
+    context = models.TextField(blank=True)
+    category = models.CharField(max_length=100, blank=True)  # leadership, problem_solving, algorithms
+    difficulty = models.CharField(max_length=20, default='medium')  # easy, medium, hard
+    suggested_answer_framework = models.TextField(blank=True)
+    related_skills = models.ManyToManyField(Skill, blank=True, related_name="interview_questions")
+    
+    class Meta:
+        indexes = [models.Index(fields=["type", "category"])]
+
+    def __str__(self):
+        return f"[{self.get_type_display()}] {self.question_text[:50]}"
+
+
+class InterviewPrepSession(models.Model):
+    """Track interview preparation and practice sessions"""
+    application = models.ForeignKey(Application, on_delete=models.CASCADE, related_name="prep_sessions")
+    interview = models.ForeignKey(Interview, on_delete=models.SET_NULL, null=True, blank=True, related_name="prep_sessions")
+    session_date = models.DateTimeField(default=timezone.now)
+    duration_minutes = models.IntegerField(default=0)
+    questions_practiced = models.ManyToManyField(InterviewQuestion, blank=True, related_name="practice_sessions")
+    notes = models.TextField(blank=True)
+    confidence_level = models.IntegerField(default=3)  # 1-5 scale
+    
+    class Meta:
+        ordering = ['-session_date']
+        indexes = [models.Index(fields=["application", "-session_date"])]
+
+
+class MockInterview(models.Model):
+    """Video practice sessions with AI or mentor feedback"""
+    prep_session = models.ForeignKey(InterviewPrepSession, on_delete=models.CASCADE, related_name="mock_interviews")
+    recording_url = models.URLField(blank=True)
+    transcript = models.TextField(blank=True)
+    ai_feedback = models.JSONField(default=dict, blank=True)  # Automated analysis
+    mentor_feedback = models.TextField(blank=True)
+    score = models.IntegerField(null=True, blank=True)  # 0-100
+    areas_for_improvement = models.JSONField(default=list, blank=True)
+    created_at = models.DateTimeField(auto_now_add=True)
+    
+    class Meta:
+        ordering = ['-created_at']
+
+
+class JobQuestionPractice(models.Model):
+    """Track practiced interview questions for a specific job entry (UC-075)."""
+
+    DIFFICULTY_CHOICES = [
+        ('entry', 'Entry'),
+        ('mid', 'Mid-level'),
+        ('senior', 'Senior'),
+    ]
+
+    job = models.ForeignKey('JobEntry', on_delete=models.CASCADE, related_name='question_practice_logs')
+    question_id = models.CharField(max_length=64)
+    category = models.CharField(max_length=32)
+    question_text = models.TextField()
+    difficulty = models.CharField(max_length=16, choices=DIFFICULTY_CHOICES, default='mid')
+    skills = models.JSONField(default=list, blank=True)
+    written_response = models.TextField(blank=True)
+    star_response = models.JSONField(default=dict, blank=True)
+    practice_notes = models.TextField(blank=True)
+    practice_count = models.PositiveIntegerField(default=1)
+    first_practiced_at = models.DateTimeField(auto_now_add=True)
+    last_practiced_at = models.DateTimeField(auto_now=True)
+    last_duration_seconds = models.PositiveIntegerField(null=True, blank=True)
+    total_duration_seconds = models.PositiveIntegerField(default=0)
+
+    class Meta:
+        unique_together = [('job', 'question_id')]
+        indexes = [
+            models.Index(fields=['job', 'category']),
+            models.Index(fields=['job', 'question_id']),
+        ]
+        ordering = ['-last_practiced_at']
+
+    def increment_count(self):
+        self.practice_count = (self.practice_count or 0) + 1
+
+
+class QuestionResponseCoaching(models.Model):
+    """Store AI coaching sessions for interview practice answers (UC-076)."""
+
+    job = models.ForeignKey('JobEntry', on_delete=models.CASCADE, related_name='response_coaching_sessions')
+    practice_log = models.ForeignKey(JobQuestionPractice, on_delete=models.CASCADE, related_name='coaching_sessions')
+    question_id = models.CharField(max_length=64)
+    question_text = models.TextField()
+    response_text = models.TextField(blank=True)
+    star_response = models.JSONField(default=dict, blank=True)
+    coaching_payload = models.JSONField(default=dict, blank=True)
+    scores = models.JSONField(default=dict, blank=True)
+    word_count = models.PositiveIntegerField(default=0)
+    created_at = models.DateTimeField(auto_now_add=True)
+
+    class Meta:
+        ordering = ['-created_at']
+        indexes = [
+            models.Index(fields=['job', 'question_id'], name='core_qrc_job_question_idx'),
+            models.Index(fields=['practice_log', '-created_at'], name='core_qrc_practice_idx'),
+        ]
+
+    def __str__(self):
+        timestamp = self.created_at.isoformat() if self.created_at else ''
+        return f"CoachingSession(job={self.job_id}, question={self.question_id}, created={timestamp})"
+
+
+class InterviewResponseLibrary(models.Model):
+    """UC-126: User's library of prepared interview responses."""
+    
+    QUESTION_TYPE_CHOICES = [
+        ('behavioral', 'Behavioral'),
+        ('technical', 'Technical'),
+        ('situational', 'Situational'),
+    ]
+    
+    user = models.ForeignKey(settings.AUTH_USER_MODEL, on_delete=models.CASCADE, related_name='response_library')
+    question_text = models.TextField()
+    question_type = models.CharField(max_length=20, choices=QUESTION_TYPE_CHOICES)
+    
+    # Current best version
+    current_response_text = models.TextField()
+    current_star_response = models.JSONField(default=dict, blank=True)
+    
+    # Tagging and categorization
+    skills = models.JSONField(default=list, blank=True, help_text="List of skills demonstrated")
+    experiences = models.JSONField(default=list, blank=True, help_text="List of experiences referenced")
+    companies_used_for = models.JSONField(default=list, blank=True, help_text="Companies this response was used for")
+    tags = models.JSONField(default=list, blank=True, help_text="Custom tags for organization")
+    
+    # Success tracking
+    led_to_offer = models.BooleanField(default=False)
+    led_to_next_round = models.BooleanField(default=False)
+    times_used = models.PositiveIntegerField(default=0)
+    success_rate = models.FloatField(default=0.0, help_text="Calculated success rate based on outcomes")
+    
+    # Metadata
+    created_at = models.DateTimeField(auto_now_add=True)
+    updated_at = models.DateTimeField(auto_now=True)
+    last_used_at = models.DateTimeField(null=True, blank=True)
+    
+    # Optional job linkage for context
+    related_jobs = models.ManyToManyField('JobEntry', blank=True, related_name='linked_responses')
+    
+    class Meta:
+        ordering = ['-updated_at']
+        indexes = [
+            models.Index(fields=['user', 'question_type']),
+            models.Index(fields=['user', '-updated_at']),
+            models.Index(fields=['user', 'led_to_offer']),
+        ]
+    
+    def __str__(self):
+        return f"{self.user.username} - {self.question_type} - {self.question_text[:50]}"
+    
+    def calculate_success_rate(self):
+        """Update success rate based on tracked outcomes."""
+        if self.times_used == 0:
+            self.success_rate = 0.0
+        else:
+            successful = 0
+            if self.led_to_offer:
+                successful = self.times_used  # If got offer, count all uses as successful
+            elif self.led_to_next_round:
+                successful = max(1, self.times_used // 2)  # Partial success
+            self.success_rate = (successful / self.times_used) * 100
+        self.save()
+
+
+class ResponseVersion(models.Model):
+    """Version history for interview responses (UC-126)."""
+    
+    response_library = models.ForeignKey(InterviewResponseLibrary, on_delete=models.CASCADE, related_name='versions')
+    version_number = models.PositiveIntegerField()
+    response_text = models.TextField()
+    star_response = models.JSONField(default=dict, blank=True)
+    
+    # What changed in this version
+    change_notes = models.TextField(blank=True, help_text="Notes about what was improved")
+    coaching_score = models.FloatField(null=True, blank=True, help_text="AI coaching score if available")
+    
+    # Link to original coaching session if applicable
+    coaching_session = models.ForeignKey(
+        'QuestionResponseCoaching', 
+        on_delete=models.SET_NULL, 
+        null=True, 
+        blank=True,
+        related_name='saved_versions'
+    )
+    
+    created_at = models.DateTimeField(auto_now_add=True)
+    
+    class Meta:
+        ordering = ['-version_number']
+        unique_together = [('response_library', 'version_number')]
+        indexes = [
+            models.Index(fields=['response_library', '-version_number']),
+        ]
+    
+    def __str__(self):
+        return f"Version {self.version_number} - {self.response_library.question_text[:30]}"
+
+
+class MockInterviewSession(models.Model):
+    """UC-077: Full mock interview practice sessions with AI-generated questions."""
+    
+    STATUS_CHOICES = [
+        ('in_progress', 'In Progress'),
+        ('completed', 'Completed'),
+        ('abandoned', 'Abandoned'),
+    ]
+    
+    INTERVIEW_TYPE_CHOICES = [
+        ('behavioral', 'Behavioral'),
+        ('technical', 'Technical'),
+        ('case_study', 'Case Study'),
+        ('mixed', 'Mixed'),
+    ]
+    
+    user = models.ForeignKey(settings.AUTH_USER_MODEL, on_delete=models.CASCADE, related_name='mock_interview_sessions')
+    job = models.ForeignKey('JobEntry', on_delete=models.SET_NULL, null=True, blank=True, related_name='mock_sessions')
+    interview_type = models.CharField(max_length=20, choices=INTERVIEW_TYPE_CHOICES, default='behavioral')
+    status = models.CharField(max_length=20, choices=STATUS_CHOICES, default='in_progress')
+    
+    # Configuration
+    question_count = models.PositiveIntegerField(default=5)
+    difficulty_level = models.CharField(max_length=50, default='mid')
+    focus_areas = models.JSONField(default=list, blank=True)  # e.g., ['leadership', 'conflict resolution']
+    
+    # Session metadata
+    started_at = models.DateTimeField(auto_now_add=True)
+    completed_at = models.DateTimeField(null=True, blank=True)
+    total_duration_seconds = models.PositiveIntegerField(default=0)
+    
+    # Overall performance
+    overall_score = models.DecimalField(max_digits=5, decimal_places=2, null=True, blank=True)  # 0-100
+    strengths = models.JSONField(default=list, blank=True)
+    areas_for_improvement = models.JSONField(default=list, blank=True)
+    ai_summary = models.TextField(blank=True)
+    
+    class Meta:
+        ordering = ['-started_at']
+        indexes = [
+            models.Index(fields=['user', 'status']),
+            models.Index(fields=['user', '-started_at']),
+        ]
+    
+    def __str__(self):
+        return f"MockInterviewSession({self.id}, {self.user.email}, {self.interview_type})"
+    
+    def mark_completed(self):
+        """Mark session as completed and calculate duration."""
+        self.status = 'completed'
+        self.completed_at = timezone.now()
+        if self.started_at:
+            self.total_duration_seconds = int((self.completed_at - self.started_at).total_seconds())
+        self.save()
+    
+    def calculate_overall_score(self):
+        """Calculate overall score from all question responses."""
+        questions = self.questions.filter(answer_score__isnull=False)
+        if not questions.exists():
+            return None
+        avg_score = questions.aggregate(models.Avg('answer_score'))['answer_score__avg']
+        return round(avg_score, 2) if avg_score else None
+
+
+class MockInterviewQuestion(models.Model):
+    """Individual questions within a mock interview session (UC-077)."""
+    
+    session = models.ForeignKey(MockInterviewSession, on_delete=models.CASCADE, related_name='questions')
+    question_number = models.PositiveIntegerField()
+    
+    # Question details
+    question_text = models.TextField()
+    question_category = models.CharField(max_length=50, blank=True)  # e.g., 'teamwork', 'problem-solving'
+    suggested_framework = models.CharField(max_length=50, blank=True)  # e.g., 'STAR', 'CAR'
+    ideal_answer_points = models.JSONField(default=list, blank=True)  # Key points to cover
+    
+    # User's response
+    user_answer = models.TextField(blank=True)
+    answer_timestamp = models.DateTimeField(null=True, blank=True)
+    time_taken_seconds = models.PositiveIntegerField(null=True, blank=True)
+    
+    # AI evaluation
+    answer_score = models.DecimalField(max_digits=5, decimal_places=2, null=True, blank=True)  # 0-100
+    ai_feedback = models.TextField(blank=True)
+    strengths = models.JSONField(default=list, blank=True)
+    improvements = models.JSONField(default=list, blank=True)
+    keyword_coverage = models.JSONField(default=dict, blank=True)  # Track which key points were mentioned
+    
+    created_at = models.DateTimeField(auto_now_add=True)
+    
+    class Meta:
+        ordering = ['session', 'question_number']
+        unique_together = [('session', 'question_number')]
+        indexes = [
+            models.Index(fields=['session', 'question_number']),
+        ]
+    
+    def __str__(self):
+        return f"Question {self.question_number} - {self.session_id}"
+    
+    def submit_answer(self, answer_text):
+        """Record user's answer with timestamp."""
+        self.user_answer = answer_text
+        self.answer_timestamp = timezone.now()
+        if self.created_at:
+            self.time_taken_seconds = int((self.answer_timestamp - self.created_at).total_seconds())
+        self.save()
+
+
+class MockInterviewSummary(models.Model):
+    """Post-session summary and recommendations (UC-077)."""
+    
+    session = models.OneToOneField(MockInterviewSession, on_delete=models.CASCADE, related_name='summary')
+    
+    # Performance breakdown
+    performance_by_category = models.JSONField(default=dict, blank=True)  # {'teamwork': 85, 'leadership': 72}
+    response_quality_score = models.DecimalField(max_digits=5, decimal_places=2, null=True, blank=True)
+    communication_score = models.DecimalField(max_digits=5, decimal_places=2, null=True, blank=True)
+    structure_score = models.DecimalField(max_digits=5, decimal_places=2, null=True, blank=True)
+    
+    # Detailed feedback
+    top_strengths = models.JSONField(default=list, blank=True)
+    critical_areas = models.JSONField(default=list, blank=True)
+    recommended_practice_topics = models.JSONField(default=list, blank=True)
+    next_steps = models.JSONField(default=list, blank=True)
+    
+    # AI-generated insights
+    overall_assessment = models.TextField(blank=True)
+    readiness_level = models.CharField(max_length=20, blank=True)  # e.g., 'ready', 'needs_practice', 'not_ready'
+    estimated_interview_readiness = models.PositiveIntegerField(null=True, blank=True)  # 0-100%
+    
+    # Comparison metrics
+    compared_to_previous_sessions = models.JSONField(default=dict, blank=True)
+    improvement_trend = models.CharField(max_length=20, blank=True)  # 'improving', 'stable', 'declining'
+    
+    created_at = models.DateTimeField(auto_now_add=True)
+    
+    class Meta:
+        verbose_name_plural = "Mock interview summaries"
+    
+    def __str__(self):
+        return f"Summary for {self.session}"
+
+
+class QuestionBankCache(models.Model):
+    """Cache generated question bank data per job."""
+
+    job = models.ForeignKey('JobEntry', on_delete=models.CASCADE, related_name='question_bank_caches')
+    bank_data = models.JSONField(default=dict, blank=True)
+    source = models.CharField(max_length=32, default='template')
+    generated_at = models.DateTimeField(default=timezone.now)
+    is_valid = models.BooleanField(default=True)
+    created_at = models.DateTimeField(auto_now_add=True)
+
+    class Meta:
+        ordering = ['-generated_at']
+        indexes = [
+            models.Index(fields=['job', 'is_valid']),
+        ]
+
+    def __str__(self):
+        return f"QuestionBankCache(job={self.job_id}, source={self.source}, generated_at={self.generated_at})"
+
+
+class TechnicalPrepCache(models.Model):
+    """Cache structured technical prep data per job (UC-078)."""
+
+    job = models.ForeignKey('JobEntry', on_delete=models.CASCADE, related_name='technical_prep_caches')
+    prep_data = models.JSONField(default=dict, blank=True)
+    source = models.CharField(max_length=32, default='template')
+    generated_at = models.DateTimeField(default=timezone.now)
+    is_valid = models.BooleanField(default=True)
+    created_at = models.DateTimeField(auto_now_add=True)
+
+    class Meta:
+        ordering = ['-generated_at']
+        indexes = [
+            models.Index(fields=['job', 'is_valid'], name='techprep_job_valid_idx'),
+            models.Index(fields=['job', '-generated_at'], name='techprep_job_gen_idx'),
+        ]
+
+    def __str__(self):
+        return f"TechnicalPrepCache(job={self.job_id}, generated_at={self.generated_at})"
+
+
+class TechnicalPrepGeneration(models.Model):
+    """Track async technical prep build jobs so we can queue/poll status."""
+
+    STATUS_PENDING = 'pending'
+    STATUS_RUNNING = 'running'
+    STATUS_SUCCEEDED = 'succeeded'
+    STATUS_FAILED = 'failed'
+    STATUS_CHOICES = [
+        (STATUS_PENDING, 'Pending'),
+        (STATUS_RUNNING, 'Running'),
+        (STATUS_SUCCEEDED, 'Succeeded'),
+        (STATUS_FAILED, 'Failed'),
+    ]
+
+    job = models.ForeignKey('JobEntry', on_delete=models.CASCADE, related_name='technical_prep_generations')
+    profile = models.ForeignKey('CandidateProfile', on_delete=models.CASCADE, related_name='technical_prep_generations')
+    requested_by = models.ForeignKey(
+        settings.AUTH_USER_MODEL,
+        on_delete=models.SET_NULL,
+        null=True,
+        blank=True,
+        related_name='technical_prep_generations',
+    )
+    cache = models.ForeignKey(
+        'TechnicalPrepCache',
+        on_delete=models.SET_NULL,
+        null=True,
+        blank=True,
+        related_name='generation_jobs',
+    )
+    status = models.CharField(max_length=16, choices=STATUS_CHOICES, default=STATUS_PENDING)
+    reason = models.CharField(max_length=32, blank=True)
+    error_code = models.CharField(max_length=64, blank=True)
+    error_message = models.TextField(blank=True)
+    attempt_count = models.PositiveIntegerField(default=0)
+    created_at = models.DateTimeField(auto_now_add=True)
+    started_at = models.DateTimeField(null=True, blank=True)
+    finished_at = models.DateTimeField(null=True, blank=True)
+    last_progress_at = models.DateTimeField(null=True, blank=True)
+
+    class Meta:
+        ordering = ['-created_at']
+        indexes = [
+            models.Index(fields=['job', 'status'], name='techprep_job_status_idx'),
+            models.Index(fields=['job', '-created_at'], name='techprep_job_created_idx'),
+        ]
+
+    def __str__(self):
+        return f"TechnicalPrepGeneration(job={self.job_id}, status={self.status})"
+
+
+class PreparationChecklistProgress(models.Model):
+    """Track completion status for preparation checklist items per job."""
+
+    job = models.ForeignKey('JobEntry', on_delete=models.CASCADE, related_name='preparation_checklist')
+    task_id = models.CharField(max_length=64)
+    category = models.CharField(max_length=200)
+    task = models.CharField(max_length=500)
+    completed = models.BooleanField(default=False)
+    completed_at = models.DateTimeField(null=True, blank=True)
+    created_at = models.DateTimeField(auto_now_add=True)
+    updated_at = models.DateTimeField(auto_now=True)
+
+    class Meta:
+        unique_together = [('job', 'task_id')]
+        indexes = [
+            models.Index(fields=['job', 'completed']),
+            models.Index(fields=['job', 'task_id']),
+        ]
+        ordering = ['-updated_at']
+
+    def __str__(self):
+        return f"ChecklistProgress(job={self.job_id}, task={self.task[:32]})"
+
+
+class InterviewChecklistProgress(models.Model):
+    """
+    UC-081: Track completion status for interview preparation checklist items.
+    
+    Stores user progress on comprehensive preparation checklist including:
+    - Company research tasks
+    - Role-specific preparation
+    - Questions to ask
+    - Attire/presentation
+    - Logistics
+    - Confidence building
+    - Portfolio preparation
+    - Post-interview follow-up
+    """
+    interview = models.ForeignKey(
+        'InterviewSchedule',
+        on_delete=models.CASCADE,
+        related_name='checklist_progress'
+    )
+    task_id = models.CharField(max_length=64, help_text="Unique identifier for the task")
+    category = models.CharField(max_length=200, help_text="Checklist category (e.g., 'Company Research')")
+    task = models.CharField(max_length=500, help_text="Task description")
+    completed = models.BooleanField(default=False)
+    completed_at = models.DateTimeField(null=True, blank=True)
+    created_at = models.DateTimeField(auto_now_add=True)
+    updated_at = models.DateTimeField(auto_now=True)
+
+    class Meta:
+        unique_together = [('interview', 'task_id')]
+        indexes = [
+            models.Index(fields=['interview', 'completed']),
+            models.Index(fields=['interview', 'task_id']),
+        ]
+        ordering = ['category', 'created_at']
+
+    def __str__(self):
+        status = "✓" if self.completed else "○"
+        return f"{status} {self.task[:50]}..."
+
+
+class InterviewSuccessPrediction(models.Model):
+    """Persist interview success forecasts for historical analysis."""
+
+    interview = models.ForeignKey(
+        'InterviewSchedule',
+        on_delete=models.CASCADE,
+        related_name='success_predictions'
+    )
+    job = models.ForeignKey('JobEntry', on_delete=models.CASCADE, related_name='success_predictions')
+    candidate = models.ForeignKey(CandidateProfile, on_delete=models.CASCADE, related_name='interview_success_predictions')
+
+    predicted_probability = models.DecimalField(max_digits=5, decimal_places=2)
+    confidence_score = models.DecimalField(max_digits=4, decimal_places=2)
+    preparation_score = models.DecimalField(max_digits=4, decimal_places=2, default=0)
+    match_score = models.DecimalField(max_digits=5, decimal_places=2, default=0)
+    research_completion = models.DecimalField(max_digits=4, decimal_places=2, default=0)
+    practice_hours = models.DecimalField(max_digits=5, decimal_places=2, default=0)
+    historical_adjustment = models.DecimalField(max_digits=4, decimal_places=2, default=0)
+
+    payload = models.JSONField(default=dict, blank=True, help_text="Serialized breakdown for reuse")
+
+    generated_at = models.DateTimeField(auto_now_add=True)
+    updated_at = models.DateTimeField(auto_now=True)
+    accuracy = models.DecimalField(
+        max_digits=4,
+        decimal_places=3,
+        null=True,
+        blank=True,
+        help_text="Absolute error between prediction and normalized outcome"
+    )
+    actual_outcome = models.CharField(max_length=20, blank=True)
+    evaluated_at = models.DateTimeField(null=True, blank=True)
+    is_latest = models.BooleanField(default=True)
+
+    class Meta:
+        ordering = ['-generated_at']
+        indexes = [
+            models.Index(fields=['interview', '-generated_at']),
+            models.Index(fields=['candidate', '-generated_at']),
+            models.Index(fields=['job', '-generated_at']),
+            models.Index(fields=['is_latest']),
+        ]
+
+    def __str__(self):
+        pct = float(self.predicted_probability or 0)
+        return f"Prediction({pct:.1f}% for interview {self.interview_id})"
+
+class TechnicalPrepPractice(models.Model):
+    """Track timed coding challenge attempts for UC-078."""
+
+    CHALLENGE_TYPES = [
+        ('coding', 'Coding'),
+        ('system_design', 'System Design'),
+        ('case_study', 'Case Study'),
+    ]
+
+    job = models.ForeignKey('JobEntry', on_delete=models.CASCADE, related_name='technical_prep_practice')
+    challenge_id = models.CharField(max_length=64)
+    challenge_title = models.CharField(max_length=255)
+    challenge_type = models.CharField(max_length=32, choices=CHALLENGE_TYPES, default='coding')
+    duration_seconds = models.PositiveIntegerField(null=True, blank=True)
+    tests_passed = models.PositiveIntegerField(null=True, blank=True)
+    tests_total = models.PositiveIntegerField(null=True, blank=True)
+    score = models.PositiveIntegerField(null=True, blank=True, help_text="Percent accuracy (0-100)")
+    confidence = models.CharField(max_length=20, blank=True)
+    notes = models.TextField(blank=True)
+    attempted_at = models.DateTimeField(auto_now_add=True)
+
+    class Meta:
+        ordering = ['-attempted_at']
+        indexes = [
+            models.Index(fields=['job', 'challenge_id'], name='techprep_job_ch_idx'),
+            models.Index(fields=['job', '-attempted_at'], name='techprep_job_att_idx'),
+        ]
+
+    def __str__(self):
+        ts = self.attempted_at.isoformat() if self.attempted_at else ''
+        return f"TechnicalPrepPractice(job={self.job_id}, challenge={self.challenge_id}, attempted_at={ts})"
+
+
+# 
+# 
+# =
+# ANALYTICS & TRACKING MODELS
+# 
+# 
+# =
+
+class UserActivity(models.Model):
+    """Track user actions for analytics and insights"""
+    ACTION_TYPES = [
+        ('login', 'Login'),
+        ('profile_update', 'Profile Update'),
+        ('application_created', 'Application Created'),
+        ('application_updated', 'Application Status Update'),
+        ('document_generated', 'Document Generated'),
+        ('interview_scheduled', 'Interview Scheduled'),
+        ('company_research', 'Company Research'),
+    ]
+    
+    user = models.ForeignKey(settings.AUTH_USER_MODEL, on_delete=models.CASCADE, related_name="activities")
+    action_type = models.CharField(max_length=30, choices=ACTION_TYPES)
+    resource_type = models.CharField(max_length=50, blank=True)  # Application, Document, etc.
+    resource_id = models.IntegerField(null=True, blank=True)
+    metadata = models.JSONField(default=dict, blank=True)
+    timestamp = models.DateTimeField(auto_now_add=True)
+    ip_address = models.GenericIPAddressField(null=True, blank=True)
+    user_agent = models.TextField(blank=True)
+    
+    class Meta:
+        ordering = ['-timestamp']
+        indexes = [
+            models.Index(fields=["user", "-timestamp"]),
+            models.Index(fields=["action_type", "-timestamp"]),
+        ]
+
+
+class PerformanceMetric(models.Model):
+    """Aggregate performance metrics and success patterns"""
+    candidate = models.ForeignKey(CandidateProfile, on_delete=models.CASCADE, related_name="metrics")
+    metric_date = models.DateField()
+    total_applications = models.IntegerField(default=0)
+    applications_this_week = models.IntegerField(default=0)
+    phone_screens = models.IntegerField(default=0)
+    onsite_interviews = models.IntegerField(default=0)
+    offers_received = models.IntegerField(default=0)
+    rejections = models.IntegerField(default=0)
+    avg_response_time_days = models.DecimalField(max_digits=5, decimal_places=2, null=True, blank=True)
+    conversion_rate_to_phone = models.DecimalField(max_digits=5, decimal_places=2, null=True, blank=True)  # percentage
+    conversion_rate_to_offer = models.DecimalField(max_digits=5, decimal_places=2, null=True, blank=True)
+    active_pipelines = models.IntegerField(default=0)
+    
+    class Meta:
+        unique_together = [("candidate", "metric_date")]
+        ordering = ['-metric_date']
+        indexes = [models.Index(fields=["candidate", "-metric_date"])]
+
+
+class SuccessPattern(models.Model):
+    """AI-identified patterns in successful applications"""
+    candidate = models.ForeignKey(CandidateProfile, on_delete=models.CASCADE, related_name="success_patterns")
+    pattern_type = models.CharField(max_length=50)  # company_size, industry, role_type
+    pattern_value = models.CharField(max_length=200)
+    success_rate = models.DecimalField(max_digits=5, decimal_places=2)
+    sample_size = models.IntegerField(default=0)
+    confidence_score = models.DecimalField(max_digits=5, decimal_places=2)
+    insights = models.TextField(blank=True)
+    identified_at = models.DateTimeField(auto_now_add=True)
+    
+    class Meta:
+        ordering = ['-success_rate', '-confidence_score']
+        indexes = [models.Index(fields=["candidate", "pattern_type"])]
+
+
+class MarketIntelligence(models.Model):
+    """Aggregated market data and salary benchmarks"""
+    job_title = models.CharField(max_length=220)
+    location = models.CharField(max_length=160)
+    experience_level = models.CharField(max_length=50)
+    industry = models.CharField(max_length=120, blank=True)
+    median_salary = models.DecimalField(max_digits=10, decimal_places=2)
+    percentile_25 = models.DecimalField(max_digits=10, decimal_places=2, null=True, blank=True)
+    percentile_75 = models.DecimalField(max_digits=10, decimal_places=2, null=True, blank=True)
+    sample_size = models.IntegerField(default=0)
+    demand_score = models.IntegerField(default=50)  # 0-100
+    growth_trend = models.CharField(max_length=20, default='stable')  # growing, stable, declining
+    top_skills = models.JSONField(default=list, blank=True)
+    data_source = models.CharField(max_length=100, blank=True)
+    last_updated = models.DateTimeField(auto_now=True)
+    
+    class Meta:
+        indexes = [
+            models.Index(fields=["job_title", "location"]),
+            models.Index(fields=["industry"]),
+        ]
+
+
+# 
+# 
+# =
+# AI & AUTOMATION MODELS
+# 
+# 
+# =
+
+class AIGenerationLog(models.Model):
+    """Track AI-generated content for auditing and improvement"""
+    CONTENT_TYPES = [
+        ('resume', 'Resume'),
+        ('cover_letter', 'Cover Letter'),
+        ('email', 'Email Template'),
+        ('linkedin_message', 'LinkedIn Message'),
+        ('company_research', 'Company Research'),
+        ('interview_answer', 'Interview Answer'),
+    ]
+    
+    candidate = models.ForeignKey(CandidateProfile, on_delete=models.CASCADE, related_name="ai_generations")
+    content_type = models.CharField(max_length=30, choices=CONTENT_TYPES)
+    prompt_used = models.TextField()
+    generated_content = models.TextField()
+    model_version = models.CharField(max_length=50)
+    tokens_used = models.IntegerField(default=0)
+    generation_time_ms = models.IntegerField(default=0)
+    user_edited = models.BooleanField(default=False)
+    user_rating = models.IntegerField(null=True, blank=True)  # 1-5
+    associated_job = models.ForeignKey(JobOpportunity, on_delete=models.SET_NULL, null=True, blank=True)
+    created_at = models.DateTimeField(auto_now_add=True)
+    
+    class Meta:
+        ordering = ['-created_at']
+        indexes = [
+            models.Index(fields=["candidate", "content_type", "-created_at"]),
+            models.Index(fields=["associated_job"]),
+        ]
+
+
+class AutomationRule(models.Model):
+    """User-defined automation rules for workflow optimization"""
+    candidate = models.ForeignKey(CandidateProfile, on_delete=models.CASCADE, related_name="automation_rules")
+    rule_name = models.CharField(max_length=200)
+    trigger_event = models.CharField(max_length=50)  # application_status_change, new_job_match
+    trigger_conditions = models.JSONField(default=dict)
+    action_type = models.CharField(max_length=50)  # send_email, update_status, generate_document
+    action_config = models.JSONField(default=dict)
+    is_active = models.BooleanField(default=True)
+    times_triggered = models.IntegerField(default=0)
+    created_at = models.DateTimeField(auto_now_add=True)
+    
+    class Meta:
+        indexes = [models.Index(fields=["candidate", "is_active"])]
+
+
+# 
+# 
+# =
+# REMINDERS & NOTIFICATIONS
+# (existing reminder model replaced by UC-086 Reminder model defined earlier)
+# 
+# 
+# =
+class Notification(models.Model):
+    """System notifications for users"""
+    user = models.ForeignKey(settings.AUTH_USER_MODEL, on_delete=models.CASCADE, related_name="notifications")
+    title = models.CharField(max_length=200)
+    message = models.TextField()
+    notification_type = models.CharField(max_length=50)  # application_update, reminder, system
+    link_url = models.CharField(max_length=500, blank=True)
+    is_read = models.BooleanField(default=False)
+    created_at = models.DateTimeField(auto_now_add=True)
+    
+    class Meta:
+        ordering = ['-created_at']
+        indexes = [
+            models.Index(fields=["user", "is_read", "-created_at"]),
+        ]
+
+
+# 
+# 
+# =
+# UC-036: JOB ENTRIES
+# 
+# 
+# =
+
+class JobEntry(models.Model):
+    """User-tracked job opportunities (manual entries).
+
+    Keeps it independent from Company/JobOpportunity, so users can quickly log leads
+    without needing company domains, etc.
+
+    Basic fields (UC-036):
+    - title (required)
+    - company_name (required)
+    - location
+    - salary range (min/max, currency)
+    - posting_url
+    - application_deadline
+    - description (2000 char limit)
+    - industry
+    - job_type (dropdown)
+    
+    Extended fields (UC-038):
+    - personal_notes (unlimited text for observations)
+    - recruiter contact information
+    - hiring manager contact information
+    - salary_negotiation_notes
+    - interview_notes
+    - application_history (JSON with timestamps)
+    """
+    JOB_TYPES = [
+        ("ft", "Full-time"),
+        ("pt", "Part-time"),
+        ("contract", "Contract"),
+        ("intern", "Internship"),
+        ("temp", "Temporary"),
+    ]
+
+    candidate = models.ForeignKey(CandidateProfile, on_delete=models.CASCADE, related_name="job_entries")
+    
+    # Basic job information (UC-036)
+    title = models.CharField(max_length=220)
+    company_name = models.CharField(max_length=180)
+    location = models.CharField(max_length=160, blank=True)
+    salary_min = models.DecimalField(max_digits=10, decimal_places=2, null=True, blank=True)
+    salary_max = models.DecimalField(max_digits=10, decimal_places=2, null=True, blank=True)
+    salary_currency = models.CharField(max_length=3, default="USD")
+    posting_url = models.URLField(blank=True)
+    application_deadline = models.DateField(null=True, blank=True)
+    description = models.TextField(blank=True, max_length=2000)
+    industry = models.CharField(max_length=120, blank=True)
+    job_type = models.CharField(max_length=20, choices=JOB_TYPES, default="ft")
+    
+    # Extended fields for detailed tracking (UC-038)
+    personal_notes = models.TextField(blank=True, help_text="Unlimited text for personal observations")
+    
+    # Contact information
+    recruiter_name = models.CharField(max_length=180, blank=True)
+    recruiter_email = models.EmailField(blank=True)
+    recruiter_phone = models.CharField(max_length=20, blank=True)
+    hiring_manager_name = models.CharField(max_length=180, blank=True)
+    hiring_manager_email = models.EmailField(blank=True)
+    
+    # Additional notes sections
+    salary_negotiation_notes = models.TextField(blank=True)
+    interview_notes = models.TextField(blank=True)
+    
+    # Application history log with timestamps
+    # Format: [{"action": "Applied", "timestamp": "2024-11-04T10:30:00Z", "notes": "..."}, ...]
+    application_history = models.JSONField(default=list, blank=True)
+    
+    # UC-042: Linked application materials
+    resume_doc = models.ForeignKey('Document', on_delete=models.SET_NULL, null=True, blank=True, related_name='used_as_resume_in')
+    cover_letter_doc = models.ForeignKey('Document', on_delete=models.SET_NULL, null=True, blank=True, related_name='used_as_cover_letter_in')
+
+    # UC-097: Application Success Rate Analysis tracking
+    APPLICATION_SOURCES = [
+        ('company_website', 'Company Website'),
+        ('linkedin', 'LinkedIn'),
+        ('indeed', 'Indeed'),
+        ('glassdoor', 'Glassdoor'),
+        ('referral', 'Referral'),
+        ('recruiter', 'Recruiter'),
+        ('job_board', 'Job Board'),
+        ('networking', 'Networking Event'),
+        ('other', 'Other'),
+    ]
+    
+    APPLICATION_METHODS = [
+        ('online_form', 'Online Application Form'),
+        ('email', 'Email'),
+        ('referral', 'Internal Referral'),
+        ('recruiter', 'Through Recruiter'),
+        ('direct_contact', 'Direct Contact'),
+        ('other', 'Other'),
+    ]
+
+    # UC-116: Precomputed geocoding
+    location_lat = models.FloatField(null=True, blank=True)
+    location_lon = models.FloatField(null=True, blank=True)
+    location_geo_precision = models.CharField(max_length=20, blank=True, default='unknown')
+    location_geo_updated_at = models.DateTimeField(null=True, blank=True)
+    
+    COMPANY_SIZES = [
+        ('startup', 'Startup (1-50)'),
+        ('small', 'Small (51-200)'),
+        ('medium', 'Medium (201-1000)'),
+        ('large', 'Large (1001-5000)'),
+        ('enterprise', 'Enterprise (5000+)'),
+    ]
+    
+    application_source = models.CharField(max_length=50, choices=APPLICATION_SOURCES, blank=True, db_index=True)
+    application_method = models.CharField(max_length=50, choices=APPLICATION_METHODS, blank=True, db_index=True)
+    company_size = models.CharField(max_length=20, choices=COMPANY_SIZES, blank=True, db_index=True)
+    
+    # Track if resume/cover letter were customized for this application
+    resume_customized = models.BooleanField(default=False, help_text="Was the resume customized for this application?")
+    cover_letter_customized = models.BooleanField(default=False, help_text="Was the cover letter customized for this application?")
+    
+    # Application submission tracking
+    application_submitted_at = models.DateTimeField(null=True, blank=True, db_index=True)
+    first_response_at = models.DateTimeField(null=True, blank=True)  # When we first heard back
+    days_to_response = models.IntegerField(null=True, blank=True, help_text="Days from application to first response")
+
+    # Timestamps
+    created_at = models.DateTimeField(auto_now_add=True)
+    updated_at = models.DateTimeField(auto_now=True)
+
+    STATUS_CHOICES = [
+        ("interested", "Interested"),
+        ("applied", "Applied"),
+        ("phone_screen", "Phone Screen"),
+        ("interview", "Interview"),
+        ("offer", "Offer"),
+        ("rejected", "Rejected"),
+    ]
+
+    status = models.CharField(max_length=20, choices=STATUS_CHOICES, default="interested")
+    last_status_change = models.DateTimeField(auto_now_add=True, null=True, blank=True)
+
+    # Deadline notification tracking
+    three_day_notice_sent_at = models.DateTimeField(null=True, blank=True)
+    day_of_notice_sent_at = models.DateTimeField(null=True, blank=True)
+
+    # Archiving fields (UC-045)
+    is_archived = models.BooleanField(default=False, db_index=True)
+    archived_at = models.DateTimeField(null=True, blank=True)
+    archive_reason = models.CharField(
+        max_length=100,
+        blank=True,
+        choices=[
+            ("completed", "Position Filled/Completed"),
+            ("not_interested", "No Longer Interested"),
+            ("rejected", "Application Rejected"),
+            ("expired", "Posting Expired"),
+            ("auto", "Auto-archived"),
+            ("other", "Other"),
+        ],
+    )
+
+    class Meta:
+        ordering = ['-updated_at']
+        indexes = [
+            models.Index(fields=["candidate", "-updated_at"]),
+            models.Index(fields=["candidate", "created_at"]),
+            models.Index(fields=["candidate", "application_deadline"]),
+            models.Index(fields=["job_type"]),
+            models.Index(fields=["industry"]),
+            models.Index(fields=["candidate", "status"]),
+            models.Index(fields=["candidate", "is_archived"]),
+            # UC-042: quick lookups for analytics
+            models.Index(fields=["resume_doc"]),
+            models.Index(fields=["cover_letter_doc"]),
+        ]
+
+    def __str__(self):
+        return f"{self.title} @ {self.company_name}"
+
+
+class JobStatusChange(models.Model):
+    """History of job status changes for auditing and analytics."""
+    job = models.ForeignKey(JobEntry, on_delete=models.CASCADE, related_name="status_changes")
+    old_status = models.CharField(max_length=20, choices=JobEntry.STATUS_CHOICES)
+    new_status = models.CharField(max_length=20, choices=JobEntry.STATUS_CHOICES)
+    changed_at = models.DateTimeField(auto_now_add=True)
+
+    class Meta:
+        ordering = ['-changed_at']
+        indexes = [
+            models.Index(fields=["job", "-changed_at"]),
+        ]
+
+    def __str__(self):
+        return f"{self.job_id}: {self.old_status} -> {self.new_status} @ {self.changed_at}"
+
+
+class JobMaterialsHistory(models.Model):
+    """History of application materials linked to a JobEntry (UC-042).
+
+    Each record captures the pair of materials selected at a point in time.
+    """
+    job = models.ForeignKey(JobEntry, on_delete=models.CASCADE, related_name='materials_history')
+    resume_doc = models.ForeignKey('Document', on_delete=models.SET_NULL, null=True, blank=True, related_name='materials_history_resume')
+    cover_letter_doc = models.ForeignKey('Document', on_delete=models.SET_NULL, null=True, blank=True, related_name='materials_history_cover')
+    changed_at = models.DateTimeField(auto_now_add=True)
+
+    class Meta:
+        ordering = ['-changed_at']
+        indexes = [
+            models.Index(fields=["job", "-changed_at"]),
+        ]
+
+
+class SalaryResearch(models.Model):
+    """Salary research and benchmarking data for job opportunities (UC-067).
+    
+    Stores salary information gathered from various sources including web scraping,
+    to help users understand compensation ranges and negotiate effectively.
+    """
+    EXPERIENCE_LEVELS = [
+        ('entry', 'Entry Level (0-2 years)'),
+        ('mid', 'Mid Level (3-5 years)'),
+        ('senior', 'Senior Level (6-10 years)'),
+        ('lead', 'Lead/Principal (10+ years)'),
+        ('executive', 'Executive'),
+    ]
+    
+    COMPANY_SIZES = [
+        ('startup', 'Startup (1-50)'),
+        ('small', 'Small (51-200)'),
+        ('medium', 'Medium (201-1000)'),
+        ('large', 'Large (1001-5000)'),
+        ('enterprise', 'Enterprise (5000+)'),
+    ]
+    
+    DATA_SOURCES = [
+        ('glassdoor', 'Glassdoor'),
+        ('payscale', 'PayScale'),
+        ('indeed', 'Indeed'),
+        ('linkedin', 'LinkedIn'),
+        ('levels_fyi', 'Levels.fyi'),
+        ('manual', 'Manual Entry'),
+        ('aggregated', 'Aggregated Data'),
+    ]
+
+    job = models.ForeignKey(JobEntry, on_delete=models.CASCADE, related_name='salary_research')
+    
+    # Job details for research context
+    position_title = models.CharField(max_length=220)
+    location = models.CharField(max_length=160)
+    experience_level = models.CharField(max_length=20, choices=EXPERIENCE_LEVELS, blank=True)
+    company_size = models.CharField(max_length=20, choices=COMPANY_SIZES, blank=True)
+    
+    # Salary data
+    salary_min = models.DecimalField(max_digits=10, decimal_places=2, null=True, blank=True)
+    salary_max = models.DecimalField(max_digits=10, decimal_places=2, null=True, blank=True)
+    salary_median = models.DecimalField(max_digits=10, decimal_places=2, null=True, blank=True)
+    salary_currency = models.CharField(max_length=3, default="USD")
+    
+    # Total compensation breakdown
+    base_salary = models.DecimalField(max_digits=10, decimal_places=2, null=True, blank=True)
+    bonus_avg = models.DecimalField(max_digits=10, decimal_places=2, null=True, blank=True)
+    stock_equity = models.DecimalField(max_digits=10, decimal_places=2, null=True, blank=True)
+    total_comp_min = models.DecimalField(max_digits=10, decimal_places=2, null=True, blank=True)
+    total_comp_max = models.DecimalField(max_digits=10, decimal_places=2, null=True, blank=True)
+    
+    # Benefits and perks (JSON for flexibility)
+    benefits = models.JSONField(default=dict, blank=True, help_text="Benefits package details")
+    
+    # Market insights
+    market_trend = models.CharField(max_length=20, blank=True, help_text="up, down, stable")
+    percentile_25 = models.DecimalField(max_digits=10, decimal_places=2, null=True, blank=True)
+    percentile_75 = models.DecimalField(max_digits=10, decimal_places=2, null=True, blank=True)
+    
+    # Negotiation insights
+    negotiation_leverage = models.CharField(max_length=20, blank=True, help_text="high, medium, low")
+    recommended_ask = models.DecimalField(max_digits=10, decimal_places=2, null=True, blank=True)
+    negotiation_tips = models.TextField(blank=True)
+    
+    # Comparison with user's current compensation
+    user_current_salary = models.DecimalField(max_digits=10, decimal_places=2, null=True, blank=True)
+    salary_change_percent = models.DecimalField(max_digits=5, decimal_places=2, null=True, blank=True)
+    
+    # Data source and metadata
+    data_source = models.CharField(max_length=20, choices=DATA_SOURCES, default='aggregated')
+    source_url = models.URLField(blank=True)
+    sample_size = models.PositiveIntegerField(null=True, blank=True, help_text="Number of data points")
+    confidence_score = models.DecimalField(max_digits=3, decimal_places=2, null=True, blank=True, help_text="0-1 confidence")
+    
+    # Additional market data (JSON for flexibility)
+    company_comparisons = models.JSONField(default=list, blank=True, help_text="List of company salary comparisons")
+    historical_data = models.JSONField(default=list, blank=True, help_text="Historical salary trends")
+    
+    # Metadata
+    research_notes = models.TextField(blank=True)
+    is_verified = models.BooleanField(default=False)
+    created_at = models.DateTimeField(auto_now_add=True)
+    updated_at = models.DateTimeField(auto_now=True)
+
+    class Meta:
+        ordering = ['-created_at']
+        indexes = [
+            models.Index(fields=["job", "-created_at"]),
+            models.Index(fields=["position_title", "location"]),
+            models.Index(fields=["experience_level"]),
+        ]
+
+    def __str__(self):
+        return f"Salary Research: {self.position_title} in {self.location}"
+    
+    def get_salary_range_display(self):
+        """Return formatted salary range string"""
+        if self.salary_min and self.salary_max:
+            return f"${self.salary_min:,.0f} - ${self.salary_max:,.0f}"
+        elif self.salary_median:
+            return f"${self.salary_median:,.0f} (median)"
+        return "N/A"
+    
+
+class SalaryNegotiationPlan(models.Model):
+    """Structured negotiation preparation plan for a specific job offer (UC-083)."""
+
+    job = models.OneToOneField(JobEntry, on_delete=models.CASCADE, related_name='negotiation_plan')
+    salary_research = models.ForeignKey(SalaryResearch, on_delete=models.SET_NULL, null=True, blank=True, related_name='negotiation_plans')
+    offer_details = models.JSONField(default=dict, blank=True)
+    market_context = models.JSONField(default=dict, blank=True)
+    talking_points = models.JSONField(default=list, blank=True)
+    total_comp_framework = models.JSONField(default=dict, blank=True)
+    scenario_scripts = models.JSONField(default=list, blank=True)
+    timing_strategy = models.JSONField(default=dict, blank=True)
+    counter_offer_templates = models.JSONField(default=list, blank=True)
+    confidence_exercises = models.JSONField(default=list, blank=True)
+    offer_guidance = models.JSONField(default=dict, blank=True)
+    readiness_checklist = models.JSONField(default=list, blank=True)
+    metadata = models.JSONField(default=dict, blank=True)
+    version = models.CharField(max_length=20, default='1.0')
+    generated_by = models.CharField(max_length=60, default='planner')
+    generated_at = models.DateTimeField(auto_now_add=True)
+    updated_at = models.DateTimeField(auto_now=True)
+
+    class Meta:
+        indexes = [
+            models.Index(fields=['job']),
+            models.Index(fields=['updated_at']),
+        ]
+
+    def __str__(self):
+        return f"Negotiation Plan for {self.job.title} @ {self.job.company_name}"
+
+
+class SalaryNegotiationOutcome(models.Model):
+    """Track actual negotiation attempts and results for analytics."""
+
+    STAGE_CHOICES = [
+        ('pre-offer', 'Pre-Offer Research'),
+        ('offer', 'Offer Review'),
+        ('counter', 'Counter Submitted'),
+        ('final', 'Final Decision'),
+    ]
+
+    RESULT_STATUS = [
+        ('pending', 'Pending'),
+        ('accepted', 'Accepted'),
+        ('declined', 'Declined'),
+        ('withdrawn', 'Withdrawn'),
+    ]
+
+    job = models.ForeignKey(JobEntry, on_delete=models.CASCADE, related_name='negotiation_outcomes')
+    plan = models.ForeignKey(SalaryNegotiationPlan, on_delete=models.SET_NULL, null=True, blank=True, related_name='outcomes')
+    stage = models.CharField(max_length=20, choices=STAGE_CHOICES, default='offer')
+    base_salary = models.DecimalField(max_digits=10, decimal_places=2, null=True, blank=True)
+    bonus = models.DecimalField(max_digits=10, decimal_places=2, null=True, blank=True)
+    equity = models.DecimalField(max_digits=10, decimal_places=2, null=True, blank=True)
+    company_offer = models.DecimalField(max_digits=10, decimal_places=2, null=True, blank=True)
+    counter_amount = models.DecimalField(max_digits=10, decimal_places=2, null=True, blank=True)
+    final_result = models.DecimalField(max_digits=10, decimal_places=2, null=True, blank=True)
+    total_comp_value = models.DecimalField(max_digits=10, decimal_places=2, null=True, blank=True)
+    leverage_used = models.CharField(max_length=80, blank=True)
+    confidence_score = models.PositiveSmallIntegerField(null=True, blank=True, help_text='1-5 self-assessed confidence')
+    status = models.CharField(max_length=20, choices=RESULT_STATUS, default='pending')
+    notes = models.TextField(blank=True)
+    created_at = models.DateTimeField(auto_now_add=True)
+    updated_at = models.DateTimeField(auto_now=True)
+
+    class Meta:
+        ordering = ['-created_at']
+        indexes = [
+            models.Index(fields=['job', '-created_at']),
+            models.Index(fields=['stage']),
+        ]
+
+    def __str__(self):
+        return f"Negotiation outcome ({self.stage}) for job {self.job_id}"
+
+    def get_total_comp_range_display(self):
+        """Return formatted total compensation range string"""
+        if self.total_comp_min and self.total_comp_max:
+            return f"${self.total_comp_min:,.0f} - ${self.total_comp_max:,.0f}"
+        return "N/A"
+
+    def __str__(self):
+        return f"Materials@{self.changed_at} for job {self.job_id}"
+
+
+class InterviewInsightsCache(models.Model):
+    """Cached AI-generated interview insights to reduce API costs (UC-068).
+    
+    Stores interview insights generated for specific job/company combinations
+    to avoid redundant Gemini API calls.
+    """
+    job = models.ForeignKey(JobEntry, on_delete=models.CASCADE, related_name='interview_insights_cache')
+    
+    # Job details used for generation
+    job_title = models.CharField(max_length=220)
+    company_name = models.CharField(max_length=220)
+    
+    # Generated insights stored as JSON
+    insights_data = models.JSONField(
+        help_text="Complete interview insights JSON including process, questions, tips, checklist"
+    )
+    
+    # Generation metadata
+    generated_by = models.CharField(
+        max_length=20,
+        choices=[('ai', 'AI Generated'), ('template', 'Template Based')],
+        default='ai'
+    )
+    generated_at = models.DateTimeField(auto_now_add=True)
+    
+    # Cache invalidation
+    is_valid = models.BooleanField(
+        default=True,
+        help_text="Set to False to force regeneration"
+    )
+    
+    class Meta:
+        indexes = [
+            models.Index(fields=['job', 'is_valid']),
+            models.Index(fields=['company_name', 'job_title']),
+        ]
+        ordering = ['-generated_at']
+    
+    def __str__(self):
+        return f"Interview Insights: {self.job_title} at {self.company_name}"
+
+
+class LearningResource(models.Model):
+    """Curated learning resources for skill development (UC-066).
+    
+    Stores links to courses, tutorials, and learning materials that can be
+    recommended for specific skills in the skills gap analysis.
+    """
+    RESOURCE_TYPES = [
+        ('course', 'Online Course'),
+        ('tutorial', 'Tutorial'),
+        ('documentation', 'Documentation'),
+        ('video', 'Video'),
+        ('book', 'Book'),
+        ('practice', 'Practice Platform'),
+        ('certification', 'Certification'),
+    ]
+    
+    COST_TYPES = [
+        ('free', 'Free'),
+        ('freemium', 'Freemium'),
+        ('paid', 'Paid'),
+    ]
+    
+    skill = models.ForeignKey(Skill, on_delete=models.CASCADE, related_name='learning_resources')
+    title = models.CharField(max_length=300)
+    provider = models.CharField(max_length=200)  # e.g., Coursera, freeCodeCamp, YouTube
+    url = models.URLField()
+    resource_type = models.CharField(max_length=20, choices=RESOURCE_TYPES, default='course')
+    cost_type = models.CharField(max_length=20, choices=COST_TYPES, default='free')
+    duration_hours = models.DecimalField(max_digits=6, decimal_places=1, null=True, blank=True)
+    difficulty_level = models.CharField(max_length=20, blank=True)  # beginner, intermediate, advanced
+    description = models.TextField(blank=True)
+    
+    # Quality indicators
+    rating = models.DecimalField(max_digits=3, decimal_places=1, null=True, blank=True)  # 0-5.0
+    credibility_score = models.IntegerField(default=50, help_text="0-100 internal quality score")
+    
+    # Metadata
+    tags = models.JSONField(default=list, blank=True)
+    is_active = models.BooleanField(default=True)
+    created_at = models.DateTimeField(auto_now_add=True)
+    updated_at = models.DateTimeField(auto_now=True)
+    
+    class Meta:
+        indexes = [
+            models.Index(fields=['skill', 'is_active', '-credibility_score']),
+            models.Index(fields=['difficulty_level']),
+        ]
+        ordering = ['-credibility_score', '-rating', 'title']
+    
+    def __str__(self):
+        return f"{self.title} ({self.provider}) - {self.skill.name}"
+
+
+class SkillGapAnalysisCache(models.Model):
+    """Cached skills gap analysis results (UC-066).
+    
+    Stores computed skill gap analysis for job entries to avoid repeated
+    computation and provide consistent results.
+    """
+    job = models.ForeignKey(JobEntry, on_delete=models.CASCADE, related_name='skills_gap_cache')
+    
+    # Job details used for analysis
+    job_title = models.CharField(max_length=220)
+    company_name = models.CharField(max_length=220)
+    
+    # Analysis results stored as JSON
+    analysis_data = models.JSONField(
+        help_text="Complete skills gap analysis including skills, gaps, resources, learning paths"
+    )
+    
+    # Generation metadata
+    source = models.CharField(
+        max_length=20,
+        choices=[
+            ('requirements', 'Job Requirements'),
+            ('parsed', 'Parsed Description'),
+            ('ai', 'AI Analysis'),
+        ],
+        default='parsed'
+    )
+    generated_at = models.DateTimeField(auto_now_add=True)
+    
+    # Cache invalidation
+    is_valid = models.BooleanField(
+        default=True,
+        help_text="Set to False to force regeneration"
+    )
+    
+    class Meta:
+        indexes = [
+            models.Index(fields=['job', 'is_valid']),
+            models.Index(fields=['job_title']),
+        ]
+        ordering = ['-generated_at']
+    
+    def __str__(self):
+        return f"Skills Gap: {self.job_title} at {self.company_name}"
+
+
+class SkillDevelopmentProgress(models.Model):
+    """Track user progress on developing specific skills (UC-066).
+    
+    Records practice sessions, course completions, and other activities
+    that contribute to skill development.
+    """
+    ACTIVITY_TYPES = [
+        ('practice', 'Practice Session'),
+        ('course', 'Course Progress'),
+        ('project', 'Project Work'),
+        ('certification', 'Certification Earned'),
+        ('review', 'Review/Refresh'),
+    ]
+    
+    candidate = models.ForeignKey(CandidateProfile, on_delete=models.CASCADE, related_name='skill_progress')
+    skill = models.ForeignKey(Skill, on_delete=models.CASCADE, related_name='progress_records')
+    job = models.ForeignKey(JobEntry, on_delete=models.CASCADE, null=True, blank=True, related_name='skill_progress')
+    learning_resource = models.ForeignKey(LearningResource, on_delete=models.SET_NULL, null=True, blank=True)
+    
+    activity_type = models.CharField(max_length=20, choices=ACTIVITY_TYPES, default='practice')
+    hours_spent = models.DecimalField(max_digits=6, decimal_places=2, default=0)
+    progress_percent = models.IntegerField(default=0, help_text="0-100 completion percentage")
+    notes = models.TextField(blank=True)
+    
+    activity_date = models.DateTimeField(default=timezone.now)
+    created_at = models.DateTimeField(auto_now_add=True)
+    
+    class Meta:
+        indexes = [
+            models.Index(fields=['candidate', 'skill', '-activity_date']),
+            models.Index(fields=['job', '-activity_date']),
+        ]
+        ordering = ['-activity_date']
+    
+    def __str__(self):
+        return f"{self.candidate.user.username} - {self.skill.name} ({self.activity_type})"
+
+
+class JobMatchAnalysis(models.Model):
+    """Store job matching analysis results with scores and breakdowns.
+    
+    Provides comprehensive match scoring for UC-065 Job Matching Algorithm:
+    - Overall match score (0-100)
+    - Component scores (skills, experience, education) 
+    - Detailed match breakdown and recommendations
+    - Personalized scoring weights
+    - Historical tracking capabilities
+    """
+    job = models.ForeignKey(JobEntry, on_delete=models.CASCADE, related_name='match_analysis')
+    candidate = models.ForeignKey(CandidateProfile, on_delete=models.CASCADE, related_name='job_matches')
+    
+    # Overall match score (0-100)
+    overall_score = models.DecimalField(max_digits=5, decimal_places=2)
+    
+    # Component scores (0-100 each)
+    skills_score = models.DecimalField(max_digits=5, decimal_places=2)
+    experience_score = models.DecimalField(max_digits=5, decimal_places=2)
+    education_score = models.DecimalField(max_digits=5, decimal_places=2)
+    
+    # Detailed match breakdown
+    match_data = models.JSONField(help_text="Detailed analysis including strengths, gaps, and recommendations")
+    
+    # Personalized scoring weights
+    user_weights = models.JSONField(
+        default=dict, 
+        help_text="Custom category weights (skills, experience, education)"
+    )
+    
+    # Metadata
+    generated_at = models.DateTimeField(auto_now_add=True)
+    updated_at = models.DateTimeField(auto_now=True)
+    is_valid = models.BooleanField(default=True, help_text="False if analysis is outdated due to profile changes")
+    
+    class Meta:
+        indexes = [
+            models.Index(fields=['candidate', '-overall_score']),
+            models.Index(fields=['job', '-overall_score']),
+            models.Index(fields=['candidate', '-generated_at']),
+            models.Index(fields=['-overall_score']),
+        ]
+        ordering = ['-overall_score', '-generated_at']
+        unique_together = ['job', 'candidate']
+    
+    def __str__(self):
+        return f"{self.candidate.user.username} - {self.job.title} at {self.job.company_name} ({self.overall_score}%)"
+    
+    def invalidate(self):
+        """Mark analysis as invalid when profile or job changes."""
+        self.is_valid = False
+        self.save(update_fields=['is_valid'])
+    
+    @property
+    def match_grade(self):
+        """Return letter grade based on overall score."""
+        if self.overall_score >= 90:
+            return 'A+'
+        elif self.overall_score >= 85:
+            return 'A'
+        elif self.overall_score >= 80:
+            return 'B+'
+        elif self.overall_score >= 75:
+            return 'B'
+        elif self.overall_score >= 70:
+            return 'C+'
+        elif self.overall_score >= 65:
+            return 'C'
+        elif self.overall_score >= 60:
+            return 'D+'
+        elif self.overall_score >= 55:
+            return 'D'
+        else:
+            return 'F'
+
+
+class InterviewSchedule(models.Model):
+    """Interview scheduling and tracking for job applications (UC-071).
+    
+    Manages interview scheduling with calendar integration, conflict detection,
+    preparation task generation, and reminder system.
+    """
+    INTERVIEW_TYPES = [
+        ('phone', 'Phone Interview'),
+        ('video', 'Video Interview'),
+        ('in_person', 'In-Person Interview'),
+        ('assessment', 'Technical Assessment'),
+        ('group', 'Group Interview'),
+    ]
+    
+    STATUS_CHOICES = [
+        ('scheduled', 'Scheduled'),
+        ('rescheduled', 'Rescheduled'),
+        ('cancelled', 'Cancelled'),
+        ('completed', 'Completed'),
+        ('no_show', 'No Show'),
+    ]
+    
+    OUTCOME_CHOICES = [
+        ('', 'Not Yet Recorded'),
+        ('excellent', 'Excellent'),
+        ('good', 'Good'),
+        ('average', 'Average'),
+        ('poor', 'Poor'),
+        ('rejected', 'Rejected'),
+        ('withdrew', 'Withdrew Application'),
+    ]
+    
+    # Core relationships
+    job = models.ForeignKey(
+        'JobEntry',
+        on_delete=models.CASCADE,
+        related_name='interviews'
+    )
+    candidate = models.ForeignKey(
+        'CandidateProfile',
+        on_delete=models.CASCADE,
+        related_name='interviews'
+    )
+    
+    # Interview details
+    interview_type = models.CharField(max_length=20, choices=INTERVIEW_TYPES)
+    scheduled_at = models.DateTimeField(db_index=True, help_text="Interview date and time")
+    duration_minutes = models.PositiveIntegerField(default=60, help_text="Expected duration in minutes")
+    
+    # Location/meeting details
+    location = models.CharField(
+        max_length=500,
+        blank=True,
+        help_text="Physical address for in-person interviews"
+    )
+    meeting_link = models.URLField(
+        max_length=500,
+        blank=True,
+        help_text="Video conference link (Zoom, Teams, etc.)"
+    )
+    interviewer_name = models.CharField(max_length=200, blank=True)
+    interviewer_email = models.EmailField(blank=True)
+    interviewer_phone = models.CharField(max_length=20, blank=True)
+    
+    # Status and outcome
+    status = models.CharField(max_length=20, choices=STATUS_CHOICES, default='scheduled')
+    outcome = models.CharField(max_length=20, choices=OUTCOME_CHOICES, blank=True, default='')
+    feedback_notes = models.TextField(blank=True, help_text="Post-interview notes and feedback")
+    
+    # Interview preparation
+    preparation_notes = models.TextField(blank=True, help_text="Preparation notes and research")
+    questions_to_ask = models.TextField(blank=True, help_text="Questions prepared for interviewer")
+    
+    # In-app reminder tracking (will appear in calendar/dashboard)
+    show_24h_reminder = models.BooleanField(default=False, help_text="Show 24h reminder in app")
+    show_1h_reminder = models.BooleanField(default=False, help_text="Show 1h reminder in app")
+    reminder_24h_dismissed = models.BooleanField(default=False)
+    reminder_1h_dismissed = models.BooleanField(default=False)
+    
+    # Rescheduling history
+    original_datetime = models.DateTimeField(null=True, blank=True, help_text="Original scheduled time if rescheduled")
+    rescheduled_reason = models.CharField(max_length=500, blank=True)
+    cancelled_reason = models.CharField(max_length=500, blank=True)
+    
+    # Metadata
+    created_at = models.DateTimeField(auto_now_add=True)
+    updated_at = models.DateTimeField(auto_now=True)
+    
+    class Meta:
+        ordering = ['scheduled_at']
+        indexes = [
+            models.Index(fields=['candidate', 'scheduled_at']),
+            models.Index(fields=['job', 'scheduled_at']),
+            models.Index(fields=['candidate', 'status']),
+            models.Index(fields=['scheduled_at', 'status']),
+            models.Index(fields=['show_24h_reminder', 'show_1h_reminder']),
+        ]
+    
+    def __str__(self):
+        return f"{self.get_interview_type_display()} - {self.job.title} at {self.job.company_name} on {self.scheduled_at.strftime('%Y-%m-%d %H:%M')}"
+    
+    def get_end_time(self):
+        """Calculate interview end time based on duration."""
+        from datetime import timedelta
+        return self.scheduled_at + timedelta(minutes=self.duration_minutes)
+    
+    def has_conflict(self, exclude_self=True):
+        """Check if this interview conflicts with other scheduled interviews.
+        
+        Returns:
+            QuerySet of conflicting InterviewSchedule objects
+        """
+        from datetime import timedelta
+        
+        # Get all interviews for this candidate that aren't cancelled/no-show
+        interviews = InterviewSchedule.objects.filter(
+            candidate=self.candidate,
+            status__in=['scheduled', 'rescheduled']
+        )
+        
+        if exclude_self and self.pk:
+            interviews = interviews.exclude(pk=self.pk)
+        
+        # Check for time overlap
+        start = self.scheduled_at
+        end = self.get_end_time()
+        
+        conflicts = []
+        for interview in interviews:
+            other_start = interview.scheduled_at
+            other_end = interview.get_end_time()
+            
+            # Check if intervals overlap
+            if start < other_end and end > other_start:
+                conflicts.append(interview)
+        
+        return conflicts
+    
+    def mark_completed(self, outcome=None, feedback_notes=None):
+        """Mark interview as completed and optionally record outcome."""
+        self.status = 'completed'
+        if outcome:
+            self.outcome = outcome
+        if feedback_notes:
+            self.feedback_notes = feedback_notes
+        self.save()
+    
+    def reschedule(self, new_datetime, reason=''):
+        """Reschedule interview to new datetime."""
+        if not self.original_datetime:
+            self.original_datetime = self.scheduled_at
+        self.scheduled_at = new_datetime
+        self.status = 'rescheduled'
+        self.rescheduled_reason = reason
+        # Reset reminders
+        self.show_24h_reminder = False
+        self.show_1h_reminder = False
+        self.reminder_24h_dismissed = False
+        self.reminder_1h_dismissed = False
+        self.save()
+    
+    def cancel(self, reason=''):
+        """Cancel the interview."""
+        self.status = 'cancelled'
+        self.cancelled_reason = reason
+        self.save()
+    
+    @property
+    def is_upcoming(self):
+        """Check if interview is in the future."""
+        return self.scheduled_at > timezone.now() and self.status in ['scheduled', 'rescheduled']
+    
+    @property
+    def needs_24h_reminder(self):
+        """Check if 24-hour reminder should be shown in app."""
+        from datetime import timedelta
+        if self.reminder_24h_dismissed or self.status not in ['scheduled', 'rescheduled']:
+            return False
+        time_until = self.scheduled_at - timezone.now()
+        # Show reminder when within 24 hours
+        return timedelta(hours=0) <= time_until <= timedelta(hours=24)
+    
+    @property
+    def needs_1h_reminder(self):
+        """Check if 1-hour reminder should be shown in app."""
+        from datetime import timedelta
+        if self.reminder_1h_dismissed or self.status not in ['scheduled', 'rescheduled']:
+            return False
+        time_until = self.scheduled_at - timezone.now()
+        # Show reminder when within 1 hour
+        return timedelta(minutes=0) <= time_until <= timedelta(hours=1)
+    
+    def update_reminder_flags(self):
+        """Update reminder flags based on time until interview."""
+        if self.needs_24h_reminder:
+            self.show_24h_reminder = True
+        if self.needs_1h_reminder:
+            self.show_1h_reminder = True
+        if self.show_24h_reminder or self.show_1h_reminder:
+            self.save(update_fields=['show_24h_reminder', 'show_1h_reminder'])
+
+    def ensure_event_metadata(self):
+        """Ensure there's a matching InterviewEvent record with logistics info."""
+        try:
+            event, created = InterviewEvent.objects.get_or_create(
+                interview=self,
+                defaults={
+                    'location_override': self.location,
+                    'video_conference_link': self.meeting_link,
+                }
+            )
+        except Exception:
+            # Avoid cascading failures if event creation hits race or db issues
+            return None
+
+        updated_fields = []
+        if not event.calendar_provider:
+            event.calendar_provider = 'in_app'
+            updated_fields.append('calendar_provider')
+        if self.location and event.location_override != self.location:
+            event.location_override = self.location
+            updated_fields.append('location_override')
+        if self.meeting_link and event.video_conference_link != self.meeting_link:
+            event.video_conference_link = self.meeting_link
+            updated_fields.append('video_conference_link')
+        if updated_fields:
+            updated_fields.append('updated_at')
+            event.save(update_fields=updated_fields)
+        return event
+
+
+class InterviewPreparationTask(models.Model):
+    """Auto-generated preparation tasks for interviews (UC-071).
+    
+    When an interview is scheduled, helpful preparation tasks are automatically
+    created to guide the candidate through interview preparation.
+    """
+    TASK_TYPES = [
+        ('research_company', 'Research Company'),
+        ('review_job', 'Review Job Description'),
+        ('prepare_questions', 'Prepare Questions'),
+        ('practice_answers', 'Practice Common Answers'),
+        ('review_resume', 'Review Your Resume'),
+        ('prepare_examples', 'Prepare STAR Examples'),
+        ('research_interviewer', 'Research Interviewer'),
+        ('test_tech', 'Test Technology (for video)'),
+        ('plan_route', 'Plan Route (for in-person)'),
+        ('prepare_materials', 'Prepare Materials'),
+        ('custom', 'Custom Task'),
+    ]
+    
+    interview = models.ForeignKey(
+        'InterviewSchedule',
+        on_delete=models.CASCADE,
+        related_name='preparation_tasks'
+    )
+    task_type = models.CharField(max_length=30, choices=TASK_TYPES)
+    title = models.CharField(max_length=200)
+    description = models.TextField(blank=True)
+    is_completed = models.BooleanField(default=False)
+    completed_at = models.DateTimeField(null=True, blank=True)
+    order = models.PositiveIntegerField(default=0, help_text="Display order")
+    
+    created_at = models.DateTimeField(auto_now_add=True)
+    updated_at = models.DateTimeField(auto_now=True)
+    
+    class Meta:
+        ordering = ['order', 'created_at']
+        indexes = [
+            models.Index(fields=['interview', 'is_completed']),
+        ]
+    
+    def __str__(self):
+        status = "✓" if self.is_completed else "○"
+        return f"{status} {self.title}"
+    
+    def mark_completed(self):
+        """Mark task as completed."""
+        self.is_completed = True
+        self.completed_at = timezone.now()
+        self.save()
+
+
+class InterviewEvent(models.Model):
+    """Calendar-focused metadata for scheduled interviews (UC-079)."""
+
+    PROVIDER_CHOICES = [
+        ('in_app', 'In-App Only'),
+        ('google', 'Google Calendar'),
+        ('outlook', 'Outlook Calendar'),
+        ('other', 'Other Calendar'),
+    ]
+
+    SYNC_STATUS_CHOICES = [
+        ('not_synced', 'Not Synced'),
+        ('pending', 'Pending Sync'),
+        ('synced', 'Synced'),
+        ('failed', 'Sync Failed'),
+        ('disconnected', 'Disconnected'),
+    ]
+
+    FOLLOW_UP_CHOICES = [
+        ('pending', 'Pending'),
+        ('scheduled', 'Scheduled'),
+        ('sent', 'Thank You Sent'),
+        ('skipped', 'Skipped'),
+    ]
+
+    interview = models.OneToOneField(
+        InterviewSchedule,
+        on_delete=models.CASCADE,
+        related_name='event_metadata'
+    )
+    calendar_provider = models.CharField(max_length=20, choices=PROVIDER_CHOICES, default='in_app')
+    external_calendar_id = models.CharField(max_length=255, blank=True)
+    external_event_id = models.CharField(max_length=255, blank=True)
+    external_event_link = models.URLField(max_length=500, blank=True)
+    sync_enabled = models.BooleanField(default=False)
+    sync_status = models.CharField(max_length=20, choices=SYNC_STATUS_CHOICES, default='not_synced')
+    last_synced_at = models.DateTimeField(null=True, blank=True)
+
+    location_override = models.CharField(max_length=500, blank=True)
+    video_conference_link = models.URLField(max_length=500, blank=True)
+    logistics_notes = models.TextField(blank=True)
+    dial_in_details = models.CharField(max_length=500, blank=True)
+
+    reminder_24h_sent = models.BooleanField(default=False)
+    reminder_2h_sent = models.BooleanField(default=False)
+    thank_you_note_sent = models.BooleanField(default=False)
+    thank_you_note_sent_at = models.DateTimeField(null=True, blank=True)
+    follow_up_status = models.CharField(max_length=20, choices=FOLLOW_UP_CHOICES, default='pending')
+    outcome_recorded_at = models.DateTimeField(null=True, blank=True)
+
+    created_at = models.DateTimeField(auto_now_add=True)
+    updated_at = models.DateTimeField(auto_now=True)
+
+    class Meta:
+        indexes = [
+            models.Index(fields=['calendar_provider', 'sync_status']),
+            models.Index(fields=['interview', 'sync_status']),
+            models.Index(fields=['follow_up_status']),
+        ]
+        ordering = ['-updated_at']
+
+    def __str__(self):
+        return f"InterviewEvent for {self.interview.job.title} ({self.get_calendar_provider_display()})"
+
+    def mark_thank_you_sent(self):
+        self.thank_you_note_sent = True
+        self.thank_you_note_sent_at = timezone.now()
+        self.follow_up_status = 'sent'
+        self.save(update_fields=['thank_you_note_sent', 'thank_you_note_sent_at', 'follow_up_status', 'updated_at'])
+
+
+class CalendarIntegration(models.Model):
+    """Stores OAuth credentials + sync status for external calendar providers."""
+
+    STATUS_CHOICES = [
+        ('disconnected', 'Disconnected'),
+        ('pending', 'Pending Authorization'),
+        ('connected', 'Connected'),
+        ('error', 'Error'),
+    ]
+
+    candidate = models.ForeignKey(
+        CandidateProfile,
+        on_delete=models.CASCADE,
+        related_name='calendar_integrations'
+    )
+    provider = models.CharField(max_length=20, choices=InterviewEvent.PROVIDER_CHOICES)
+    external_email = models.EmailField(blank=True)
+    external_account_id = models.CharField(max_length=255, blank=True)
+
+    access_token = models.TextField(blank=True)
+    refresh_token = models.TextField(blank=True)
+    token_expires_at = models.DateTimeField(null=True, blank=True)
+    scopes = models.JSONField(default=list, blank=True)
+
+    sync_enabled = models.BooleanField(default=False)
+    status = models.CharField(max_length=20, choices=STATUS_CHOICES, default='disconnected')
+    last_synced_at = models.DateTimeField(null=True, blank=True)
+    last_error = models.TextField(blank=True)
+
+    state_token = models.CharField(max_length=128, blank=True)
+    frontend_redirect_url = models.URLField(max_length=500, blank=True, default='')
+    created_at = models.DateTimeField(auto_now_add=True)
+    updated_at = models.DateTimeField(auto_now=True)
+
+    class Meta:
+        indexes = [
+            models.Index(fields=['candidate', 'provider'], name='core_calend_candida_6af480_idx'),
+            models.Index(fields=['provider', 'status'], name='core_calend_provide_e175df_idx'),
+        ]
+        constraints = [
+            models.UniqueConstraint(
+                fields=['candidate', 'provider', 'external_account_id'],
+                condition=~Q(external_account_id=''),
+                name='unique_calendar_account_per_provider'
+            )
+        ]
+
+    def __str__(self):  # pragma: no cover - display helper
+        return f"{self.candidate.user.email} → {self.get_provider_display()} ({self.status})"
+
+    def generate_state_token(self):
+        token = secrets.token_urlsafe(32)
+        self.state_token = token
+        self.status = 'pending'
+        self.save(update_fields=['state_token', 'status', 'updated_at'])
+        return token
+
+    def mark_connected(self, *, access_token, refresh_token, expires_at, scopes, external_email=None, external_account_id=None):
+        self.access_token = access_token or ''
+        self.refresh_token = refresh_token or self.refresh_token
+        self.token_expires_at = expires_at
+        self.scopes = scopes or []
+        self.external_email = external_email or self.external_email
+        self.external_account_id = external_account_id or self.external_account_id
+        self.status = 'connected'
+        self.sync_enabled = True
+        self.last_error = ''
+        self.state_token = ''
+        self.save(update_fields=[
+            'access_token',
+            'refresh_token',
+            'token_expires_at',
+            'scopes',
+            'external_email',
+            'external_account_id',
+            'status',
+            'sync_enabled',
+            'last_error',
+            'state_token',
+            'updated_at',
+        ])
+
+    def disconnect(self, reason=None, disable_sync=True):
+        self.access_token = ''
+        self.refresh_token = ''
+        self.token_expires_at = None
+        self.external_email = ''
+        self.external_account_id = ''
+        self.state_token = ''
+        self.status = 'disconnected'
+        self.last_error = reason or ''
+        self.frontend_redirect_url = ''
+        if disable_sync:
+            self.sync_enabled = False
+        self.save(update_fields=[
+            'access_token',
+            'refresh_token',
+            'token_expires_at',
+            'external_email',
+            'external_account_id',
+            'state_token',
+            'status',
+            'last_error',
+            'sync_enabled',
+            'frontend_redirect_url',
+            'updated_at',
+        ])
+
+    def mark_error(self, message):
+        self.last_error = message
+        self.status = 'error'
+        self.save(update_fields=['last_error', 'status', 'updated_at'])
+
+
+class ResumeVersion(models.Model):
+    """UC-052: Resume Version Management
+    
+    Tracks different versions of resumes with version control capabilities.
+    Allows users to manage multiple tailored versions for different applications.
+    """
+    id = models.UUIDField(primary_key=True, default=uuid.uuid4, editable=False)
+    candidate = models.ForeignKey(
+        CandidateProfile, 
+        on_delete=models.CASCADE, 
+        related_name="resume_versions"
+    )
+    
+    # Version identification
+    version_name = models.CharField(
+        max_length=200,
+        help_text="Descriptive name for this resume version (e.g., 'Software Engineer - Tech Companies')"
+    )
+    description = models.TextField(
+        blank=True,
+        help_text="Optional notes about what makes this version unique"
+    )
+    
+    # Version content (stored as LaTeX or structured JSON)
+    content = models.JSONField(
+        help_text="Resume content in structured format (sections, experiences, skills, etc.)"
+    )
+    latex_content = models.TextField(
+        blank=True,
+        help_text="LaTeX source if generated by AI"
+    )
+    
+    # Version metadata
+    is_default = models.BooleanField(
+        default=False,
+        help_text="Mark as the master/default resume version"
+    )
+    is_archived = models.BooleanField(
+        default=False,
+        help_text="Archive old versions without deleting them"
+    )
+    
+    # Link to job application (optional)
+    source_job = models.ForeignKey(
+        JobOpportunity,
+        on_delete=models.SET_NULL,
+        null=True,
+        blank=True,
+        related_name="resume_versions",
+        help_text="Job this version was tailored for"
+    )
+    
+    # Link to applications using this version
+    applications = models.ManyToManyField(
+        'Application',
+        blank=True,
+        related_name="resume_versions_used",
+        help_text="Applications that used this resume version"
+    )
+    
+    # Version history
+    created_at = models.DateTimeField(auto_now_add=True)
+    updated_at = models.DateTimeField(auto_now=True)
+    created_from = models.ForeignKey(
+        'self',
+        on_delete=models.SET_NULL,
+        null=True,
+        blank=True,
+        related_name="derived_versions",
+        help_text="Parent version this was created from"
+    )
+    
+    # AI generation metadata
+    generated_by_ai = models.BooleanField(default=False)
+    generation_params = models.JSONField(
+        default=dict,
+        blank=True,
+        help_text="AI generation parameters (tone, variation, etc.)"
+    )
+    
+    class Meta:
+        indexes = [
+            models.Index(fields=['candidate', '-created_at']),
+            models.Index(fields=['candidate', 'is_default']),
+            models.Index(fields=['candidate', 'is_archived']),
+        ]
+        ordering = ['-is_default', '-updated_at']
+        constraints = [
+            models.UniqueConstraint(
+                fields=['candidate', 'version_name'],
+                name='unique_version_name_per_candidate'
+            )
+        ]
+    
+    def __str__(self):
+        default_marker = " [DEFAULT]" if self.is_default else ""
+        archived_marker = " [ARCHIVED]" if self.is_archived else ""
+        return f"{self.version_name}{default_marker}{archived_marker}"
+    
+    def save(self, *args, **kwargs):
+        # Track if this is an update to existing version
+        is_update = self.pk is not None
+        old_version = None
+        if is_update:
+            try:
+                old_version = ResumeVersion.objects.get(pk=self.pk)
+            except ResumeVersion.DoesNotExist:
+                pass
+        
+        # Ensure only one default version per candidate
+        if self.is_default:
+            ResumeVersion.objects.filter(
+                candidate=self.candidate,
+                is_default=True
+            ).exclude(id=self.id).update(is_default=False)
+        
+        super().save(*args, **kwargs)
+        
+        # Create change record if content was modified
+        if is_update and old_version:
+            changes = {}
+            if old_version.version_name != self.version_name:
+                changes['version_name'] = {'old': old_version.version_name, 'new': self.version_name}
+            if old_version.description != self.description:
+                changes['description'] = {'old': old_version.description, 'new': self.description}
+            if old_version.content != self.content:
+                changes['content'] = {'old': old_version.content, 'new': self.content}
+            if old_version.latex_content != self.latex_content:
+                changes['latex_content'] = {'old': len(old_version.latex_content or ''), 'new': len(self.latex_content or '')}
+            
+            if changes:
+                ResumeVersionChange.objects.create(
+                    version=self,
+                    changes=changes,
+                    change_type='edit'
+                )
+
+
+class ResumeVersionChange(models.Model):
+    """
+    UC-052: Track changes made to resume versions
+    Records each edit with timestamp and change details
+    """
+    id = models.UUIDField(primary_key=True, default=uuid.uuid4, editable=False)
+    version = models.ForeignKey(
+        ResumeVersion,
+        on_delete=models.CASCADE,
+        related_name='change_history'
+    )
+    change_type = models.CharField(
+        max_length=50,
+        choices=[
+            ('create', 'Created'),
+            ('edit', 'Edited'),
+            ('merge', 'Merged'),
+            ('duplicate', 'Duplicated'),
+        ],
+        default='edit'
+    )
+    changes = models.JSONField(
+        help_text='Details of what changed (field-level diffs)'
+    )
+    created_at = models.DateTimeField(auto_now_add=True)
+    
+    class Meta:
+        ordering = ['-created_at']
+        indexes = [
+            models.Index(fields=['version', '-created_at']),
+        ]
+    
+    def __str__(self):
+        return f"{self.change_type.title()} - {self.version.version_name} at {self.created_at}"
+
+
+# 
+# 
+# =
+# UC-069: Application Workflow Automation Models
+# 
+# 
+# =
+
+class ApplicationAutomationRule(models.Model):
+    """
+    UC-069: Defines automation rules for job applications
+    
+    Allows candidates to set up automated workflows that trigger
+    specific actions when certain conditions are met (like when a new job is saved).
+    """
+    id = models.UUIDField(primary_key=True, default=uuid.uuid4, editable=False)
+    candidate = models.ForeignKey(
+        CandidateProfile,
+        on_delete=models.CASCADE,
+        related_name='application_automation_rules'
+    )
+    
+    # Rule identification
+    name = models.CharField(
+        max_length=255,
+        help_text="User-defined name for this automation rule"
+    )
+    description = models.TextField(
+        blank=True,
+        help_text="Optional description of what this rule does"
+    )
+    
+    # Trigger configuration
+    trigger_type = models.CharField(
+        max_length=50,
+        choices=[
+            ('job_saved', 'Job Saved'),
+            ('job_updated', 'Job Updated'),
+            ('deadline_approaching', 'Application Deadline Approaching'),
+            ('status_changed', 'Application Status Changed'),
+        ],
+        help_text="Event that triggers this automation"
+    )
+    
+    trigger_conditions = models.JSONField(
+        default=dict,
+        blank=True,
+        help_text="Additional conditions that must be met for trigger (e.g., job title contains keywords)"
+    )
+    
+    # Action configuration  
+    action_type = models.CharField(
+        max_length=50,
+        choices=[
+            ('generate_documents', 'Generate Application Documents'),
+            ('set_reminder', 'Set Application Reminder'),
+            ('update_status', 'Update Application Status'),
+            ('send_email', 'Send Email Notification'),
+        ],
+        help_text="Action to take when rule is triggered"
+    )
+    
+    action_parameters = models.JSONField(
+        default=dict,
+        blank=True,
+        help_text="Parameters for the action (e.g., which document templates to use)"
+    )
+    
+    # Rule state
+    is_active = models.BooleanField(
+        default=True,
+        help_text="Whether this rule is currently active"
+    )
+    
+    # Metadata
+    created_at = models.DateTimeField(auto_now_add=True)
+    updated_at = models.DateTimeField(auto_now=True)
+    
+    # Execution tracking
+    last_triggered_at = models.DateTimeField(
+        null=True,
+        blank=True,
+        help_text="When this rule was last executed"
+    )
+    trigger_count = models.PositiveIntegerField(
+        default=0,
+        help_text="How many times this rule has been triggered"
+    )
+    
+    class Meta:
+        ordering = ['-created_at']
+        indexes = [
+            models.Index(fields=['candidate', 'is_active']),
+            models.Index(fields=['trigger_type', 'is_active']),
+            models.Index(fields=['last_triggered_at']),
+        ]
+    
+    def __str__(self):
+        return f"{self.name} ({self.get_trigger_type_display()} → {self.get_action_type_display()})"
+    
+    def can_trigger_for_job(self, job_entry):
+        """
+        Check if this rule should trigger for the given job
+        
+        Args:
+            job_entry (JobEntry): The job to check against
+            
+        Returns:
+            bool: True if the rule should trigger
+        """
+        if not self.is_active:
+            return False
+        
+        # Check trigger conditions
+        conditions = self.trigger_conditions or {}
+        
+        # Check job title keywords if specified
+        if 'job_title_keywords' in conditions:
+            keywords = conditions['job_title_keywords']
+            if isinstance(keywords, list):
+                job_title_lower = job_entry.title.lower()
+                if not any(keyword.lower() in job_title_lower for keyword in keywords):
+                    return False
+        
+        # Check company keywords if specified  
+        if 'company_keywords' in conditions:
+            keywords = conditions['company_keywords']
+            if isinstance(keywords, list):
+                company_name_lower = job_entry.company_name.lower()
+                if not any(keyword.lower() in company_name_lower for keyword in keywords):
+                    return False
+        
+        # Check salary range if specified
+        if 'min_salary' in conditions and job_entry.salary_min:
+            if job_entry.salary_min < conditions['min_salary']:
+                return False
+                
+        if 'max_salary' in conditions and job_entry.salary_max:
+            if job_entry.salary_max > conditions['max_salary']:
+                return False
+        
+        return True
+    
+    def execute_action(self, context_data=None):
+        """
+        Execute the action defined by this rule
+        
+        Args:
+            context_data (dict): Additional context for action execution
+            
+        Returns:
+            dict: Result of action execution
+        """
+        context_data = context_data or {}
+        
+        try:
+            if self.action_type == 'generate_documents':
+                return self._execute_generate_documents(context_data)
+            elif self.action_type == 'set_reminder':
+                return self._execute_set_reminder(context_data)
+            elif self.action_type == 'update_status':
+                return self._execute_update_status(context_data)
+            elif self.action_type == 'send_email':
+                return self._execute_send_email(context_data)
+            else:
+                return {'success': False, 'error': f'Unknown action type: {self.action_type}'}
+        
+        except Exception as e:
+            return {'success': False, 'error': str(e)}
+    
+    def _execute_generate_documents(self, context_data):
+        """Execute document generation action"""
+        job_entry = context_data.get('job_entry')
+        if not job_entry:
+            return {'success': False, 'error': 'No job_entry in context'}
+        
+        # Import here to avoid circular imports
+        from core.models import ApplicationPackageGenerator
+        
+        generator = ApplicationPackageGenerator(
+            candidate=self.candidate,
+            job=job_entry
+        )
+        
+        # Use action parameters to determine what to generate
+        params = self.action_parameters or {}
+        include_resume = params.get('include_resume', True)
+        include_cover_letter = params.get('include_cover_letter', True)
+        
+        try:
+            package = generator.generate_application_package(
+                include_resume=include_resume,
+                include_cover_letter=include_cover_letter
+            )
+            
+            # Update trigger statistics
+            self.last_triggered_at = timezone.now()
+            self.trigger_count += 1
+            self.save(update_fields=['last_triggered_at', 'trigger_count'])
+            
+            return {
+                'success': True,
+                'package_id': package.id,
+                'message': 'Application package generated successfully'
+            }
+            
+        except Exception as e:
+            return {'success': False, 'error': f'Failed to generate package: {str(e)}'}
+    
+    def _execute_set_reminder(self, context_data):
+        """Execute reminder setting action"""
+        # Implementation for setting reminders
+        return {'success': True, 'message': 'Reminder action not yet implemented'}
+    
+    def _execute_update_status(self, context_data):
+        """Execute status update action"""
+        # Implementation for status updates
+        return {'success': True, 'message': 'Status update action not yet implemented'}
+    
+    def _execute_send_email(self, context_data):
+        """Execute email sending action"""
+        # Implementation for email notifications
+        return {'success': True, 'message': 'Email action not yet implemented'}
+
+
+class ApplicationPackage(models.Model):
+    """
+    UC-069: Generated application package containing documents for a job
+    
+    Represents a complete application package (resume + cover letter + other docs)
+    that was generated for a specific job, either manually or via automation.
+    """
+    id = models.UUIDField(primary_key=True, default=uuid.uuid4, editable=False)
+    candidate = models.ForeignKey(
+        CandidateProfile,
+        on_delete=models.CASCADE,
+        related_name='application_packages'
+    )
+    job = models.ForeignKey(
+        JobEntry,
+        on_delete=models.CASCADE,
+        related_name='application_packages'
+    )
+    
+    # Generated documents
+    resume_document = models.ForeignKey(
+        'Document',
+        on_delete=models.SET_NULL,
+        null=True,
+        blank=True,
+        related_name='resume_packages',
+        help_text="Generated resume document for this application"
+    )
+    
+    cover_letter_document = models.ForeignKey(
+        'Document',
+        on_delete=models.SET_NULL,
+        null=True,
+        blank=True,
+        related_name='cover_letter_packages',
+        help_text="Generated cover letter document for this application"
+    )
+    
+    # Package metadata
+    generation_method = models.CharField(
+        max_length=50,
+        choices=[
+            ('manual', 'Manual Generation'),
+            ('automation_rule', 'Automation Rule'),
+            ('batch_process', 'Batch Processing'),
+        ],
+        default='manual'
+    )
+    
+    automation_rule = models.ForeignKey(
+        ApplicationAutomationRule,
+        on_delete=models.SET_NULL,
+        null=True,
+        blank=True,
+        related_name='generated_packages',
+        help_text="Automation rule that generated this package (if applicable)"
+    )
+    
+    status = models.CharField(
+        max_length=50,
+        choices=[
+            ('draft', 'Draft'),
+            ('ready', 'Ready to Submit'),
+            ('submitted', 'Submitted'),
+            ('needs_review', 'Needs Review'),
+        ],
+        default='ready'
+    )
+    
+    notes = models.TextField(
+        blank=True,
+        help_text="User notes about this application package"
+    )
+    
+    # Timestamps
+    created_at = models.DateTimeField(auto_now_add=True)
+    updated_at = models.DateTimeField(auto_now=True)
+    submitted_at = models.DateTimeField(
+        null=True,
+        blank=True,
+        help_text="When this package was submitted for the job"
+    )
+    
+    class Meta:
+        ordering = ['-created_at']
+        unique_together = ['candidate', 'job']  # One package per job per candidate
+        indexes = [
+            models.Index(fields=['candidate', 'status']),
+            models.Index(fields=['job', 'status']),
+            models.Index(fields=['automation_rule']),
+            models.Index(fields=['created_at']),
+        ]
+    
+    def __str__(self):
+        return f"Application Package: {self.job.title} at {self.job.company_name}"
+    
+    @property
+    def document_count(self):
+        """Count of documents in this package"""
+        count = 0
+        if self.resume_document:
+            count += 1
+        if self.cover_letter_document:
+            count += 1
+        return count
+    
+    @property
+    def is_complete(self):
+        """Check if package has all required documents"""
+        return bool(self.resume_document and self.cover_letter_document)
+    
+    def mark_submitted(self):
+        """Mark this package as submitted"""
+        self.status = 'submitted'
+        self.submitted_at = timezone.now()
+        self.save(update_fields=['status', 'submitted_at'])
+
+
+class ApplicationPackageGenerator:
+    """
+    UC-069: Utility class for generating application packages
+    
+    Handles the logic for creating complete application packages
+    by generating or selecting appropriate documents for a job application.
+    """
+    
+    def __init__(self, candidate, job):
+        """
+        Initialize generator
+        
+        Args:
+            candidate (CandidateProfile): The candidate applying
+            job (JobEntry): The job being applied to
+        """
+        self.candidate = candidate
+        self.job = job
+    
+    def generate_application_package(self, include_resume=True, include_cover_letter=True):
+        """
+        Generate a complete application package for the job
+        
+        Args:
+            include_resume (bool): Whether to include a resume
+            include_cover_letter (bool): Whether to include a cover letter
+            
+        Returns:
+            ApplicationPackage: The generated package
+        """
+        # Check if package already exists
+        package, created = ApplicationPackage.objects.get_or_create(
+            candidate=self.candidate,
+            job=self.job,
+            defaults={
+                'generation_method': 'automation_rule',
+                'status': 'ready'
+            }
+        )
+        
+        # Generate or select documents
+        if include_resume and not package.resume_document:
+            resume_doc = self._generate_or_select_resume()
+            if resume_doc:
+                package.resume_document = resume_doc
+        
+        if include_cover_letter and not package.cover_letter_document:
+            cover_letter_doc = self._generate_or_select_cover_letter()
+            if cover_letter_doc:
+                package.cover_letter_document = cover_letter_doc
+        
+        package.save()
+        return package
+    
+    def _generate_or_select_resume(self):
+        """
+        Generate or select the best resume for this job
+        
+        Returns:
+            Document: Resume document or None
+        """
+        # For now, use the default resume
+        # In the future, this could use AI to customize the resume
+        try:
+            return Document.objects.filter(
+                candidate=self.candidate,
+                doc_type='resume'
+            ).first()
+        except Document.DoesNotExist:
+            return None
+    
+    def _generate_or_select_cover_letter(self):
+        """
+        Generate or select the best cover letter for this job
+        
+        Returns:
+            Document: Cover letter document or None
+        """
+        # For now, use existing cover letter or create a basic one
+        # In the future, this could use AI to generate custom cover letters
+        try:
+            return Document.objects.filter(
+                candidate=self.candidate,
+                doc_type='cover_letter'
+            ).first()
+        except Document.DoesNotExist:
+            return None
+
+
+class ApplicationQualityReview(models.Model):
+    """
+    UC-??? AI quality score for application packages
+
+    Stores per-job, per-candidate quality assessments so we can track history
+    and enforce submission readiness thresholds.
+    """
+    candidate = models.ForeignKey(CandidateProfile, on_delete=models.CASCADE, related_name='application_quality_reviews')
+    job = models.ForeignKey(JobEntry, on_delete=models.CASCADE, related_name='quality_reviews')
+    resume_doc = models.ForeignKey('Document', on_delete=models.SET_NULL, null=True, blank=True, related_name='quality_reviews_as_resume')
+    cover_letter_doc = models.ForeignKey('Document', on_delete=models.SET_NULL, null=True, blank=True, related_name='quality_reviews_as_cover')
+    linkedin_url = models.URLField(blank=True, default='')
+
+    overall_score = models.DecimalField(max_digits=5, decimal_places=2)
+    alignment_score = models.DecimalField(max_digits=5, decimal_places=2, default=0)
+    keyword_score = models.DecimalField(max_digits=5, decimal_places=2, default=0)
+    consistency_score = models.DecimalField(max_digits=5, decimal_places=2, default=0)
+    formatting_score = models.DecimalField(max_digits=5, decimal_places=2, default=0)
+
+    missing_keywords = models.JSONField(default=list, blank=True)
+    missing_skills = models.JSONField(default=list, blank=True)
+    formatting_issues = models.JSONField(default=list, blank=True)
+    improvement_suggestions = models.JSONField(default=list, blank=True)
+    comparison_snapshot = models.JSONField(default=dict, blank=True)
+
+    threshold = models.PositiveIntegerField(default=70)
+    meets_threshold = models.BooleanField(default=False)
+    score_delta = models.DecimalField(max_digits=5, decimal_places=2, null=True, blank=True)
+
+    created_at = models.DateTimeField(auto_now_add=True)
+
+    class Meta:
+        ordering = ['-created_at', '-id']
+        indexes = [
+            models.Index(fields=['candidate', 'job', '-created_at']),
+            models.Index(fields=['job', '-created_at']),
+            models.Index(fields=['candidate', '-created_at']),
+        ]
+
+    def __str__(self):
+        return f"Quality {self.overall_score} for job {self.job_id}"
+
+
+class ApplicationGoal(models.Model):
+    """Track weekly application goals and progress for analytics."""
+    
+    GOAL_TYPES = [
+        ('weekly_applications', 'Weekly Applications'),
+        ('response_rate', 'Response Rate Target'),
+        ('interviews_per_month', 'Interviews per Month'),
+    ]
+    
+    candidate = models.ForeignKey(CandidateProfile, on_delete=models.CASCADE, related_name="application_goals")
+    goal_type = models.CharField(max_length=30, choices=GOAL_TYPES, default='weekly_applications')
+    target_value = models.DecimalField(max_digits=10, decimal_places=2, help_text="Target number (e.g., 5 applications per week)")
+    current_value = models.DecimalField(max_digits=10, decimal_places=2, default=0, help_text="Current progress toward goal")
+    
+    # Time period for the goal
+    start_date = models.DateField()
+    end_date = models.DateField()
+    
+    # Goal status
+    is_active = models.BooleanField(default=True)
+    is_completed = models.BooleanField(default=False)
+    completion_date = models.DateTimeField(null=True, blank=True)
+    
+    # Additional metadata
+    notes = models.TextField(blank=True, help_text="Optional notes about this goal")
+    
+    created_at = models.DateTimeField(auto_now_add=True)
+    updated_at = models.DateTimeField(auto_now=True)
+    
+    class Meta:
+        ordering = ['-created_at']
+        indexes = [
+            models.Index(fields=['candidate', 'goal_type', 'is_active']),
+            models.Index(fields=['start_date', 'end_date']),
+        ]
+    
+    def __str__(self):
+        return f"{self.candidate.user.username} - {self.get_goal_type_display()}: {self.target_value}"
+    
+    @property
+    def progress_percentage(self):
+        """Calculate progress as percentage of target."""
+        if not self.target_value or self.target_value == 0:
+            return 0
+        return min(100, (float(self.current_value) / float(self.target_value)) * 100)
+    
+    @property
+    def is_overdue(self):
+        """Check if goal period has passed."""
+        return timezone.now().date() > self.end_date and not self.is_completed
+    
+    def update_progress(self):
+        """Update current_value based on actual job application data."""
+        
+        if self.goal_type == 'weekly_applications':
+            # Count applications in the goal period
+            applications = JobEntry.objects.filter(
+                candidate=self.candidate,
+                created_at__date__gte=self.start_date,
+                created_at__date__lte=self.end_date
+            ).count()
+            self.current_value = applications
+            
+        elif self.goal_type == 'response_rate':
+            # Calculate response rate in the goal period
+            applications = JobEntry.objects.filter(
+                candidate=self.candidate,
+                created_at__date__gte=self.start_date,
+                created_at__date__lte=self.end_date,
+                status__in=['applied', 'phone_screen', 'interview', 'offer', 'rejected']
+            )
+            responded = applications.filter(
+                status__in=['phone_screen', 'interview', 'offer', 'rejected']
+            )
+            
+            if applications.count() > 0:
+                self.current_value = (responded.count() / applications.count()) * 100
+            else:
+                self.current_value = 0
+                
+        elif self.goal_type == 'interviews_per_month':
+            # Count interviews in the goal period
+            interviews = JobEntry.objects.filter(
+                candidate=self.candidate,
+                created_at__date__gte=self.start_date,
+                created_at__date__lte=self.end_date,
+                status__in=['interview', 'offer']
+            ).count()
+            self.current_value = interviews
+        
+        # Check if goal is completed
+        if self.current_value >= self.target_value and not self.is_completed:
+            self.is_completed = True
+            self.completion_date = timezone.now()
+        
+        self.save()
+        return self.current_value
+
+
+class ResumeShare(models.Model):
+    """
+    UC-052: Resume Sharing for Feedback
+    Generate shareable links for resumes with privacy controls
+    """
+    PRIVACY_CHOICES = [
+        ('public', 'Public - Anyone with link can view'),
+        ('password', 'Password Protected'),
+        ('email_verified', 'Email Verified Only'),
+        ('private', 'Private - Owner Only'),
+    ]
+    
+    id = models.UUIDField(primary_key=True, default=uuid.uuid4, editable=False)
+    resume_version = models.ForeignKey(
+        ResumeVersion,
+        on_delete=models.CASCADE,
+        related_name='shares',
+        null=True,
+        blank=True,
+    )
+    
+    # Sharing configuration
+    share_token = models.CharField(
+        max_length=64,
+        unique=True,
+        db_index=True,
+        help_text="Unique token for shareable link"
+    )
+    privacy_level = models.CharField(
+        max_length=20,
+        choices=PRIVACY_CHOICES,
+        default='public'
+    )
+    password_hash = models.CharField(
+        max_length=128,
+        blank=True,
+        help_text="Hashed password for password-protected shares"
+    )
+    
+    # Access control
+    allowed_emails = models.JSONField(
+        default=list,
+        blank=True,
+        help_text="List of email addresses allowed to access (for email_verified mode)"
+    )
+    allowed_domains = models.JSONField(
+        default=list,
+        blank=True,
+        help_text="List of email domains allowed to access"
+    )
+    
+    # Permissions
+    allow_comments = models.BooleanField(
+        default=True,
+        help_text="Allow reviewers to leave comments"
+    )
+    allow_download = models.BooleanField(
+        default=False,
+        help_text="Allow reviewers to download the resume"
+    )
+    allow_edit = models.BooleanField(
+        default=False,
+        help_text="Allow reviewers to edit the resume themselves"
+    )
+    require_reviewer_info = models.BooleanField(
+        default=True,
+        help_text="Require reviewers to provide name/email before accessing"
+    )
+    
+    # Tracking
+    view_count = models.PositiveIntegerField(default=0)
+    created_at = models.DateTimeField(auto_now_add=True)
+    updated_at = models.DateTimeField(auto_now=True)
+    expires_at = models.DateTimeField(
+        null=True,
+        blank=True,
+        help_text="Optional expiration date for the share link"
+    )
+    is_active = models.BooleanField(
+        default=True,
+        help_text="Deactivate to disable access without deleting"
+    )
+    
+    cover_letter_document = models.ForeignKey(
+        Document,
+        on_delete=models.SET_NULL,
+        null=True,
+        blank=True,
+        related_name='cover_letter_shares',
+        help_text="Cover letter document shared with reviewers"
+    )
+
+    # Metadata
+    share_message = models.TextField(
+        blank=True,
+        help_text="Optional message to display to reviewers"
+    )
+    
+    class Meta:
+        indexes = [
+            models.Index(fields=['share_token']),
+            models.Index(fields=['resume_version', '-created_at']),
+            models.Index(fields=['is_active', 'expires_at']),
+        ]
+        ordering = ['-created_at']
+    
+    def save(self, *args, **kwargs):
+        if not self.share_token:
+            self.share_token = secrets.token_urlsafe(32)
+        super().save(*args, **kwargs)
+    
+    def is_expired(self):
+        """Check if the share link has expired"""
+        if self.expires_at and timezone.now() > self.expires_at:
+            return True
+        return False
+    
+    def is_accessible(self):
+        """Check if the share link is currently accessible"""
+        return self.is_active and not self.is_expired()
+    
+    def increment_view_count(self):
+        """Increment the view count atomically"""
+        self.view_count = models.F('view_count') + 1
+        self.save(update_fields=['view_count'])
+        # Refresh so subsequent serialization sees the real integer value
+        self.refresh_from_db(fields=['view_count'])
+    
+    def __str__(self):
+        status = "Active" if self.is_accessible() else "Inactive"
+        label = None
+        if self.resume_version:
+            label = self.resume_version.version_name
+        elif self.cover_letter_document:
+            label = self.cover_letter_document.document_name
+        else:
+            label = 'Document'
+        return f"{label} - {status} ({self.privacy_level})"
+
+
+class ShareAccessLog(models.Model):
+    """
+    Track who accessed shared resumes and when
+    """
+    id = models.UUIDField(primary_key=True, default=uuid.uuid4, editable=False)
+    share = models.ForeignKey(
+        ResumeShare,
+        on_delete=models.CASCADE,
+        related_name='access_logs'
+    )
+    
+    # Reviewer information
+    reviewer_name = models.CharField(max_length=200, blank=True)
+    reviewer_email = models.EmailField(blank=True)
+    reviewer_ip = models.GenericIPAddressField(null=True, blank=True)
+    
+    # Access details
+    accessed_at = models.DateTimeField(auto_now_add=True)
+    action = models.CharField(
+        max_length=20,
+        choices=[
+            ('view', 'Viewed'),
+            ('download', 'Downloaded'),
+            ('comment', 'Commented'),
+            ('edit', 'Edited'),
+        ],
+        default='view'
+    )
+    
+    class Meta:
+        indexes = [
+            models.Index(fields=['share', '-accessed_at']),
+            models.Index(fields=['reviewer_email', '-accessed_at']),
+        ]
+        ordering = ['-accessed_at']
+    
+    def __str__(self):
+        return f"{self.reviewer_email or 'Anonymous'} {self.action} - {self.accessed_at}"
+
+
+class ResumeFeedback(models.Model):
+    """
+    UC-052: Feedback on shared resumes
+    Main feedback record with overall comments and ratings
+    """
+    FEEDBACK_STATUS = [
+        ('pending', 'Pending Review'),
+        ('in_review', 'Under Review'),
+        ('addressed', 'Addressed'),
+        ('resolved', 'Resolved'),
+        ('dismissed', 'Dismissed'),
+    ]
+    
+    id = models.UUIDField(primary_key=True, default=uuid.uuid4, editable=False)
+    share = models.ForeignKey(
+        ResumeShare,
+        on_delete=models.CASCADE,
+        related_name='feedback_items'
+    )
+    resume_version = models.ForeignKey(
+        ResumeVersion,
+        on_delete=models.SET_NULL,
+        null=True,
+        blank=True,
+        related_name='feedback_received'
+    )
+    cover_letter_document = models.ForeignKey(
+        Document,
+        on_delete=models.SET_NULL,
+        null=True,
+        blank=True,
+        related_name='cover_letter_feedback'
+    )
+    
+    # Reviewer information
+    reviewer_name = models.CharField(max_length=200)
+    reviewer_email = models.EmailField()
+    reviewer_title = models.CharField(
+        max_length=200,
+        blank=True,
+        help_text="e.g., 'Senior Recruiter at TechCorp'"
+    )
+    
+    # Feedback content
+    overall_feedback = models.TextField(
+        help_text="General comments about the resume"
+    )
+    rating = models.PositiveSmallIntegerField(
+        null=True,
+        blank=True,
+        help_text="Optional rating (1-5 stars)"
+    )
+    
+    # Status tracking
+    status = models.CharField(
+        max_length=20,
+        choices=FEEDBACK_STATUS,
+        default='pending'
+    )
+    is_resolved = models.BooleanField(default=False)
+    resolved_at = models.DateTimeField(null=True, blank=True)
+    resolution_notes = models.TextField(
+        blank=True,
+        help_text="Notes about how feedback was addressed"
+    )
+    
+    # Timestamps
+    created_at = models.DateTimeField(auto_now_add=True)
+    updated_at = models.DateTimeField(auto_now=True)
+    
+    # Tracking which version incorporated this feedback
+    incorporated_in_version = models.ForeignKey(
+        ResumeVersion,
+        on_delete=models.SET_NULL,
+        null=True,
+        blank=True,
+        related_name='incorporated_feedback',
+        help_text="Version that incorporated this feedback"
+    )
+    
+    class Meta:
+        indexes = [
+            models.Index(fields=['resume_version', '-created_at']),
+            models.Index(fields=['cover_letter_document', '-created_at']),
+            models.Index(fields=['share', '-created_at']),
+            models.Index(fields=['status', '-created_at']),
+            models.Index(fields=['reviewer_email', '-created_at']),
+        ]
+        ordering = ['-created_at']
+    
+    def __str__(self):
+        return f"Feedback from {self.reviewer_name} - {self.status}"
+    
+    def mark_resolved(self, resolution_notes='', incorporated_version=None):
+        """Mark feedback as resolved"""
+        self.is_resolved = True
+        self.status = 'resolved'
+        self.resolved_at = timezone.now()
+        self.resolution_notes = resolution_notes
+        if incorporated_version:
+            self.incorporated_in_version = incorporated_version
+        self.save()
+
+
+class FeedbackComment(models.Model):
+    """
+    UC-052: Detailed comments on specific sections/lines of resume
+    Thread-based commenting system
+    """
+    COMMENT_TYPE = [
+        ('general', 'General Comment'),
+        ('suggestion', 'Suggestion'),
+        ('question', 'Question'),
+        ('praise', 'Praise'),
+        ('concern', 'Concern'),
+    ]
+    
+    id = models.UUIDField(primary_key=True, default=uuid.uuid4, editable=False)
+    feedback = models.ForeignKey(
+        ResumeFeedback,
+        on_delete=models.CASCADE,
+        related_name='comments'
+    )
+    
+    # Comment thread support
+    parent_comment = models.ForeignKey(
+        'self',
+        on_delete=models.CASCADE,
+        null=True,
+        blank=True,
+        related_name='replies'
+    )
+    
+    # Commenter info (can be owner replying or reviewer)
+    commenter_name = models.CharField(max_length=200)
+    commenter_email = models.EmailField()
+    is_owner = models.BooleanField(
+        default=False,
+        help_text="True if comment is from resume owner (response)"
+    )
+    
+    # Comment content
+    comment_type = models.CharField(
+        max_length=20,
+        choices=COMMENT_TYPE,
+        default='general'
+    )
+    comment_text = models.TextField()
+    
+    # Location in resume (optional, for inline comments)
+    section = models.CharField(
+        max_length=100,
+        blank=True,
+        help_text="Resume section this comment refers to (e.g., 'experience', 'skills')"
+    )
+    section_index = models.IntegerField(
+        null=True,
+        blank=True,
+        help_text="Index of item within section (for specific bullet points)"
+    )
+    highlighted_text = models.TextField(
+        blank=True,
+        help_text="Specific text this comment refers to"
+    )
+    
+    # Status
+    is_resolved = models.BooleanField(default=False)
+    resolved_at = models.DateTimeField(null=True, blank=True)
+    
+    # Timestamps
+    created_at = models.DateTimeField(auto_now_add=True)
+    updated_at = models.DateTimeField(auto_now=True)
+    
+    # Helpful votes (optional feature)
+    helpful_count = models.PositiveIntegerField(default=0)
+    
+    class Meta:
+        indexes = [
+            models.Index(fields=['feedback', '-created_at']),
+            models.Index(fields=['parent_comment', '-created_at']),
+            models.Index(fields=['section', 'section_index']),
+        ]
+        ordering = ['created_at']
+    
+    def __str__(self):
+        comment_preview = self.comment_text[:50]
+        return f"{self.commenter_name}: {comment_preview}..."
+    
+    def mark_resolved(self):
+        """Mark comment as resolved"""
+        self.is_resolved = True
+        self.resolved_at = timezone.now()
+        self.save()
+    
+    def get_thread_depth(self):
+        """Calculate depth of comment in thread"""
+        depth = 0
+        current = self
+        while current.parent_comment:
+            depth += 1
+            current = current.parent_comment
+        return depth
+
+
+class FeedbackNotification(models.Model):
+    """
+    UC-052: Notifications for feedback activity
+    Notify users about new feedback, comments, and resolutions
+    """
+    NOTIFICATION_TYPE = [
+        ('new_feedback', 'New Feedback Received'),
+        ('new_comment', 'New Comment on Your Resume'),
+        ('feedback_reply', 'Reply to Your Feedback'),
+        ('feedback_resolved', 'Feedback Marked as Resolved'),
+        ('share_accessed', 'Resume Share Accessed'),
+    ]
+    
+    id = models.UUIDField(primary_key=True, default=uuid.uuid4, editable=False)
+    user = models.ForeignKey(
+        settings.AUTH_USER_MODEL,
+        on_delete=models.CASCADE,
+        related_name='feedback_notifications'
+    )
+    
+    # Notification details
+    notification_type = models.CharField(
+        max_length=30,
+        choices=NOTIFICATION_TYPE
+    )
+    title = models.CharField(max_length=200)
+    message = models.TextField()
+    
+    # Related objects
+    feedback = models.ForeignKey(
+        ResumeFeedback,
+        on_delete=models.CASCADE,
+        null=True,
+        blank=True,
+        related_name='notifications'
+    )
+    comment = models.ForeignKey(
+        FeedbackComment,
+        on_delete=models.CASCADE,
+        null=True,
+        blank=True,
+        related_name='notifications'
+    )
+    share = models.ForeignKey(
+        ResumeShare,
+        on_delete=models.CASCADE,
+        null=True,
+        blank=True,
+        related_name='notifications'
+    )
+    
+    # Status
+    is_read = models.BooleanField(default=False)
+    read_at = models.DateTimeField(null=True, blank=True)
+    created_at = models.DateTimeField(auto_now_add=True)
+    
+    # Action link
+    action_url = models.CharField(
+        max_length=500,
+        blank=True,
+        help_text="URL to view the feedback/comment"
+    )
+    
+    class Meta:
+        indexes = [
+            models.Index(fields=['user', '-created_at']),
+            models.Index(fields=['user', 'is_read', '-created_at']),
+        ]
+        ordering = ['-created_at']
+    
+    def mark_read(self):
+        """Mark notification as read"""
+        if not self.is_read:
+            self.is_read = True
+            self.read_at = timezone.now()
+            self.save()
+    
+    def __str__(self):
+        return f"{self.notification_type} for {self.user.username} - {'Read' if self.is_read else 'Unread'}"
+
+
+# 
+# 
+# =
+# Networking Event Management Models (UC-088)
+# 
+# 
+# =
+
+
+class NetworkingEvent(models.Model):
+    """UC-088: Networking events and opportunities tracking"""
+    EVENT_TYPES = [
+        ('conference', 'Conference'),
+        ('meetup', 'Meetup'),
+        ('workshop', 'Workshop'),
+        ('webinar', 'Webinar'),
+        ('career_fair', 'Career Fair'),
+        ('networking_mixer', 'Networking Mixer'),
+        ('panel', 'Panel Discussion'),
+        ('virtual', 'Virtual Event'),
+        ('other', 'Other'),
+    ]
+    
+    ATTENDANCE_STATUS = [
+        ('planned', 'Planning to Attend'),
+        ('registered', 'Registered'),
+        ('attended', 'Attended'),
+        ('missed', 'Missed'),
+        ('cancelled', 'Cancelled'),
+    ]
+    
+    id = models.UUIDField(primary_key=True, default=uuid.uuid4, editable=False)
+    owner = models.ForeignKey(get_user_model(), on_delete=models.CASCADE, related_name='networking_events')
+    
+    # Event Details
+    name = models.CharField(max_length=250)
+    event_type = models.CharField(max_length=60, choices=EVENT_TYPES, default='other')
+    description = models.TextField(blank=True)
+    location = models.CharField(max_length=250, blank=True, help_text="Physical location or 'Virtual'")
+    is_virtual = models.BooleanField(default=False)
+    virtual_link = models.URLField(blank=True, help_text="Zoom, Teams, or other virtual event link")
+    
+    # Dates and Time
+    event_date = models.DateTimeField()
+    end_date = models.DateTimeField(null=True, blank=True)
+    registration_deadline = models.DateTimeField(null=True, blank=True)
+    
+    # Organization
+    organizer = models.CharField(max_length=200, blank=True)
+    industry = models.CharField(max_length=120, blank=True)
+    event_url = models.URLField(blank=True, help_text="Event page or registration link")
+    
+    # Attendance Tracking
+    attendance_status = models.CharField(max_length=30, choices=ATTENDANCE_STATUS, default='planned')
+    registration_fee = models.DecimalField(max_digits=10, decimal_places=2, null=True, blank=True)
+    
+    # Preparation and Notes
+    pre_event_notes = models.TextField(blank=True, help_text="Research, people to meet, companies attending")
+    post_event_notes = models.TextField(blank=True, help_text="Key takeaways, impressions")
+    
+    # Metadata
+    created_at = models.DateTimeField(auto_now_add=True)
+    updated_at = models.DateTimeField(auto_now=True)
+    
+    class Meta:
+        indexes = [
+            models.Index(fields=['owner', '-event_date']),
+            models.Index(fields=['owner', 'attendance_status']),
+            models.Index(fields=['industry']),
+            models.Index(fields=['is_virtual']),
+        ]
+        ordering = ['-event_date']
+    
+    def __str__(self):
+        return f"{self.name} ({self.event_date.date()})"
+
+
+class EventGoal(models.Model):
+    """Networking goals for each event (UC-088)"""
+    GOAL_TYPES = [
+        ('connections', 'Make New Connections'),
+        ('leads', 'Generate Job Leads'),
+        ('learning', 'Learn About Industry/Company'),
+        ('visibility', 'Increase Professional Visibility'),
+        ('skills', 'Develop Skills'),
+        ('other', 'Other'),
+    ]
+    
+    id = models.UUIDField(primary_key=True, default=uuid.uuid4, editable=False)
+    event = models.ForeignKey(NetworkingEvent, on_delete=models.CASCADE, related_name='goals')
+    goal_type = models.CharField(max_length=60, choices=GOAL_TYPES)
+    description = models.CharField(max_length=300)
+    target_value = models.IntegerField(null=True, blank=True, help_text="e.g., number of connections to make")
+    achieved = models.BooleanField(default=False)
+    notes = models.TextField(blank=True)
+    
+    created_at = models.DateTimeField(auto_now_add=True)
+    
+    class Meta:
+        indexes = [
+            models.Index(fields=['event', 'achieved']),
+        ]
+    
+    def __str__(self):
+        return f"{self.get_goal_type_display()} - {self.event.name}"
+
+
+class EventConnection(models.Model):
+    """People met at networking events (UC-088)"""
+    id = models.UUIDField(primary_key=True, default=uuid.uuid4, editable=False)
+    event = models.ForeignKey(NetworkingEvent, on_delete=models.CASCADE, related_name='connections')
+    contact = models.ForeignKey('Contact', on_delete=models.SET_NULL, null=True, blank=True, 
+                                related_name='event_connections',
+                                help_text="Link to existing contact if available")
+    
+    # Connection details (if not linked to Contact)
+    name = models.CharField(max_length=200)
+    title = models.CharField(max_length=200, blank=True)
+    company = models.CharField(max_length=200, blank=True)
+    email = models.EmailField(blank=True)
+    phone = models.CharField(max_length=50, blank=True)
+    linkedin_url = models.URLField(blank=True)
+    
+    # Context
+    conversation_notes = models.TextField(blank=True, help_text="What you discussed")
+    potential_value = models.CharField(max_length=30, choices=[
+        ('high', 'High - Strong Lead/Connection'),
+        ('medium', 'Medium - Worth Following Up'),
+        ('low', 'Low - Casual Connection'),
+    ], default='medium')
+    
+    # Follow-up
+    follow_up_completed = models.BooleanField(default=False)
+    follow_up_date = models.DateField(null=True, blank=True)
+    
+    created_at = models.DateTimeField(auto_now_add=True)
+    
+    class Meta:
+        indexes = [
+            models.Index(fields=['event', 'potential_value']),
+            models.Index(fields=['event', 'follow_up_completed']),
+        ]
+        ordering = ['-potential_value', '-created_at']
+    
+    def __str__(self):
+        return f"{self.name} at {self.event.name}"
+
+
+class EventFollowUp(models.Model):
+    """Post-event follow-up actions (UC-088)"""
+    ACTION_TYPES = [
+        ('email', 'Send Email'),
+        ('linkedin', 'LinkedIn Connection Request'),
+        ('phone', 'Phone Call'),
+        ('meeting', 'Schedule Meeting'),
+        ('application', 'Submit Job Application'),
+        ('thank_you', 'Send Thank You Note'),
+        ('other', 'Other'),
+    ]
+    
+    id = models.UUIDField(primary_key=True, default=uuid.uuid4, editable=False)
+    event = models.ForeignKey(NetworkingEvent, on_delete=models.CASCADE, related_name='follow_ups')
+    connection = models.ForeignKey(EventConnection, on_delete=models.CASCADE, null=True, blank=True,
+                                   related_name='follow_ups')
+    
+    action_type = models.CharField(max_length=60, choices=ACTION_TYPES)
+    description = models.TextField()
+    due_date = models.DateField()
+    completed = models.BooleanField(default=False)
+    completed_at = models.DateTimeField(null=True, blank=True)
+    notes = models.TextField(blank=True)
+    
+    created_at = models.DateTimeField(auto_now_add=True)
+    
+    class Meta:
+        indexes = [
+            models.Index(fields=['event', 'completed', 'due_date']),
+            models.Index(fields=['connection', 'completed']),
+        ]
+        ordering = ['due_date', '-created_at']
+    
+    def mark_completed(self):
+        self.completed = True
+        self.completed_at = timezone.now()
+        self.save()
+    
+    def __str__(self):
+        return f"{self.get_action_type_display()} - {self.event.name}"
+
+
+class CareerGoal(models.Model):
+    """
+    UC-101: Career goal setting and achievement tracking.
+    Enables users to set SMART goals with milestones and track progress.
+    """
+    GOAL_TYPES = [
+        ('short_term', 'Short-term (< 6 months)'),
+        ('long_term', 'Long-term (6+ months)'),
+    ]
+    
+    STATUS_CHOICES = [
+        ('not_started', 'Not Started'),
+        ('in_progress', 'In Progress'),
+        ('completed', 'Completed'),
+        ('paused', 'Paused'),
+        ('abandoned', 'Abandoned'),
+    ]
+    
+    id = models.UUIDField(primary_key=True, default=uuid.uuid4, editable=False)
+    user = models.ForeignKey(settings.AUTH_USER_MODEL, on_delete=models.CASCADE, related_name='career_goals')
+    
+    # SMART Goal components
+    title = models.CharField(max_length=200, help_text="Specific goal title")
+    description = models.TextField(help_text="Detailed goal description")
+    goal_type = models.CharField(max_length=20, choices=GOAL_TYPES, default='short_term')
+    
+    # Measurable metrics
+    target_metric = models.CharField(max_length=200, blank=True, 
+                                     help_text="What metric defines success? e.g., '5 interviews', '$120K salary'")
+    current_value = models.DecimalField(max_digits=10, decimal_places=2, default=0,
+                                        help_text="Current progress value")
+    target_value = models.DecimalField(max_digits=10, decimal_places=2, default=100,
+                                       help_text="Target value to achieve")
+    
+    # Achievable & Relevant context
+    action_steps = models.JSONField(default=list, blank=True, 
+                                    help_text="List of actionable steps to achieve goal")
+    linked_jobs = models.ManyToManyField('JobOpportunity', blank=True, related_name='career_goals',
+                                         help_text="Jobs connected to this goal")
+    
+    # Time-bound
+    target_date = models.DateField(help_text="Goal deadline")
+    started_at = models.DateTimeField(null=True, blank=True)
+    completed_at = models.DateTimeField(null=True, blank=True)
+    
+    # Status and progress
+    status = models.CharField(max_length=20, choices=STATUS_CHOICES, default='not_started')
+    progress_percentage = models.DecimalField(max_digits=5, decimal_places=2, default=0,
+                                              help_text="Auto-calculated or manual progress %")
+    
+    # Motivation and accountability
+    motivation_notes = models.TextField(blank=True, help_text="Why this goal matters")
+    accountability_partner = models.EmailField(blank=True, help_text="Optional accountability partner email")
+    share_progress = models.BooleanField(default=False, help_text="Share progress with accountability partner")
+    
+    # Recommendations and insights
+    ai_recommendations = models.JSONField(default=dict, blank=True,
+                                          help_text="AI-generated recommendations for achieving goal")
+    
+    created_at = models.DateTimeField(auto_now_add=True)
+    updated_at = models.DateTimeField(auto_now=True)
+    
+    class Meta:
+        ordering = ['-created_at']
+        indexes = [
+            models.Index(fields=['user', 'status']),
+            models.Index(fields=['user', 'target_date']),
+            models.Index(fields=['status', 'target_date']),
+        ]
+    
+    def calculate_progress(self):
+        """Auto-calculate progress based on current vs target value"""
+        if self.target_value > 0:
+            progress = (self.current_value / self.target_value) * 100
+            return min(progress, 100)
+        return 0
+    
+    def update_progress(self, new_value):
+        """Update current value and recalculate progress"""
+        self.current_value = new_value
+        self.progress_percentage = self.calculate_progress()
+        if self.progress_percentage >= 100 and self.status != 'completed':
+            self.mark_completed()
+        elif self.progress_percentage < 100 and self.status == 'completed':
+            self.status = 'in_progress'
+            self.completed_at = None
+        self.save()
+    
+    def mark_completed(self):
+        """Mark goal as completed with timestamp"""
+        self.status = 'completed'
+        self.completed_at = timezone.now()
+        self.progress_percentage = 100
+        self.save()
+    
+    def is_overdue(self):
+        """Check if goal is past target date and not completed"""
+        return (self.target_date < timezone.now().date() and 
+                self.status not in ['completed', 'abandoned'])
+    
+    def __str__(self):
+        return f"{self.title} ({self.get_status_display()})"
+
+
+class GoalMilestone(models.Model):
+    """
+    Sub-goals or milestones within a career goal for better tracking.
+    """
+    id = models.UUIDField(primary_key=True, default=uuid.uuid4, editable=False)
+    goal = models.ForeignKey(CareerGoal, on_delete=models.CASCADE, related_name='milestones')
+    
+    title = models.CharField(max_length=200)
+    description = models.TextField(blank=True)
+    target_date = models.DateField(null=True, blank=True)
+    completed = models.BooleanField(default=False)
+    completed_at = models.DateTimeField(null=True, blank=True)
+    order = models.PositiveIntegerField(default=0, help_text="Display order")
+    
+    created_at = models.DateTimeField(auto_now_add=True)
+    updated_at = models.DateTimeField(auto_now=True)
+    
+    class Meta:
+        ordering = ['order', 'target_date']
+        indexes = [
+            models.Index(fields=['goal', 'completed']),
+        ]
+    
+    def mark_completed(self):
+        """Mark milestone as completed"""
+        self.completed = True
+        self.completed_at = timezone.now()
+        self.save()
+        
+        # Update parent goal progress based on milestone completion
+        total_milestones = self.goal.milestones.count()
+        completed_milestones = self.goal.milestones.filter(completed=True).count()
+        if total_milestones > 0:
+            milestone_progress = (completed_milestones / total_milestones) * 100
+            # Update parent goal if milestone-based tracking
+            if self.goal.progress_percentage < milestone_progress:
+                self.goal.progress_percentage = milestone_progress
+                self.goal.save()
+    
+    def __str__(self):
+        return f"{self.title} - {self.goal.title}"
+
+
+# 
+
+# 
+# 
+# =
+# UC-095: Professional Reference Management
+# 
+# 
+# =
+
+class ProfessionalReference(models.Model):
+    """Stores professional references for job applications (UC-095)"""
+    RELATIONSHIP_TYPES = [
+        ('supervisor', 'Direct Supervisor'),
+        ('manager', 'Manager'),
+        ('colleague', 'Colleague'),
+        ('mentor', 'Mentor'),
+        ('professor', 'Professor/Academic'),
+        ('client', 'Client'),
+        ('other', 'Other'),
+    ]
+    
+    AVAILABILITY_STATUS = [
+        ('available', 'Available'),
+        ('limited', 'Limited Availability'),
+        ('unavailable', 'Currently Unavailable'),
+        ('pending_permission', 'Pending Permission'),
+    ]
+    
+    id = models.UUIDField(primary_key=True, default=uuid.uuid4, editable=False)
+    user = models.ForeignKey(settings.AUTH_USER_MODEL, on_delete=models.CASCADE, related_name='professional_references')
+    
+    # Contact Information
+    name = models.CharField(max_length=200)
+    title = models.CharField(max_length=200, help_text="Professional title/position")
+    company = models.CharField(max_length=200)
+    email = models.EmailField()
+    phone = models.CharField(max_length=50, blank=True)
+    linkedin_url = models.URLField(blank=True)
+    
+    # Relationship
+    relationship_type = models.CharField(max_length=30, choices=RELATIONSHIP_TYPES)
+    relationship_description = models.TextField(blank=True, help_text="How you worked together")
+    years_known = models.PositiveSmallIntegerField(default=0, help_text="Years known")
+    
+    # Availability
+    availability_status = models.CharField(max_length=30, choices=AVAILABILITY_STATUS, default='pending_permission')
+    permission_granted_date = models.DateField(null=True, blank=True)
+    last_used_date = models.DateField(null=True, blank=True)
+    
+    # Preferences
+    preferred_contact_method = models.CharField(max_length=20, choices=[
+        ('email', 'Email'),
+        ('phone', 'Phone'),
+        ('either', 'Either'),
+    ], default='email')
+    best_for_roles = models.JSONField(default=list, blank=True, help_text="Role types this reference is best for")
+    best_for_industries = models.JSONField(default=list, blank=True, help_text="Industries this reference is best for")
+    
+    # Notes and Talking Points
+    key_strengths_to_highlight = models.TextField(blank=True, help_text="Key strengths this reference can speak to")
+    projects_worked_together = models.TextField(blank=True, help_text="Specific projects or achievements")
+    talking_points = models.JSONField(default=list, blank=True, help_text="Specific talking points for reference")
+    
+    # Maintenance
+    last_contacted_date = models.DateField(null=True, blank=True)
+    next_check_in_date = models.DateField(null=True, blank=True)
+    notes = models.TextField(blank=True, help_text="Private notes about this reference")
+    
+    # Tracking
+    times_used = models.PositiveIntegerField(default=0)
+    is_active = models.BooleanField(default=True)
+    
+    created_at = models.DateTimeField(auto_now_add=True)
+    updated_at = models.DateTimeField(auto_now=True)
+    
+    class Meta:
+        indexes = [
+            models.Index(fields=['user', 'is_active']),
+            models.Index(fields=['user', 'availability_status']),
+            models.Index(fields=['user', 'last_used_date']),
+        ]
+        ordering = ['-is_active', 'name']
+    
+    def __str__(self):
+        return f"{self.name} - {self.relationship_type} at {self.company}"
+
+
+class ReferenceRequest(models.Model):
+    """Tracks when references are requested for specific applications (UC-095)"""
+    REQUEST_STATUS = [
+        ('pending', 'Pending'),
+        ('sent', 'Sent to Reference'),
+        ('completed', 'Completed'),
+        ('declined', 'Declined'),
+        ('expired', 'Expired'),
+    ]
+    
+    id = models.UUIDField(primary_key=True, default=uuid.uuid4, editable=False)
+    user = models.ForeignKey(settings.AUTH_USER_MODEL, on_delete=models.CASCADE, related_name='reference_requests')
+    reference = models.ForeignKey(ProfessionalReference, on_delete=models.CASCADE, related_name='requests')
+    
+    # Associated application (optional)
+    application = models.ForeignKey('Application', on_delete=models.SET_NULL, null=True, blank=True, 
+                                   related_name='reference_requests')
+    job_opportunity = models.ForeignKey('JobOpportunity', on_delete=models.SET_NULL, null=True, blank=True,
+                                       related_name='reference_requests')
+    
+    # Request details
+    company_name = models.CharField(max_length=200)
+    position_title = models.CharField(max_length=200)
+    request_status = models.CharField(max_length=20, choices=REQUEST_STATUS, default='pending')
+    
+    # Communication
+    request_sent_date = models.DateField(null=True, blank=True)
+    due_date = models.DateField(null=True, blank=True)
+    completed_date = models.DateField(null=True, blank=True)
+    
+    # Custom message/template used
+    custom_message = models.TextField(blank=True, help_text="Personalized message sent to reference")
+    preparation_materials_sent = models.BooleanField(default=False)
+    
+    # Feedback
+    feedback_received = models.TextField(blank=True, help_text="Feedback from reference about the request")
+    reference_rating = models.PositiveSmallIntegerField(null=True, blank=True, 
+                                                        help_text="How reference rated the experience (1-5)")
+    
+    # Outcome
+    contributed_to_success = models.BooleanField(default=False, help_text="Did this reference contribute to getting the job?")
+    outcome_notes = models.TextField(blank=True)
+    
+    created_at = models.DateTimeField(auto_now_add=True)
+    updated_at = models.DateTimeField(auto_now=True)
+    
+    class Meta:
+        indexes = [
+            models.Index(fields=['user', 'request_status']),
+            models.Index(fields=['reference', 'request_status']),
+            models.Index(fields=['application']),
+            models.Index(fields=['user', 'due_date']),
+        ]
+        ordering = ['-created_at']
+    
+    def __str__(self):
+        return f"Reference request for {self.position_title} at {self.company_name}"
+
+
+class ReferenceTemplate(models.Model):
+    """Templates for reference requests and preparation materials (UC-095)"""
+    TEMPLATE_TYPES = [
+        ('request_email', 'Reference Request Email'),
+        ('preparation_guide', 'Preparation Guide'),
+        ('talking_points', 'Talking Points'),
+        ('thank_you', 'Thank You Note'),
+    ]
+    
+    id = models.UUIDField(primary_key=True, default=uuid.uuid4, editable=False)
+    user = models.ForeignKey(settings.AUTH_USER_MODEL, on_delete=models.CASCADE, related_name='reference_templates')
+    
+    name = models.CharField(max_length=200)
+    template_type = models.CharField(max_length=30, choices=TEMPLATE_TYPES)
+    subject_line = models.CharField(max_length=200, blank=True, help_text="Email subject (for email templates)")
+    content = models.TextField(help_text="Template content with placeholders")
+    
+    # Customization
+    for_relationship_types = models.JSONField(default=list, blank=True, help_text="Relationship types this template is for")
+    for_role_types = models.JSONField(default=list, blank=True, help_text="Job role types this template is for")
+    
+    is_default = models.BooleanField(default=False)
+    times_used = models.PositiveIntegerField(default=0)
+    
+    created_at = models.DateTimeField(auto_now_add=True)
+    updated_at = models.DateTimeField(auto_now=True)
+    
+    class Meta:
+        indexes = [
+            models.Index(fields=['user', 'template_type']),
+            models.Index(fields=['user', 'is_default']),
+        ]
+        ordering = ['-is_default', 'name']
+    
+    def __str__(self):
+        return f"{self.name} ({self.get_template_type_display()})"
+
+
+class ReferenceAppreciation(models.Model):
+    """Track appreciation/maintenance activities for references (UC-095)"""
+    APPRECIATION_TYPES = [
+        ('thank_you_note', 'Thank You Note'),
+        ('coffee_meetup', 'Coffee/Lunch Meetup'),
+        ('gift', 'Gift/Token of Appreciation'),
+        ('linkedin_endorsement', 'LinkedIn Endorsement'),
+        ('recommendation', 'Written Recommendation'),
+        ('referral_returned', 'Returned Referral/Favor'),
+        ('update_call', 'Update Call'),
+        ('holiday_greeting', 'Holiday Greeting'),
+        ('other', 'Other'),
+    ]
+    
+    id = models.UUIDField(primary_key=True, default=uuid.uuid4, editable=False)
+    user = models.ForeignKey(settings.AUTH_USER_MODEL, on_delete=models.CASCADE, related_name='reference_appreciations')
+    reference = models.ForeignKey(ProfessionalReference, on_delete=models.CASCADE, related_name='appreciations')
+    
+    appreciation_type = models.CharField(max_length=30, choices=APPRECIATION_TYPES)
+    date = models.DateField()
+    description = models.TextField(blank=True)
+    notes = models.TextField(blank=True, help_text="Private notes")
+    
+    created_at = models.DateTimeField(auto_now_add=True)
+    
+    class Meta:
+        indexes = [
+            models.Index(fields=['user', 'date']),
+            models.Index(fields=['reference', 'date']),
+        ]
+        ordering = ['-date']
+    
+    def __str__(self):
+        return f"{self.get_appreciation_type_display()} for {self.reference.name}"
+
+
+class ReferencePortfolio(models.Model):
+    """Group references for specific career goals or application types (UC-095)"""
+    id = models.UUIDField(primary_key=True, default=uuid.uuid4, editable=False)
+    user = models.ForeignKey(settings.AUTH_USER_MODEL, on_delete=models.CASCADE, related_name='reference_portfolios')
+    
+    name = models.CharField(max_length=200, help_text="e.g., 'Software Engineering Roles', 'Management Positions'")
+    description = models.TextField(blank=True)
+    
+    references = models.ManyToManyField(ProfessionalReference, related_name='portfolios', blank=True)
+    
+    # Target
+    target_role_types = models.JSONField(default=list, blank=True)
+    target_industries = models.JSONField(default=list, blank=True)
+    target_companies = models.JSONField(default=list, blank=True)
+    
+    is_default = models.BooleanField(default=False)
+    times_used = models.PositiveIntegerField(default=0)
+    
+    created_at = models.DateTimeField(auto_now_add=True)
+    updated_at = models.DateTimeField(auto_now=True)
+    
+    class Meta:
+        indexes = [
+            models.Index(fields=['user', 'is_default']),
+        ]
+        ordering = ['-is_default', 'name']
+    
+    def __str__(self):
+        return self.name
+
+
+
+
+class MentorshipRequest(models.Model):
+    """Track inbound/outbound mentorship invitations between users."""
+
+    ROLE_CHOICES = [
+        ('mentor', 'Mentor'),
+        ('mentee', 'Mentee'),
+    ]
+    STATUS_CHOICES = [
+        ('pending', 'Pending'),
+        ('accepted', 'Accepted'),
+        ('declined', 'Declined'),
+        ('cancelled', 'Cancelled'),
+    ]
+
+    id = models.UUIDField(primary_key=True, default=uuid.uuid4, editable=False)
+    requester = models.ForeignKey(CandidateProfile, on_delete=models.CASCADE, related_name='sent_mentorship_requests')
+    receiver = models.ForeignKey(CandidateProfile, on_delete=models.CASCADE, related_name='received_mentorship_requests')
+    role_for_requester = models.CharField(max_length=20, choices=ROLE_CHOICES)
+    status = models.CharField(max_length=20, choices=STATUS_CHOICES, default='pending')
+    message = models.TextField(blank=True)
+    created_at = models.DateTimeField(auto_now_add=True)
+    responded_at = models.DateTimeField(null=True, blank=True)
+    responded_by = models.ForeignKey(
+        settings.AUTH_USER_MODEL,
+        null=True,
+        blank=True,
+        on_delete=models.SET_NULL,
+        related_name='mentorship_responses'
+    )
+
+    class Meta:
+        ordering = ['-created_at']
+        indexes = [
+            models.Index(fields=['requester', 'status'], name='core_mr_request_status'),
+            models.Index(fields=['receiver', 'status'], name='core_mr_receiv_status'),
+        ]
+        constraints = [
+            models.UniqueConstraint(
+                fields=['requester', 'receiver'],
+                condition=Q(status='pending'),
+                name='unique_pending_mentorship_request',
+            )
+        ]
+
+    def __str__(self):
+        return f"{self.requester_id} -> {self.receiver_id} ({self.status})"
+
+    def get_mentee_profile(self):
+        """Return the CandidateProfile that will be mentored in this request."""
+        if self.role_for_requester == 'mentor':
+            return self.receiver
+        return self.requester
+
+    def get_mentor_user(self):
+        """Return the Django user who will act as mentor in this request."""
+        if self.role_for_requester == 'mentor':
+            return getattr(self.requester, 'user', None)
+        return getattr(self.receiver, 'user', None)
+
+
+class MentorshipSharingPreference(models.Model):
+    """Per-mentor sharing toggles that mentees control."""
+
+    JOB_SHARING_CHOICES = [
+        ('none', 'Do not share jobs'),
+        ('all', 'Share all jobs'),
+        ('responded', 'Share jobs with responses'),
+        ('selected', 'Share selected jobs'),
+    ]
+
+    team_member = models.OneToOneField(
+        'TeamMember',
+        on_delete=models.CASCADE,
+        related_name='sharing_preference',
+    )
+    share_profile_basics = models.BooleanField(default=False)
+    share_skills = models.BooleanField(default=False)
+    share_employment = models.BooleanField(default=False)
+    share_education = models.BooleanField(default=False)
+    share_certifications = models.BooleanField(default=False)
+    share_documents = models.BooleanField(default=False)
+    share_job_applications = models.BooleanField(default=False)
+    job_sharing_mode = models.CharField(max_length=20, choices=JOB_SHARING_CHOICES, default='selected')
+    updated_at = models.DateTimeField(auto_now=True)
+
+    def __str__(self):
+        return f"SharingPreference({self.team_member_id})"
+
+
+class MentorshipSharedApplication(models.Model):
+    """Specific job entries a mentee shares with a mentor."""
+
+    team_member = models.ForeignKey(
+        'TeamMember',
+        on_delete=models.CASCADE,
+        related_name='shared_applications',
+    )
+    job = models.ForeignKey(
+        'JobEntry',
+        on_delete=models.CASCADE,
+        related_name='mentorship_shares',
+    )
+    include_documents = models.BooleanField(default=False)
+    shared_resume = models.ForeignKey(
+        'Document',
+        on_delete=models.SET_NULL,
+        null=True,
+        blank=True,
+        related_name='+',
+    )
+    shared_cover_letter = models.ForeignKey(
+        'Document',
+        on_delete=models.SET_NULL,
+        null=True,
+        blank=True,
+        related_name='+',
+    )
+    notes = models.TextField(blank=True)
+    shared_at = models.DateTimeField(auto_now_add=True)
+
+    class Meta:
+        unique_together = [('team_member', 'job')]
+        indexes = [
+            models.Index(fields=['team_member', 'job'], name='core_mshare_team_job'),
+        ]
+
+    def __str__(self):
+        return f"SharedApplication({self.team_member_id}, job={self.job_id})"
+
+
+class MentorshipGoal(models.Model):
+    """Quantitative goals mentors assign to mentees."""
+
+    GOAL_TYPE_CHOICES = [
+        ('applications_submitted', 'Job applications submitted'),
+        ('skills_added', 'Skills added'),
+        ('projects_completed', 'Projects completed'),
+        ('skill_add', 'Add a specific skill'),
+        ('skill_improve', 'Improve an existing skill'),
+        ('interview_practice', 'Interview practice questions'),
+    ]
+    STATUS_CHOICES = [
+        ('active', 'Active'),
+        ('completed', 'Completed'),
+        ('cancelled', 'Cancelled'),
+    ]
+
+    id = models.UUIDField(primary_key=True, default=uuid.uuid4, editable=False)
+    team_member = models.ForeignKey(
+        'TeamMember',
+        on_delete=models.CASCADE,
+        related_name='mentorship_goals',
+    )
+    goal_type = models.CharField(max_length=40, choices=GOAL_TYPE_CHOICES)
+    title = models.CharField(max_length=255, blank=True)
+    notes = models.TextField(blank=True)
+    target_value = models.PositiveIntegerField(default=1)
+    baseline_value = models.PositiveIntegerField(default=0)
+    due_date = models.DateField(null=True, blank=True)
+    status = models.CharField(max_length=20, choices=STATUS_CHOICES, default='active')
+    custom_skill_name = models.CharField(max_length=160, blank=True)
+    required_level = models.CharField(
+        max_length=20,
+        blank=True,
+        choices=[
+            ('beginner', 'Beginner'),
+            ('intermediate', 'Intermediate'),
+            ('advanced', 'Advanced'),
+            ('expert', 'Expert'),
+        ],
+    )
+    starting_level = models.CharField(
+        max_length=20,
+        blank=True,
+        choices=[
+            ('beginner', 'Beginner'),
+            ('intermediate', 'Intermediate'),
+            ('advanced', 'Advanced'),
+            ('expert', 'Expert'),
+        ],
+    )
+    metric_scope = models.CharField(max_length=60, blank=True)
+    created_at = models.DateTimeField(auto_now_add=True)
+    updated_at = models.DateTimeField(auto_now=True)
+    completed_at = models.DateTimeField(null=True, blank=True)
+    skill = models.ForeignKey(
+        Skill,
+        on_delete=models.SET_NULL,
+        null=True,
+        blank=True,
+        related_name='mentorship_goal_targets',
+    )
+
+    class Meta:
+        ordering = ['-created_at']
+        indexes = [
+            models.Index(fields=['team_member', 'status'], name='core_mentor_team_me_8c8455_idx'),
+            models.Index(fields=['goal_type'], name='core_mentor_goal_ty_17e26d_idx'),
+        ]
+
+    def __str__(self):
+        return f"{self.get_goal_type_display()} ({self.team_member_id})"
+
+    @property
+    def skill_display_name(self):
+        """Used by serializers to show whichever skill label is available."""
+        if self.custom_skill_name:
+            return self.custom_skill_name
+        if self.skill_id and self.skill:
+            return self.skill.name
+        return ''
+
+
+class MentorshipMessage(models.Model):
+    """Secure chat messages between a mentor and mentee."""
+
+    id = models.UUIDField(primary_key=True, default=uuid.uuid4, editable=False)
+    team_member = models.ForeignKey(
+        'TeamMember',
+        on_delete=models.CASCADE,
+        related_name='messages',
+    )
+    sender = models.ForeignKey(
+        settings.AUTH_USER_MODEL,
+        on_delete=models.CASCADE,
+        related_name='mentorship_messages',
+    )
+    message = models.TextField()
+    is_read_by_mentor = models.BooleanField(default=False)
+    is_read_by_mentee = models.BooleanField(default=False)
+    created_at = models.DateTimeField(auto_now_add=True)
+
+    class Meta:
+        ordering = ['created_at']
+        indexes = [
+            models.Index(fields=['team_member', '-created_at'], name='core_mentor_msg_team_idx'),
+        ]
+
+    def __str__(self):
+        return f"MentorshipMessage({self.team_member_id})"
+
+
+class TeamSharedJob(models.Model):
+    """Jobs shared with a team for collaborative review and feedback."""
+
+    team = models.ForeignKey(
+        TeamAccount,
+        on_delete=models.CASCADE,
+        related_name='shared_jobs',
+    )
+    job = models.ForeignKey(
+        'JobEntry',
+        on_delete=models.CASCADE,
+        related_name='team_shares',
+    )
+    shared_by = models.ForeignKey(
+        settings.AUTH_USER_MODEL,
+        on_delete=models.CASCADE,
+        related_name='team_shared_jobs',
+    )
+    note = models.TextField(blank=True, help_text='Optional note when sharing')
+    shared_at = models.DateTimeField(auto_now_add=True)
+
+    class Meta:
+        unique_together = [('team', 'job')]
+        ordering = ['-shared_at']
+        indexes = [
+            models.Index(fields=['team', '-shared_at']),
+        ]
+
+    def __str__(self):
+        return f"TeamSharedJob({self.team_id}, job={self.job_id})"
+
+
+class TeamJobComment(models.Model):
+    """Comments on jobs shared with the team."""
+
+    shared_job = models.ForeignKey(
+        TeamSharedJob,
+        on_delete=models.CASCADE,
+        related_name='comments',
+    )
+    author = models.ForeignKey(
+        settings.AUTH_USER_MODEL,
+        on_delete=models.CASCADE,
+        related_name='team_job_comments',
+    )
+    content = models.TextField()
+    created_at = models.DateTimeField(auto_now_add=True)
+    updated_at = models.DateTimeField(auto_now=True)
+
+    class Meta:
+        ordering = ['created_at']
+        indexes = [
+            models.Index(fields=['shared_job', 'created_at']),
+        ]
+
+    def __str__(self):
+        return f"TeamJobComment({self.shared_job_id}, by={self.author_id})"
+
+
+# 
+# 
+# =
+# EMAIL INTEGRATION MODELS (UC-113)
+# 
+# 
+# =
+
+
+class GmailIntegration(models.Model):
+    """UC-113: Gmail OAuth integration for email scanning"""
+    
+    STATUS_CHOICES = [
+        ('disconnected', 'Disconnected'),
+        ('pending', 'Pending Authorization'),
+        ('connected', 'Connected'),
+        ('scanning', 'Scanning'),
+        ('error', 'Error'),
+    ]
+    
+    user = models.OneToOneField(
+        settings.AUTH_USER_MODEL,
+        on_delete=models.CASCADE,
+        related_name='gmail_integration'
+    )
+    
+    # OAuth tokens
+    access_token = models.TextField(blank=True)
+    refresh_token = models.TextField(blank=True)
+    token_expires_at = models.DateTimeField(null=True, blank=True)
+    scopes = models.JSONField(default=list, blank=True)
+    
+    # Gmail account info
+    gmail_address = models.EmailField(blank=True)
+    gmail_history_id = models.CharField(max_length=100, blank=True)  # For incremental sync
+    
+    # User preferences
+    scan_enabled = models.BooleanField(default=False)
+    
+    # Scanning metadata
+    status = models.CharField(max_length=20, choices=STATUS_CHOICES, default='disconnected')
+    last_scan_at = models.DateTimeField(null=True, blank=True)
+    last_error = models.TextField(blank=True)
+    emails_scanned_count = models.IntegerField(default=0)
+    rate_limit_reset_at = models.DateTimeField(null=True, blank=True, help_text='When the rate limit resets')
+    
+    # OAuth state token
+    state_token = models.CharField(max_length=128, blank=True)
+    
+    created_at = models.DateTimeField(auto_now_add=True)
+    updated_at = models.DateTimeField(auto_now=True)
+    
+    class Meta:
+        indexes = [
+            models.Index(fields=['user']),
+            models.Index(fields=['status', 'scan_enabled']),
+        ]
+
+    def __str__(self):
+        return f"{self.user.email} - Gmail ({self.status})"
+
+
+class ApplicationEmail(models.Model):
+    """UC-113: Emails related to job applications"""
+    
+    EMAIL_TYPE_CHOICES = [
+        ('application_sent', 'Application Sent'),
+        ('acknowledgment', 'Application Acknowledged'),
+        ('recruiter_outreach', 'Recruiter Outreach'),
+        ('interview_invitation', 'Interview Invitation'),
+        ('interview_confirmation', 'Interview Confirmation'),
+        ('interview_reminder', 'Interview Reminder'),
+        ('rejection', 'Rejection'),
+        ('offer', 'Offer Letter'),
+        ('follow_up', 'Follow-up'),
+        ('other', 'Other'),
+    ]
+    
+    id = models.UUIDField(primary_key=True, default=uuid.uuid4, editable=False)
+    user = models.ForeignKey(
+        settings.AUTH_USER_MODEL,
+        on_delete=models.CASCADE,
+        related_name='application_emails'
+    )
+    job = models.ForeignKey(
+        'JobEntry',
+        on_delete=models.CASCADE,
+        related_name='emails',
+        null=True,
+        blank=True
+    )
+    
+    # Email metadata
+    gmail_message_id = models.CharField(max_length=255, unique=True, db_index=True)
+    thread_id = models.CharField(max_length=255, blank=True, db_index=True)
+    
+    # Email content
+    subject = models.CharField(max_length=500)
+    sender_email = models.EmailField()
+    sender_name = models.CharField(max_length=255, blank=True)
+    received_at = models.DateTimeField()
+    snippet = models.TextField(blank=True)  # Email preview/snippet
+    body_text = models.TextField(blank=True)  # Plain text body
+    
+    # Classification
+    email_type = models.CharField(max_length=30, choices=EMAIL_TYPE_CHOICES, default='other')
+    confidence_score = models.FloatField(default=0.0)  # 0-1 ML confidence
+    is_application_related = models.BooleanField(default=False)
+    
+    # Status suggestions
+    suggested_job_status = models.CharField(max_length=20, blank=True)  # From Application.STATUS
+    status_applied = models.BooleanField(default=False)
+    
+    # User interaction
+    is_linked = models.BooleanField(default=False)  # User confirmed link to job
+    is_dismissed = models.BooleanField(default=False)  # User dismissed suggestion
+    user_notes = models.TextField(blank=True)
+    
+    # Metadata
+    labels = models.JSONField(default=list, blank=True)  # Gmail labels
+    attachments = models.JSONField(default=list, blank=True)  # Attachment info
+    
+    created_at = models.DateTimeField(auto_now_add=True)
+    updated_at = models.DateTimeField(auto_now=True)
+    
+    class Meta:
+        indexes = [
+            models.Index(fields=['user', '-received_at']),
+            models.Index(fields=['job', '-received_at']),
+            models.Index(fields=['is_application_related', '-received_at']),
+            models.Index(fields=['gmail_message_id']),
+            models.Index(fields=['thread_id']),
+        ]
+        ordering = ['-received_at']
+
+    def __str__(self):
+        return f"{self.subject[:50]} - {self.sender_email}"
+
+
+class EmailScanLog(models.Model):
+    """UC-113: Audit log for email scanning operations"""
+    
+    integration = models.ForeignKey(
+        'GmailIntegration',
+        on_delete=models.CASCADE,
+        related_name='scan_logs'
+    )
+    
+    started_at = models.DateTimeField(auto_now_add=True)
+    completed_at = models.DateTimeField(null=True, blank=True)
+    
+    emails_processed = models.IntegerField(default=0)
+    emails_matched = models.IntegerField(default=0)
+    emails_linked = models.IntegerField(default=0)
+    
+    status = models.CharField(max_length=20)  # success, partial, error
+    error_message = models.TextField(blank=True)
+    
+    class Meta:
+        indexes = [
+            models.Index(fields=['integration', '-started_at']),
+        ]
+
+    def __str__(self):
+        return f"EmailScanLog({self.integration_id}, {self.status})"
+
+
+# UC-117: API Rate Limiting and Error Handling Dashboard Models
+
+class APIService(models.Model):
+    """Configuration for tracked API services"""
+    SERVICE_TYPES = [
+        ('gemini', 'Google Gemini AI'),
+        ('gmail', 'Gmail API'),
+        ('google_calendar', 'Google Calendar'),
+        ('google_contacts', 'Google Contacts'),
+        ('linkedin', 'LinkedIn API'),
+        ('github', 'GitHub API'),
+        ('openai', 'OpenAI API'),
+        ('market_data', 'Market Data APIs'),
+        ('other', 'Other API Service'),
+    ]
+    
+    name = models.CharField(max_length=100, unique=True)
+    service_type = models.CharField(max_length=50, choices=SERVICE_TYPES)
+    description = models.TextField(blank=True)
+    
+    # Rate limit configuration
+    rate_limit_enabled = models.BooleanField(default=True)
+    requests_per_minute = models.IntegerField(null=True, blank=True, help_text='Max requests per minute')
+    requests_per_hour = models.IntegerField(null=True, blank=True, help_text='Max requests per hour')
+    requests_per_day = models.IntegerField(null=True, blank=True, help_text='Max requests per day')
+    
+    # Alert thresholds (percentage of quota)
+    alert_threshold_warning = models.IntegerField(default=75, help_text='Warning threshold %')
+    alert_threshold_critical = models.IntegerField(default=90, help_text='Critical threshold %')
+    
+    # Service status
+    is_active = models.BooleanField(default=True)
+    last_error_at = models.DateTimeField(null=True, blank=True)
+    
+    created_at = models.DateTimeField(auto_now_add=True)
+    updated_at = models.DateTimeField(auto_now=True)
+    
+    class Meta:
+        indexes = [
+            models.Index(fields=['service_type', 'is_active']),
+            models.Index(fields=['-last_error_at']),
+        ]
+        ordering = ['name']
+    
+    def __str__(self):
+        return f"{self.name} ({self.get_service_type_display()})"
+
+
+class APIUsageLog(models.Model):
+    """Log of all API requests for monitoring and analytics"""
+    service = models.ForeignKey(APIService, on_delete=models.CASCADE, related_name='usage_logs')
+    user = models.ForeignKey(settings.AUTH_USER_MODEL, on_delete=models.SET_NULL, null=True, blank=True)
+    
+    # Request details
+    endpoint = models.CharField(max_length=500, help_text='API endpoint called')
+    method = models.CharField(max_length=10, default='GET')
+    
+    # Timing
+    request_at = models.DateTimeField(auto_now_add=True, db_index=True)
+    response_time_ms = models.IntegerField(null=True, blank=True, help_text='Response time in milliseconds')
+    
+    # Response details
+    status_code = models.IntegerField(null=True, blank=True)
+    success = models.BooleanField(default=True)
+    
+    # Error tracking
+    error_message = models.TextField(blank=True)
+    error_type = models.CharField(max_length=100, blank=True)
+    
+    # Additional context
+    request_data = models.JSONField(default=dict, blank=True, help_text='Sanitized request data')
+    response_data = models.JSONField(default=dict, blank=True, help_text='Sanitized response data')
+    metadata = models.JSONField(default=dict, blank=True, help_text='Additional tracking metadata')
+    
+    class Meta:
+        indexes = [
+            models.Index(fields=['service', '-request_at']),
+            models.Index(fields=['user', '-request_at']),
+            models.Index(fields=['success', '-request_at']),
+            models.Index(fields=['-request_at']),
+        ]
+        ordering = ['-request_at']
+    
+    def __str__(self):
+        return f"{self.service.name} - {self.endpoint} ({self.status_code})"
+
+
+class APIQuotaUsage(models.Model):
+    """Aggregate quota usage per service per time period"""
+    service = models.ForeignKey(APIService, on_delete=models.CASCADE, related_name='quota_usage')
+    
+    # Time period
+    period_type = models.CharField(max_length=20, choices=[
+        ('minute', 'Minute'),
+        ('hour', 'Hour'),
+        ('day', 'Day'),
+        ('week', 'Week'),
+        ('month', 'Month'),
+    ])
+    period_start = models.DateTimeField(db_index=True)
+    period_end = models.DateTimeField()
+    
+    # Usage counts
+    total_requests = models.IntegerField(default=0)
+    successful_requests = models.IntegerField(default=0)
+    failed_requests = models.IntegerField(default=0)
+    
+    # Performance metrics
+    avg_response_time_ms = models.FloatField(null=True, blank=True)
+    max_response_time_ms = models.IntegerField(null=True, blank=True)
+    min_response_time_ms = models.IntegerField(null=True, blank=True)
+    
+    # Rate limit status
+    quota_limit = models.IntegerField(null=True, blank=True)
+    quota_remaining = models.IntegerField(null=True, blank=True)
+    quota_percentage_used = models.FloatField(null=True, blank=True)
+    
+    # Alert status
+    alert_level = models.CharField(max_length=20, choices=[
+        ('normal', 'Normal'),
+        ('warning', 'Warning'),
+        ('critical', 'Critical'),
+        ('exceeded', 'Exceeded'),
+    ], default='normal')
+    
+    created_at = models.DateTimeField(auto_now_add=True)
+    updated_at = models.DateTimeField(auto_now=True)
+    
+    class Meta:
+        indexes = [
+            models.Index(fields=['service', 'period_type', '-period_start']),
+            models.Index(fields=['alert_level', '-period_start']),
+        ]
+        unique_together = [['service', 'period_type', 'period_start']]
+        ordering = ['-period_start']
+    
+    def __str__(self):
+        return f"{self.service.name} - {self.period_type} ({self.period_start.date()})"
+
+
+class APIError(models.Model):
+    """Detailed error tracking for API failures"""
+    service = models.ForeignKey(APIService, on_delete=models.CASCADE, related_name='errors')
+    usage_log = models.ForeignKey(APIUsageLog, on_delete=models.SET_NULL, null=True, blank=True)
+    
+    # Error details
+    error_type = models.CharField(max_length=100, db_index=True)
+    error_message = models.TextField()
+    error_code = models.CharField(max_length=50, blank=True)
+    
+    # Context
+    endpoint = models.CharField(max_length=500)
+    request_method = models.CharField(max_length=10)
+    status_code = models.IntegerField(null=True, blank=True)
+    
+    # Error tracking
+    occurred_at = models.DateTimeField(auto_now_add=True, db_index=True)
+    resolved_at = models.DateTimeField(null=True, blank=True)
+    is_resolved = models.BooleanField(default=False)
+    
+    # Impact assessment
+    affected_users_count = models.IntegerField(default=0)
+    retry_count = models.IntegerField(default=0)
+    
+    # Details for debugging
+    stack_trace = models.TextField(blank=True)
+    request_data = models.JSONField(default=dict, blank=True)
+    response_data = models.JSONField(default=dict, blank=True)
+    
+    # Resolution tracking
+    resolution_notes = models.TextField(blank=True)
+    resolved_by = models.ForeignKey(
+        settings.AUTH_USER_MODEL, 
+        on_delete=models.SET_NULL, 
+        null=True, 
+        blank=True,
+        related_name='resolved_api_errors'
+    )
+    
+    class Meta:
+        indexes = [
+            models.Index(fields=['service', '-occurred_at']),
+            models.Index(fields=['error_type', '-occurred_at']),
+            models.Index(fields=['is_resolved', '-occurred_at']),
+        ]
+        ordering = ['-occurred_at']
+    
+    def __str__(self):
+        return f"{self.service.name} - {self.error_type} at {self.occurred_at}"
+
+
+class APIAlert(models.Model):
+    """Alerts for API quota and error thresholds"""
+    service = models.ForeignKey(APIService, on_delete=models.CASCADE, related_name='alerts')
+    
+    ALERT_TYPES = [
+        ('quota_warning', 'Quota Warning'),
+        ('quota_critical', 'Quota Critical'),
+        ('quota_exceeded', 'Quota Exceeded'),
+        ('high_error_rate', 'High Error Rate'),
+        ('service_down', 'Service Down'),
+        ('slow_response', 'Slow Response Time'),
+    ]
+    
+    alert_type = models.CharField(max_length=50, choices=ALERT_TYPES)
+    severity = models.CharField(max_length=20, choices=[
+        ('info', 'Info'),
+        ('warning', 'Warning'),
+        ('critical', 'Critical'),
+    ])
+    
+    # Alert details
+    message = models.TextField()
+    details = models.JSONField(default=dict, blank=True)
+    
+    # Status
+    triggered_at = models.DateTimeField(auto_now_add=True, db_index=True)
+    acknowledged_at = models.DateTimeField(null=True, blank=True)
+    resolved_at = models.DateTimeField(null=True, blank=True)
+    
+    is_acknowledged = models.BooleanField(default=False)
+    is_resolved = models.BooleanField(default=False)
+    
+    # Notification tracking
+    email_sent = models.BooleanField(default=False)
+    email_sent_at = models.DateTimeField(null=True, blank=True)
+    
+    acknowledged_by = models.ForeignKey(
+        settings.AUTH_USER_MODEL,
+        on_delete=models.SET_NULL,
+        null=True,
+        blank=True,
+        related_name='acknowledged_api_alerts'
+    )
+    
+    class Meta:
+        indexes = [
+            models.Index(fields=['service', '-triggered_at']),
+            models.Index(fields=['alert_type', 'is_resolved']),
+            models.Index(fields=['is_acknowledged', '-triggered_at']),
+        ]
+        ordering = ['-triggered_at']
+    
+    def __str__(self):
+        return f"{self.get_alert_type_display()} - {self.service.name}"
+
+
+class APIWeeklyReport(models.Model):
+    """Weekly API usage summary reports"""
+    
+    # Report period
+    week_start = models.DateField(db_index=True)
+    week_end = models.DateField()
+    
+    # Overall statistics
+    total_requests = models.IntegerField(default=0)
+    total_errors = models.IntegerField(default=0)
+    error_rate = models.FloatField(default=0.0, help_text='Error rate as percentage')
+    
+    # Performance metrics
+    avg_response_time_ms = models.FloatField(default=0.0)
+    
+    # Service breakdown
+    service_stats = models.JSONField(default=dict, help_text='Per-service statistics')
+    
+    # Top issues
+    top_errors = models.JSONField(default=list, help_text='Most common errors')
+    services_approaching_limit = models.JSONField(default=list, help_text='Services near quota')
+    
+    # Alerts summary
+    total_alerts = models.IntegerField(default=0)
+    critical_alerts = models.IntegerField(default=0)
+    
+    # Report metadata
+    generated_at = models.DateTimeField(auto_now_add=True)
+    email_sent = models.BooleanField(default=False)
+    email_sent_at = models.DateTimeField(null=True, blank=True)
+    
+    # Report content
+    html_content = models.TextField(blank=True)
+    summary_text = models.TextField(blank=True)
+    
+    class Meta:
+        indexes = [
+            models.Index(fields=['-week_start']),
+        ]
+        unique_together = [['week_start', 'week_end']]
+        ordering = ['-week_start']
+    
+    def __str__(self):
+        return f"Weekly Report {self.week_start} to {self.week_end}"
+
+
+class ScheduledSubmission(models.Model):
+    """
+    UC-124: Scheduled application submissions with timing optimization
+    
+    Allows users to schedule application submissions for future dates/times
+    and track submission history with timing analytics.
+    """
+    STATUS_CHOICES = [
+        ('pending', 'Pending'),
+        ('scheduled', 'Scheduled'),
+        ('submitted', 'Submitted'),
+        ('failed', 'Failed'),
+        ('cancelled', 'Cancelled'),
+    ]
+    
+    candidate = models.ForeignKey(
+        CandidateProfile,
+        on_delete=models.CASCADE,
+        related_name='scheduled_submissions'
+    )
+    job = models.ForeignKey(
+        JobEntry,
+        on_delete=models.CASCADE,
+        related_name='scheduled_submissions'
+    )
+    application_package = models.ForeignKey(
+        'ApplicationPackage',
+        on_delete=models.CASCADE,
+        related_name='scheduled_submissions',
+        null=True,
+        blank=True
+    )
+    
+    # Scheduling details
+    scheduled_datetime = models.DateTimeField(
+        help_text='When to submit the application'
+    )
+    timezone = models.CharField(
+        max_length=50,
+        default='UTC',
+        help_text="User's timezone for scheduling"
+    )
+    submission_method = models.CharField(
+        max_length=50,
+        default='email',
+        help_text='How to submit (email, portal, etc.)'
+    )
+    
+    # Status tracking
+    status = models.CharField(
+        max_length=20,
+        choices=STATUS_CHOICES,
+        default='pending'
+    )
+    priority = models.PositiveSmallIntegerField(
+        default=5,
+        help_text='Submission priority (1=highest)'
+    )
+    
+    # Retry logic
+    retry_count = models.PositiveSmallIntegerField(default=0)
+    max_retries = models.PositiveSmallIntegerField(default=3)
+    
+    # Submission details
+    submission_parameters = models.JSONField(
+        default=dict,
+        help_text='Parameters for submission'
+    )
+    submission_result = models.JSONField(
+        default=dict,
+        help_text='Result of submission attempt'
+    )
+    submitted_at = models.DateTimeField(null=True, blank=True)
+    error_message = models.TextField(blank=True)
+    
+    # Timing metadata for analytics
+    day_of_week = models.PositiveSmallIntegerField(
+        null=True,
+        blank=True,
+        help_text='Day of week when submitted (0=Monday, 6=Sunday)'
+    )
+    hour_of_day = models.PositiveSmallIntegerField(
+        null=True,
+        blank=True,
+        help_text='Hour of day when submitted (0-23)'
+    )
+    
+    # Timestamps
+    created_at = models.DateTimeField(auto_now_add=True)
+    updated_at = models.DateTimeField(auto_now=True)
+    
+    class Meta:
+        ordering = ['scheduled_datetime', 'priority']
+        indexes = [
+            models.Index(fields=['candidate', 'status']),
+            models.Index(fields=['scheduled_datetime', 'status']),
+            models.Index(fields=['job', 'status']),
+            models.Index(fields=['candidate', 'day_of_week']),
+            models.Index(fields=['candidate', 'hour_of_day']),
+        ]
+    
+    def __str__(self):
+        return f"Scheduled submission for {self.job.title} at {self.scheduled_datetime}"
+    
+    def save(self, *args, **kwargs):
+        # Update timing metadata when submitted
+        if self.status == 'submitted' and self.submitted_at:
+            self.day_of_week = self.submitted_at.weekday()
+            self.hour_of_day = self.submitted_at.hour
+        super().save(*args, **kwargs)
+    
+    def mark_submitted(self):
+        """Mark this submission as completed"""
+        self.status = 'submitted'
+        self.submitted_at = timezone.now()
+        self.save(update_fields=['status', 'submitted_at', 'day_of_week', 'hour_of_day'])
+        
+        # Also update the job status
+        if self.job.status == 'interested':
+            self.job.status = 'applied'
+            self.job.application_submitted_at = self.submitted_at
+            self.job.save(update_fields=['status', 'application_submitted_at'])
+            try:
+                from core import followup_utils
+                followup_utils.create_stage_followup(self.job, 'applied', auto=True)
+            except Exception:
+                # Scheduling reminders should not block submission updates
+                pass
+    
+    def cancel(self, reason=''):
+        """Cancel this scheduled submission"""
+        self.status = 'cancelled'
+        self.error_message = reason
+        self.save(update_fields=['status', 'error_message'])
+
+
+class FollowUpReminder(models.Model):
+    """
+    UC-124: Follow-up reminders for applications and deadlines
+    
+    Manages reminders for application deadlines, follow-ups, and other
+    time-sensitive application-related tasks.
+    """
+    REMINDER_TYPES = [
+        ('application_deadline', 'Application Deadline'),
+        ('application_followup', 'Application Follow-up'),
+        ('interview_followup', 'Interview Follow-up'),
+        ('offer_response', 'Offer Response'),
+        ('thank_you', 'Thank You Note'),
+        ('status_inquiry', 'Status Inquiry'),
+    ]
+    
+    STATUS_CHOICES = [
+        ('pending', 'Pending'),
+        ('sent', 'Sent'),
+        ('dismissed', 'Dismissed'),
+        ('failed', 'Failed'),
+    ]
+    
+    candidate = models.ForeignKey(
+        CandidateProfile,
+        on_delete=models.CASCADE,
+        related_name='followup_reminders'
+    )
+    job = models.ForeignKey(
+        JobEntry,
+        on_delete=models.CASCADE,
+        related_name='followup_reminders'
+    )
+    
+    # Reminder details
+    reminder_type = models.CharField(
+        max_length=30,
+        choices=REMINDER_TYPES
+    )
+    subject = models.CharField(
+        max_length=200,
+        help_text='Email subject or reminder title'
+    )
+    message_template = models.TextField(
+        help_text='Template message with placeholders'
+    )
+    
+    # Scheduling
+    scheduled_datetime = models.DateTimeField(
+        help_text='When to send the reminder'
+    )
+    interval_days = models.PositiveSmallIntegerField(
+        null=True,
+        blank=True,
+        help_text='Days between reminders for recurring'
+    )
+    is_recurring = models.BooleanField(default=False)
+    max_occurrences = models.PositiveSmallIntegerField(
+        default=1,
+        help_text='Maximum times to send'
+    )
+    occurrence_count = models.PositiveSmallIntegerField(default=0)
+    
+    # Status tracking
+    status = models.CharField(
+        max_length=20,
+        choices=STATUS_CHOICES,
+        default='pending'
+    )
+    sent_at = models.DateTimeField(null=True, blank=True)
+    response_received = models.BooleanField(default=False)
+    response_date = models.DateTimeField(null=True, blank=True)
+    # Stage + automation context
+    followup_stage = models.CharField(
+        max_length=20,
+        choices=JobEntry.STATUS_CHOICES,
+        null=True,
+        blank=True,
+        help_text='Job stage when the reminder was created'
+    )
+    auto_scheduled = models.BooleanField(default=False)
+    recommendation_reason = models.CharField(max_length=200, blank=True)
+    snoozed_until = models.DateTimeField(null=True, blank=True)
+    completed_at = models.DateTimeField(null=True, blank=True)
+    
+    # Timestamps
+    created_at = models.DateTimeField(auto_now_add=True)
+    updated_at = models.DateTimeField(auto_now=True)
+    
+    class Meta:
+        ordering = ['scheduled_datetime']
+        indexes = [
+            models.Index(fields=['candidate', 'status']),
+            models.Index(fields=['scheduled_datetime', 'status']),
+            models.Index(fields=['job', 'reminder_type']),
+            models.Index(fields=['job', 'followup_stage']),
+        ]
+    
+    def __str__(self):
+        return f"{self.get_reminder_type_display()} for {self.job.title} at {self.scheduled_datetime}"
+    
+    def mark_sent(self):
+        """Mark reminder as sent"""
+        self.status = 'sent'
+        self.sent_at = timezone.now()
+        self.occurrence_count += 1
+        self.completed_at = self.sent_at
+        # Ensure we persist stage if it was not set
+        if not self.followup_stage:
+            self.followup_stage = getattr(self.job, 'status', None)
+        self.save(update_fields=['status', 'sent_at', 'occurrence_count', 'completed_at', 'followup_stage', 'updated_at'])
+        
+        # Schedule next occurrence if recurring
+        if self.is_recurring and self.occurrence_count < self.max_occurrences:
+            next_reminder = FollowUpReminder.objects.create(
+                candidate=self.candidate,
+                job=self.job,
+                reminder_type=self.reminder_type,
+                subject=self.subject,
+                message_template=self.message_template,
+                scheduled_datetime=self.scheduled_datetime + timedelta(days=self.interval_days),
+                interval_days=self.interval_days,
+                is_recurring=True,
+                max_occurrences=self.max_occurrences,
+                occurrence_count=self.occurrence_count
+            )
+            return next_reminder
+        return None
+    
+    def dismiss(self):
+        """Dismiss this reminder"""
+        self.status = 'dismissed'
+        self.completed_at = timezone.now()
+        self.save(update_fields=['status', 'completed_at', 'updated_at'])
+
+    def snooze(self, new_datetime):
+        """Snooze reminder to a new datetime."""
+        self.scheduled_datetime = new_datetime
+        self.snoozed_until = new_datetime
+        if self.status != 'pending':
+            self.status = 'pending'
+        self.save(update_fields=['scheduled_datetime', 'snoozed_until', 'status', 'updated_at'])
+
+    def mark_completed(self, response_received=False, response_date=None):
+        """Mark reminder as completed and optionally record a response."""
+        self.completed_at = timezone.now()
+        self.response_received = response_received or self.response_received
+        if response_received:
+            self.response_date = response_date or timezone.now()
+        if self.status == 'pending':
+            self.status = 'sent'
+        self.save(update_fields=[
+            'status',
+            'completed_at',
+            'response_received',
+            'response_date',
+            'updated_at',
+        ])
+
+
+class CareerGrowthScenario(models.Model):
+    """
+    UC-128: Career Growth Calculator - Store salary growth projections and scenarios.
+    
+    Allows users to model different career paths with multiple job offers,
+    including salary progression, promotions, and total compensation over time.
+    """
+    SCENARIO_TYPES = [
+        ('conservative', 'Conservative Growth'),
+        ('expected', 'Expected Growth'),
+        ('optimistic', 'Optimistic Growth'),
+    ]
+    
+    user = models.ForeignKey(settings.AUTH_USER_MODEL, on_delete=models.CASCADE, related_name='career_scenarios')
+    job = models.ForeignKey(JobEntry, on_delete=models.CASCADE, related_name='career_scenarios', null=True, blank=True)
+    
+    # Scenario details
+    scenario_name = models.CharField(max_length=200, help_text="User-defined name for this scenario")
+    scenario_type = models.CharField(max_length=20, choices=SCENARIO_TYPES, default='expected')
+    
+    # Starting compensation
+    starting_salary = models.DecimalField(max_digits=12, decimal_places=2, help_text="Initial base salary")
+    starting_bonus = models.DecimalField(max_digits=12, decimal_places=2, null=True, blank=True, default=0)
+    starting_equity_value = models.DecimalField(max_digits=12, decimal_places=2, null=True, blank=True, default=0)
+    
+    # Growth assumptions
+    annual_raise_percent = models.DecimalField(max_digits=5, decimal_places=2, help_text="Expected annual raise %")
+    bonus_percent = models.DecimalField(max_digits=5, decimal_places=2, null=True, blank=True, default=0, help_text="Annual bonus as % of salary")
+    equity_refresh_annual = models.DecimalField(max_digits=12, decimal_places=2, null=True, blank=True, default=0)
+    
+    # Company and role details
+    company_name = models.CharField(max_length=200, blank=True)
+    job_title = models.CharField(max_length=200, blank=True)
+    location = models.CharField(max_length=200, blank=True)
+    
+    # Career milestones (stored as JSON array)
+    milestones = models.JSONField(
+        default=list,
+        blank=True,
+        help_text="List of career milestones: [{year, title, salary_increase_percent, promotion_bonus, notes}]"
+    )
+    
+    # Calculated projections (cached for performance)
+    projections_5_year = models.JSONField(default=dict, blank=True, help_text="Year-by-year breakdown for 5 years")
+    projections_10_year = models.JSONField(default=dict, blank=True, help_text="Year-by-year breakdown for 10 years")
+    
+    # Total compensation summaries
+    total_comp_5_year = models.DecimalField(max_digits=12, decimal_places=2, null=True, blank=True)
+    total_comp_10_year = models.DecimalField(max_digits=12, decimal_places=2, null=True, blank=True)
+    
+    # Non-financial considerations
+    career_goals_notes = models.TextField(blank=True, help_text="Notes about non-financial career goals")
+    work_life_balance_score = models.PositiveSmallIntegerField(null=True, blank=True, help_text="1-10 score")
+    growth_opportunity_score = models.PositiveSmallIntegerField(null=True, blank=True, help_text="1-10 score")
+    culture_fit_score = models.PositiveSmallIntegerField(null=True, blank=True, help_text="1-10 score")
+    
+    # Market data integration
+    market_salary_data = models.JSONField(
+        default=dict,
+        blank=True,
+        help_text="External salary data from Glassdoor, etc."
+    )
+    
+    # Metadata
+    created_at = models.DateTimeField(auto_now_add=True)
+    updated_at = models.DateTimeField(auto_now=True)
+    is_active = models.BooleanField(default=True, help_text="Active scenarios for comparison")
+    
+    class Meta:
+        ordering = ['-created_at']
+        indexes = [
+            models.Index(fields=['user', '-created_at']),
+            models.Index(fields=['job']),
+            models.Index(fields=['is_active']),
+        ]
+    
+    def __str__(self):
+        return f"{self.scenario_name} - {self.user.username}"
+    
+    def calculate_projections(self):
+        """
+        Calculate year-by-year salary and total compensation projections.
+        Returns both 5-year and 10-year projections.
+        """
+        projections_5 = []
+        projections_10 = []
+        
+        current_salary = float(self.starting_salary)
+        annual_raise = float(self.annual_raise_percent) / 100
+        bonus_rate = float(self.bonus_percent or 0) / 100
+        
+        # For simplicity, assume equity vests over 4 years
+        equity_vesting_years = 4
+        equity_per_year = float(self.starting_equity_value or 0) / equity_vesting_years if self.starting_equity_value else 0
+        
+        # Create milestone lookup
+        milestone_map = {}
+        for milestone in self.milestones:
+            year = milestone.get('year')
+            if year:
+                milestone_map[year] = milestone
+        
+        for year in range(1, 11):
+            # Check for milestone in this year
+            milestone = milestone_map.get(year)
+            
+            if milestone:
+                # Apply promotion/milestone adjustments
+                salary_increase = milestone.get('salary_increase_percent', 0)
+                current_salary *= (1 + salary_increase / 100)
+                # Bonus can also change with milestone
+                bonus_change = milestone.get('bonus_change', 0)
+                bonus_rate += (bonus_change / 100)
+            else:
+                # Regular annual raise
+                current_salary *= (1 + annual_raise)
+            
+            # Calculate annual bonus and equity
+            annual_bonus = current_salary * bonus_rate
+            annual_equity = equity_per_year if year <= equity_vesting_years else 0
+            
+            # Total compensation for this year
+            total_comp = current_salary + annual_bonus + annual_equity
+            
+            year_data = {
+                'year': year,
+                'base_salary': round(current_salary, 2),
+                'bonus': round(annual_bonus, 2),
+                'equity': round(annual_equity, 2),
+                'total_comp': round(total_comp, 2),
+                'milestone': milestone.get('title', '') if milestone else '',
+                'milestone_description': milestone.get('description', '') if milestone else '',
+            }
+            
+            if year <= 5:
+                projections_5.append(year_data)
+            projections_10.append(year_data)
+        
+        # Calculate cumulative totals
+        total_5_year = sum(p['total_comp'] for p in projections_5)
+        total_10_year = sum(p['total_comp'] for p in projections_10)
+        
+        # Update the model
+        self.projections_5_year = projections_5
+        self.projections_10_year = projections_10
+        self.total_comp_5_year = total_5_year
+        self.total_comp_10_year = total_10_year
+        self.save(update_fields=['projections_5_year', 'projections_10_year', 'total_comp_5_year', 'total_comp_10_year', 'updated_at'])
+        
+        return {
+            '5_year': projections_5,
+            '10_year': projections_10,
+            'total_5_year': total_5_year,
+            'total_10_year': total_10_year,
+        }
+
+
+class JobOffer(models.Model):
+    """
+    UC-127: Capture comparative job offer data for side-by-side analysis.
+
+    Stores both financial and non-financial attributes so the frontend can
+    render a weighted comparison matrix and scenario modeling.
+    """
+    REMOTE_POLICIES = [
+        ('onsite', 'Onsite'),
+        ('hybrid', 'Hybrid'),
+        ('remote', 'Remote'),
+    ]
+
+    STATUS_CHOICES = [
+        ('pending', 'Decision Pending'),
+        ('accepted', 'Accepted'),
+        ('declined', 'Declined'),
+        ('archived', 'Archived'),
+    ]
+
+    candidate = models.ForeignKey(CandidateProfile, on_delete=models.CASCADE, related_name='job_offers')
+    job = models.ForeignKey(JobEntry, on_delete=models.SET_NULL, null=True, blank=True, related_name='job_offers')
+    role_title = models.CharField(max_length=220)
+    company_name = models.CharField(max_length=220)
+    location = models.CharField(max_length=200, blank=True)
+    remote_policy = models.CharField(max_length=20, choices=REMOTE_POLICIES, default='onsite')
+
+    base_salary = models.DecimalField(max_digits=12, decimal_places=2, default=0)
+    bonus = models.DecimalField(max_digits=12, decimal_places=2, default=0)
+    equity = models.DecimalField(max_digits=12, decimal_places=2, default=0)
+    benefits_breakdown = models.JSONField(default=dict, blank=True)
+    benefits_total_value = models.DecimalField(max_digits=12, decimal_places=2, default=0)
+    benefits_notes = models.TextField(blank=True)
+
+    culture_fit_score = models.PositiveSmallIntegerField(null=True, blank=True, help_text='1-10 score')
+    growth_opportunity_score = models.PositiveSmallIntegerField(null=True, blank=True, help_text='1-10 score')
+    work_life_balance_score = models.PositiveSmallIntegerField(null=True, blank=True, help_text='1-10 score')
+
+    cost_of_living_index = models.DecimalField(max_digits=6, decimal_places=2, default=100)
+    notes = models.TextField(blank=True)
+    status = models.CharField(max_length=20, choices=STATUS_CHOICES, default='pending')
+    decline_reason = models.CharField(max_length=120, blank=True)
+    archived_reason = models.CharField(max_length=120, blank=True)
+    archived_at = models.DateTimeField(null=True, blank=True)
+    scenario_label = models.CharField(max_length=120, blank=True, help_text='Last scenario applied')
+    metadata = models.JSONField(default=dict, blank=True)
+
+    created_at = models.DateTimeField(auto_now_add=True)
+    updated_at = models.DateTimeField(auto_now=True)
+
+    class Meta:
+        ordering = ['-updated_at']
+        indexes = [
+            models.Index(fields=['candidate', '-updated_at']),
+            models.Index(fields=['candidate', 'status']),
+            models.Index(fields=['status']),
+        ]
+
+    def __str__(self):
+        return f"{self.role_title} @ {self.company_name} ({self.status})"
+
+# =============================================================================
+# Resume/Cover Letter Version Performance Comparison (A/B Testing)
+# =============================================================================
+
+
+class MaterialVersion(models.Model):
+    """
+    Tracks versioned resume and cover letter materials for A/B performance comparison.
+    Allows users to create labeled versions (A, B, C, etc.) and track outcomes.
+    """
+    MATERIAL_TYPES = [
+        ('resume', 'Resume'),
+        ('cover_letter', 'Cover Letter'),
+    ]
+    
+    id = models.UUIDField(primary_key=True, default=uuid.uuid4, editable=False)
+    candidate = models.ForeignKey(
+        CandidateProfile,
+        on_delete=models.CASCADE,
+        related_name='material_versions'
+    )
+    
+    # Version identification
+    material_type = models.CharField(max_length=20, choices=MATERIAL_TYPES)
+    version_label = models.CharField(
+        max_length=50,
+        help_text="Version label (e.g., 'Version A', 'Version B', 'Technical Focus')"
+    )
+    description = models.TextField(
+        blank=True,
+        help_text="Description of what makes this version unique"
+    )
+    
+    # Optional link to actual document
+    document = models.ForeignKey(
+        Document,
+        on_delete=models.SET_NULL,
+        null=True,
+        blank=True,
+        related_name='tracked_versions',
+        help_text="Link to the actual document if uploaded"
+    )
+    
+    # Version status
+    is_archived = models.BooleanField(
+        default=False,
+        help_text="Archived versions are hidden from active selection"
+    )
+    is_active = models.BooleanField(
+        default=True,
+        help_text="Whether this version is currently in use"
+    )
+    
+    # Timestamps
+    created_at = models.DateTimeField(auto_now_add=True)
+    updated_at = models.DateTimeField(auto_now=True)
+    archived_at = models.DateTimeField(null=True, blank=True)
+    
+    class Meta:
+        ordering = ['material_type', 'version_label']
+        indexes = [
+            models.Index(fields=['candidate', 'material_type']),
+            models.Index(fields=['candidate', 'is_archived']),
+        ]
+        constraints = [
+            models.UniqueConstraint(
+                fields=['candidate', 'material_type', 'version_label'],
+                name='unique_material_version_label'
+            )
+        ]
+    
+    def __str__(self):
+        archived = " [ARCHIVED]" if self.is_archived else ""
+        return f"{self.get_material_type_display()} - {self.version_label}{archived}"
+    
+    def archive(self):
+        """Archive this version."""
+        self.is_archived = True
+        self.is_active = False
+        self.archived_at = timezone.now()
+        self.save(update_fields=['is_archived', 'is_active', 'archived_at', 'updated_at'])
+    
+    def restore(self):
+        """Restore an archived version."""
+        self.is_archived = False
+        self.is_active = True
+        self.archived_at = None
+        self.save(update_fields=['is_archived', 'is_active', 'archived_at', 'updated_at'])
+
+
+class MaterialVersionApplication(models.Model):
+    """
+    Tracks which material version was used for each job application and its outcome.
+    """
+    OUTCOME_CHOICES = [
+        ('pending', 'Pending / No Response Yet'),
+        ('no_response', 'No Response'),
+        ('response_received', 'Response Received'),
+        ('interview', 'Interview Scheduled'),
+        ('offer', 'Offer Received'),
+        ('rejection', 'Rejection'),
+    ]
+    
+    id = models.UUIDField(primary_key=True, default=uuid.uuid4, editable=False)
+    
+    # Link to material version used
+    material_version = models.ForeignKey(
+        MaterialVersion,
+        on_delete=models.CASCADE,
+        related_name='applications'
+    )
+    
+    # Link to job/application (optional - can track without formal application record)
+    job = models.ForeignKey(
+        JobEntry,
+        on_delete=models.SET_NULL,
+        null=True,
+        blank=True,
+        related_name='material_version_tracking'
+    )
+    application = models.ForeignKey(
+        Application,
+        on_delete=models.SET_NULL,
+        null=True,
+        blank=True,
+        related_name='material_version_tracking'
+    )
+    
+    # Application details
+    company_name = models.CharField(max_length=220, blank=True)
+    job_title = models.CharField(max_length=220, blank=True)
+    applied_date = models.DateField(default=timezone.now)
+    
+    # Outcome tracking
+    outcome = models.CharField(
+        max_length=20,
+        choices=OUTCOME_CHOICES,
+        default='pending'
+    )
+    outcome_date = models.DateField(null=True, blank=True)
+    outcome_notes = models.TextField(blank=True)
+    
+    # Timestamps
+    created_at = models.DateTimeField(auto_now_add=True)
+    updated_at = models.DateTimeField(auto_now=True)
+    
+    class Meta:
+        ordering = ['-applied_date']
+        indexes = [
+            models.Index(fields=['material_version', 'outcome']),
+            models.Index(fields=['material_version', '-applied_date']),
+        ]
+    
+    def __str__(self):
+        return f"{self.material_version.version_label} - {self.company_name or 'Unknown'} ({self.outcome})"
+    
+    @property
+    def days_to_response(self):
+        """Calculate days between application and outcome."""
+        if self.outcome_date and self.applied_date:
+            return (self.outcome_date - self.applied_date).days
+        return None
+
+
+# ============================================
+# Deployment Tracking Models (UC-099)
+# ============================================
+
+class Deployment(models.Model):
+    """
+    Tracks deployment history for CI/CD pipeline monitoring.
+    Records every deployment to staging and production environments.
+    """
+    ENVIRONMENT_CHOICES = [
+        ('staging', 'Staging'),
+        ('production', 'Production'),
+    ]
+    
+    STATUS_CHOICES = [
+        ('pending', 'Pending'),
+        ('in_progress', 'In Progress'),
+        ('success', 'Success'),
+        ('failed', 'Failed'),
+        ('rolled_back', 'Rolled Back'),
+    ]
+    
+    id = models.UUIDField(primary_key=True, default=uuid.uuid4, editable=False)
+    
+    # Deployment info
+    environment = models.CharField(max_length=20, choices=ENVIRONMENT_CHOICES, db_index=True)
+    status = models.CharField(max_length=20, choices=STATUS_CHOICES, default='pending')
+    
+    # Git info
+    commit_sha = models.CharField(max_length=40, db_index=True)
+    commit_message = models.TextField(blank=True)
+    branch = models.CharField(max_length=255, default='main')
+    
+    # Deployment metadata
+    deployed_by = models.CharField(max_length=100, blank=True, help_text='GitHub username or system')
+    workflow_run_id = models.CharField(max_length=50, blank=True, help_text='GitHub Actions run ID')
+    
+    # URLs
+    frontend_url = models.URLField(blank=True)
+    backend_url = models.URLField(blank=True)
+    
+    # Deployment IDs from providers
+    backend_deployment_id = models.CharField(max_length=100, blank=True)
+    frontend_deployment_id = models.CharField(max_length=100, blank=True)
+    
+    # Timing
+    started_at = models.DateTimeField(default=timezone.now)
+    completed_at = models.DateTimeField(null=True, blank=True)
+    duration_seconds = models.PositiveIntegerField(null=True, blank=True)
+    
+    # Rollback info
+    is_rollback = models.BooleanField(default=False)
+    rollback_from_sha = models.CharField(max_length=40, blank=True)
+    rollback_reason = models.TextField(blank=True)
+    rolled_back_by = models.ForeignKey(
+        'Deployment',
+        on_delete=models.SET_NULL,
+        null=True,
+        blank=True,
+        related_name='rollback_target',
+        help_text='The deployment that rolled back this deployment'
+    )
+    
+    # Test results
+    backend_tests_passed = models.BooleanField(null=True, blank=True)
+    frontend_tests_passed = models.BooleanField(null=True, blank=True)
+    test_coverage_backend = models.FloatField(null=True, blank=True, help_text='Backend test coverage percentage')
+    test_coverage_frontend = models.FloatField(null=True, blank=True, help_text='Frontend test coverage percentage')
+    
+    # Health check
+    health_check_passed = models.BooleanField(null=True, blank=True)
+    health_check_attempts = models.PositiveSmallIntegerField(default=0)
+    
+    # Timestamps
+    created_at = models.DateTimeField(auto_now_add=True)
+    updated_at = models.DateTimeField(auto_now=True)
+    
+    class Meta:
+        ordering = ['-started_at']
+        indexes = [
+            models.Index(fields=['environment', '-started_at']),
+            models.Index(fields=['status', '-started_at']),
+            models.Index(fields=['commit_sha']),
+            models.Index(fields=['-created_at']),
+        ]
+    
+    def __str__(self):
+        return f"{self.environment} - {self.commit_sha[:7]} ({self.status})"
+    
+    @property
+    def duration_display(self):
+        """Return human-readable duration."""
+        if self.duration_seconds:
+            minutes, seconds = divmod(self.duration_seconds, 60)
+            if minutes > 0:
+                return f"{minutes}m {seconds}s"
+            return f"{seconds}s"
+        return None
+    
+    @classmethod
+    def get_deployment_stats(cls, environment=None, days=30):
+        """Get deployment statistics for the specified period."""
+        from django.db.models import Avg, Count, Q
+        
+        since = timezone.now() - timedelta(days=days)
+        queryset = cls.objects.filter(started_at__gte=since)
+        
+        if environment:
+            queryset = queryset.filter(environment=environment)
+        
+        stats = queryset.aggregate(
+            total=Count('id'),
+            successful=Count('id', filter=Q(status='success')),
+            failed=Count('id', filter=Q(status='failed')),
+            rolled_back=Count('id', filter=Q(status='rolled_back')),
+            avg_duration=Avg('duration_seconds'),
+        )
+        
+        stats['success_rate'] = (
+            (stats['successful'] / stats['total'] * 100) 
+            if stats['total'] > 0 else 0
+        )
+        
+        return stats
+    
+    @classmethod
+    def get_recent_deployments(cls, environment=None, limit=10):
+        """Get recent deployments."""
+        queryset = cls.objects.all()
+        if environment:
+            queryset = queryset.filter(environment=environment)
+        return queryset[:limit]
+
+
+class DeploymentLog(models.Model):
+    """
+    Stores log entries for deployments for debugging and audit purposes.
+    """
+    LOG_LEVEL_CHOICES = [
+        ('info', 'Info'),
+        ('warning', 'Warning'),
+        ('error', 'Error'),
+        ('debug', 'Debug'),
+    ]
+    
+    id = models.UUIDField(primary_key=True, default=uuid.uuid4, editable=False)
+    deployment = models.ForeignKey(
+        Deployment,
+        on_delete=models.CASCADE,
+        related_name='logs'
+    )
+    level = models.CharField(max_length=10, choices=LOG_LEVEL_CHOICES, default='info')
+    message = models.TextField()
+    step = models.CharField(max_length=100, blank=True, help_text='Deployment step name')
+    timestamp = models.DateTimeField(default=timezone.now)
+    
+    class Meta:
+        ordering = ['timestamp']
+        indexes = [
+            models.Index(fields=['deployment', 'timestamp']),
+        ]
+    
+    def __str__(self):
+        return f"[{self.level}] {self.deployment.commit_sha[:7]}: {self.message[:50]}"