import React from 'react';
import { render, screen, waitFor, within } from '@testing-library/react';
import userEvent from '@testing-library/user-event';
import { BrowserRouter } from 'react-router-dom';
import Jobs from './Jobs';
import { jobsAPI } from '../../services/api';

jest.mock('../../services/api', () => ({
  jobsAPI: {
    getJobs: jest.fn(),
    updateJob: jest.fn(),
    deleteJob: jest.fn(),
    archiveJob: jest.fn(),
    unarchiveJob: jest.fn(),
    bulkArchiveJobs: jest.fn(),
    bulkUnarchiveJobs: jest.fn(),
  },
}));

// Mock the navigate function
const mockNavigate = jest.fn();
jest.mock('react-router-dom', () => ({
  ...jest.requireActual('react-router-dom'),
  useNavigate: () => mockNavigate,
}));

// Wrapper component to provide Router context
const RouterWrapper = ({ children }) => (
  <BrowserRouter>{children}</BrowserRouter>
);

// Ensure mocks are cleared between tests
beforeEach(() => {
  jest.clearAllMocks();
  mockNavigate.mockClear();
});

describe('Jobs component (UC-036 & UC-038)', () => {
  test('renders header and empty state', async () => {
    jobsAPI.getJobs.mockResolvedValueOnce([]);

    render(<Jobs />, { wrapper: RouterWrapper });

    // Header renders
    expect(await screen.findByText(/job tracker/i)).toBeInTheDocument();

    // Empty state shown after load
    expect(await screen.findByText(/no job entries yet/i)).toBeInTheDocument();
  });

  test('lists existing jobs from API', async () => {
    jobsAPI.getJobs.mockResolvedValueOnce([
      {
        id: 1,
        title: 'Software Engineer',
        company_name: 'Acme Inc',
        location: 'Remote',
        job_type: 'ft',
      },
    ]);

    render(<Jobs />, { wrapper: RouterWrapper });

    // Entry shows up
    expect(await screen.findByText(/software engineer/i)).toBeInTheDocument();
    expect(screen.getByText(/acme inc/i)).toBeInTheDocument();
  });

  test('validates description length limit', async () => {
    jobsAPI.getJobs.mockResolvedValueOnce([]);

    render(<Jobs />, { wrapper: RouterWrapper });

    const addBtn = await screen.findByRole('button', { name: /\+ add job/i });
    await userEvent.click(addBtn);

    await userEvent.type(screen.getByPlaceholderText(/e\.g\., Software Engineer/i), 'Test Job');
    await userEvent.type(screen.getByPlaceholderText(/e\.g\., Acme Inc/i), 'Test Company');

    // Try to enter more than 2000 characters - the component should prevent it
    const longText = 'a'.repeat(2001);
    const descriptionField = screen.getByPlaceholderText(/paste description or your notes/i);
    
    await userEvent.type(descriptionField, longText);
    
    // Character count should be capped at 2000
    expect(screen.getByText(/2000\/2000/i)).toBeInTheDocument();
  });

  test('successfully updates an existing job', async () => {
    const existingJob = {
      id: 50,
      title: 'Backend Engineer',
      company_name: 'TechCorp',
      location: 'SF',
      job_type: 'ft',
      salary_min: 100000,
      salary_max: 150000,
      salary_currency: 'USD',
      posting_url: '',
      application_deadline: '',
      description: 'Initial description',
      industry: 'Software',
    };

    jobsAPI.getJobs.mockResolvedValueOnce([existingJob]);

    const updatedJob = { ...existingJob, title: 'Senior Backend Engineer' };
    jobsAPI.updateJob.mockResolvedValueOnce(updatedJob);

    render(<Jobs />, { wrapper: RouterWrapper });

    // Wait for job to load and click edit
    await screen.findByText(/backend engineer/i);
    const editBtn = screen.getByRole('button', { name: /edit/i });
    await userEvent.click(editBtn);

    // Update the title
    const titleInput = screen.getByDisplayValue('Backend Engineer');
    await userEvent.clear(titleInput);
    await userEvent.type(titleInput, 'Senior Backend Engineer');

    // Save
    await userEvent.click(screen.getByRole('button', { name: /update job/i }));

    expect(await screen.findByText(/job updated\./i)).toBeInTheDocument();
    expect(await screen.findByText(/senior backend engineer/i)).toBeInTheDocument();
  });

  test('cancels edit and resets form', async () => {
    jobsAPI.getJobs.mockResolvedValueOnce([]);

    render(<Jobs />, { wrapper: RouterWrapper });

    const addBtn = await screen.findByRole('button', { name: /\+ add job/i });
    await userEvent.click(addBtn);

    // Start filling form
    await userEvent.type(screen.getByPlaceholderText(/e\.g\., Software Engineer/i), 'Test Job');

    // Click cancel
    const cancelBtn = screen.getByRole('button', { name: /cancel/i });
    await userEvent.click(cancelBtn);

    // Form should be hidden
    expect(screen.queryByPlaceholderText(/e\.g\., Software Engineer/i)).not.toBeInTheDocument();
  });

  test('deletes a job when confirmed', async () => {
    jobsAPI.getJobs.mockResolvedValueOnce([
      { id: 2, title: 'Backend Engineer', company_name: 'Initech', job_type: 'ft', location: 'Remote' },
    ]);
    jobsAPI.deleteJob.mockResolvedValueOnce({ success: true });

    const confirmSpy = jest.spyOn(window, 'confirm').mockImplementation(() => true);

    render(<Jobs />, { wrapper: RouterWrapper });

    // Wait for entry to appear
    expect(await screen.findByText(/backend engineer/i)).toBeInTheDocument();

    // Click its Delete button
    const delBtn = screen.getByRole('button', { name: /delete/i });
    await userEvent.click(delBtn);

    await waitFor(() => expect(jobsAPI.deleteJob).toHaveBeenCalledWith(2));

    // Success banner and item removed
    expect(await screen.findByText(/job deleted\./i)).toBeInTheDocument();
    await waitFor(() => expect(screen.queryByText(/backend engineer/i)).not.toBeInTheDocument());

    confirmSpy.mockRestore();
  });

  test('does not delete job when canceling confirmation', async () => {
    jobsAPI.getJobs.mockResolvedValueOnce([
      { id: 3, title: 'Data Scientist', company_name: 'DataCo', job_type: 'ft', location: 'Boston' },
    ]);

    const confirmSpy = jest.spyOn(window, 'confirm').mockImplementation(() => false);

    render(<Jobs />, { wrapper: RouterWrapper });

    await screen.findByText(/data scientist/i);

    const delBtn = screen.getByRole('button', { name: /delete/i });
    await userEvent.click(delBtn);

    // Delete API should not be called
    expect(jobsAPI.deleteJob).not.toHaveBeenCalled();
    
    // Job should still be visible
    expect(screen.getByText(/data scientist/i)).toBeInTheDocument();

    confirmSpy.mockRestore();
  });

  test('navigates to detail view when clicking on job card', async () => {
    jobsAPI.getJobs.mockResolvedValueOnce([
      { id: 10, title: 'DevOps Engineer', company_name: 'CloudCo', job_type: 'ft', location: 'Remote' },
    ]);

    render(<Jobs />, { wrapper: RouterWrapper });

    const jobTitle = await screen.findByText(/devops engineer/i);
    await userEvent.click(jobTitle);

    expect(mockNavigate).toHaveBeenCalledWith('/jobs/10');
  });

  test('navigates to detail view when clicking view details button', async () => {
    jobsAPI.getJobs.mockResolvedValueOnce([
      { id: 11, title: 'QA Engineer', company_name: 'TestCo', job_type: 'ft', location: 'NYC' },
    ]);

    render(<Jobs />, { wrapper: RouterWrapper });

    await screen.findByText(/qa engineer/i);

    const viewBtn = screen.getByRole('button', { name: /view/i });
    await userEvent.click(viewBtn);

    expect(mockNavigate).toHaveBeenCalledWith('/jobs/11');
  });

  test('handles API error on load gracefully', async () => {
    jobsAPI.getJobs.mockRejectedValueOnce({
      message: 'Network error',
    });

    render(<Jobs />, { wrapper: RouterWrapper });

    expect(await screen.findByText(/network error/i)).toBeInTheDocument();
  });

  test('handles 401 error with appropriate message', async () => {
    jobsAPI.getJobs.mockRejectedValueOnce({
      status: 401,
      message: 'Unauthorized',
    });

    render(<Jobs />, { wrapper: RouterWrapper });

    expect(await screen.findByText(/please log in to view your jobs/i)).toBeInTheDocument();
  });

  test('handles API error messages array', async () => {
    jobsAPI.getJobs.mockRejectedValueOnce({
      messages: ['Error 1', 'Error 2'],
    });

    render(<Jobs />, { wrapper: RouterWrapper });

    expect(await screen.findByText(/error 1 • error 2/i)).toBeInTheDocument();
  });

  test('displays salary range when present', async () => {
    jobsAPI.getJobs.mockResolvedValueOnce([
      {
        id: 20,
        title: 'Full Stack Developer',
        company_name: 'WebCo',
        job_type: 'ft',
        salary_range: 'USD 100000 - 150000',
      },
    ]);

    render(<Jobs />, { wrapper: RouterWrapper });

    expect(await screen.findByText(/full stack developer/i)).toBeInTheDocument();
    expect(screen.getByText(/usd 100000 - 150000/i)).toBeInTheDocument();
  });

  test('displays application deadline when present', async () => {
    jobsAPI.getJobs.mockResolvedValueOnce([
      {
        id: 21,
        title: 'Product Manager',
        company_name: 'ProductCo',
        job_type: 'ft',
        application_deadline: '2025-12-31',
      },
    ]);

    render(<Jobs />, { wrapper: RouterWrapper });

<<<<<<< HEAD
    // There can be multiple nodes containing the job title (calendar pill and list),
    // so use findAllByText to avoid ambiguity and assert that at least one exists.
    const pmTitles = await screen.findAllByText(/product manager/i);
    expect(pmTitles.length).toBeGreaterThan(0);
    // Deadline should still be present
    expect(screen.getByText(/deadline: 2025-12-31/i)).toBeInTheDocument();
=======
    expect(await screen.findByText(/product manager/i)).toBeInTheDocument();
    const deadlineEl = await screen.findByTestId('application-deadline');
    const rendered = deadlineEl.textContent || '';
    const iso = new Date('2025-12-31').toLocaleDateString('en-CA'); // deterministic YYYY-MM-DD
    const usShort = new Date('2025-12-31').toLocaleDateString('en-US', { year: 'numeric', month: 'short', day: 'numeric' });
    expect(
      rendered.includes(iso) ||
      rendered.includes(usShort) ||
      /2025-12-31|Dec(?:ember)?\s*31(?:,)?\s*2025/i.test(rendered)
    ).toBe(true);
>>>>>>> de533146
  });

  test('shows posting URL link when available', async () => {
    jobsAPI.getJobs.mockResolvedValueOnce([
      {
        id: 22,
        title: 'UX Designer',
        company_name: 'DesignCo',
        job_type: 'ft',
        posting_url: 'https://example.com/job/123',
      },
    ]);

    render(<Jobs />, { wrapper: RouterWrapper });

    await screen.findByText(/ux designer/i);

    // The posting link is rendered as an icon-only anchor with an aria-label
    const link = screen.getByRole('link', { name: /open job posting/i });
    expect(link).toHaveAttribute('href', 'https://example.com/job/123');
    expect(link).toHaveAttribute('target', '_blank');
  });

  test('character counter updates as user types in description', async () => {
    jobsAPI.getJobs.mockResolvedValueOnce([]);

    render(<Jobs />, { wrapper: RouterWrapper });

    const addBtn = await screen.findByRole('button', { name: /\+ add job/i });
    await userEvent.click(addBtn);

    const descField = screen.getByPlaceholderText(/paste description or your notes/i);
    
    expect(screen.getByText(/0\/2000/i)).toBeInTheDocument();

    await userEvent.type(descField, 'This is a test description.');

    expect(screen.getByText(/27\/2000/i)).toBeInTheDocument();
  });

  test('renders industry and job type dropdowns with correct options', async () => {
    jobsAPI.getJobs.mockResolvedValueOnce([]);

    render(<Jobs />, { wrapper: RouterWrapper });

    const addBtn = await screen.findByRole('button', { name: /\+ add job/i });
    await userEvent.click(addBtn);

    // Check job type dropdown
    const jobTypeSelect = screen.getByLabelText(/job type/i);
    expect(within(jobTypeSelect).getByRole('option', { name: /full-time/i })).toBeInTheDocument();
    expect(within(jobTypeSelect).getByRole('option', { name: /part-time/i })).toBeInTheDocument();
    expect(within(jobTypeSelect).getByRole('option', { name: /contract/i })).toBeInTheDocument();
    expect(within(jobTypeSelect).getByRole('option', { name: /internship/i })).toBeInTheDocument();
    expect(within(jobTypeSelect).getByRole('option', { name: /temporary/i })).toBeInTheDocument();

    // Check industry dropdown
    const industrySelect = screen.getByLabelText(/industry/i);
    expect(within(industrySelect).getByRole('option', { name: /software/i })).toBeInTheDocument();
    expect(within(industrySelect).getByRole('option', { name: /finance/i })).toBeInTheDocument();
    expect(within(industrySelect).getByRole('option', { name: /healthcare/i })).toBeInTheDocument();
  });

  test('close button hides the form', async () => {
    jobsAPI.getJobs.mockResolvedValueOnce([]);

    render(<Jobs />, { wrapper: RouterWrapper });

    const addBtn = await screen.findByRole('button', { name: /\+ add job/i });
    await userEvent.click(addBtn);

    // Form should be visible
    expect(screen.getByPlaceholderText(/e\.g\., Software Engineer/i)).toBeInTheDocument();

    // Click close button
    const closeBtn = screen.getByRole('button', { name: /close/i });
    await userEvent.click(closeBtn);

    // Form should be hidden
    expect(screen.queryByPlaceholderText(/e\.g\., Software Engineer/i)).not.toBeInTheDocument();
  });

  test('scrolls to top when opening form for new job', async () => {
    jobsAPI.getJobs.mockResolvedValueOnce([]);

    render(<Jobs />, { wrapper: RouterWrapper });

    const addBtn = await screen.findByRole('button', { name: /\+ add job/i });
    await userEvent.click(addBtn);

    // Form should open - no scrollTo for new job form
    expect(await screen.findByRole('heading', { name: /add job/i })).toBeInTheDocument();
  });

  test('scrolls to top when editing a job', async () => {
    const scrollToSpy = jest.spyOn(window, 'scrollTo').mockImplementation(() => {});
    
    jobsAPI.getJobs.mockResolvedValueOnce([
      { id: 30, title: 'Test Engineer', company_name: 'TestCo', job_type: 'ft', location: 'Remote' },
    ]);

    render(<Jobs />, { wrapper: RouterWrapper });

    await screen.findByText(/test engineer/i);

    const editBtn = screen.getByRole('button', { name: /edit/i });
    await userEvent.click(editBtn);

    expect(scrollToSpy).toHaveBeenCalledWith({ top: 0, behavior: 'smooth' });

    scrollToSpy.mockRestore();
  });
});

describe('Jobs component (UC-039: Job Search and Filtering)', () => {
  test.skip('filters jobs by search query', async () => {
    jobsAPI.getJobs.mockResolvedValueOnce([
      { id: 1, title: 'React Developer', company_name: 'TechCo', job_type: 'ft' },
      { id: 2, title: 'Backend Engineer', company_name: 'DataCorp', job_type: 'ft' },
    ]);

    render(<Jobs />, { wrapper: RouterWrapper });

    await screen.findByText(/react developer/i);
    await screen.findByText(/backend engineer/i);

    // Type in search box
    const searchInput = screen.getByPlaceholderText(/search jobs/i);
    await userEvent.type(searchInput, 'React');

    // Should trigger new API call with search query
    await waitFor(() => {
      expect(jobsAPI.getJobs).toHaveBeenCalledWith(
        expect.objectContaining({
          q: 'React',
        })
      );
    });
  });

  test.skip('filters jobs by industry', async () => {
    jobsAPI.getJobs.mockResolvedValueOnce([
      { id: 1, title: 'Software Engineer', company_name: 'TechCo', job_type: 'ft', industry: 'Software' },
    ]);

    render(<Jobs />, { wrapper: RouterWrapper });

    await screen.findByText(/software engineer/i);

  // Open filters (find the toggle button that says Show/Hide Filters and avoid the clear button)
  let filterBtn = screen.getAllByRole('button').find(b => /show|hide/i.test(b.textContent) && /filter/i.test(b.textContent));
  if (!filterBtn) filterBtn = screen.getByRole('button', { name: /filter/i });
  await userEvent.click(filterBtn);

    // Select industry
    const industrySelect = screen.getByLabelText(/industry/i);
    await userEvent.selectOptions(industrySelect, 'Software');

    // Apply filters
    const applyBtn = screen.getByRole('button', { name: /apply filters/i });
    await userEvent.click(applyBtn);

    await waitFor(() => {
      expect(jobsAPI.getJobs).toHaveBeenCalledWith(
        expect.objectContaining({
          industry: 'Software',
        })
      );
    });
  });

  test.skip('filters jobs by location', async () => {
    jobsAPI.getJobs.mockResolvedValueOnce([
      { id: 1, title: 'Developer', company_name: 'TechCo', job_type: 'ft', location: 'Remote' },
    ]);

    render(<Jobs />, { wrapper: RouterWrapper });

    await screen.findByText(/developer/i);

  // Open filters (find the toggle button that says Show/Hide Filters)
  let filterBtn = screen.getAllByRole('button').find(b => /show|hide/i.test(b.textContent) && /filter/i.test(b.textContent));
  if (!filterBtn) filterBtn = screen.getByRole('button', { name: /filter/i });
  await userEvent.click(filterBtn);

    // Enter location
    const locationInput = screen.getByLabelText(/location/i);
    await userEvent.type(locationInput, 'Remote');

    // Apply filters
    const applyBtn = screen.getByRole('button', { name: /apply filters/i });
    await userEvent.click(applyBtn);

    await waitFor(() => {
      expect(jobsAPI.getJobs).toHaveBeenCalledWith(
        expect.objectContaining({
          location: 'Remote',
        })
      );
    });
  });

  test.skip('filters jobs by job type', async () => {
    jobsAPI.getJobs.mockResolvedValueOnce([
      { id: 1, title: 'Contract Developer', company_name: 'TechCo', job_type: 'contract' },
    ]);

    render(<Jobs />, { wrapper: RouterWrapper });

    await screen.findByText(/contract developer/i);

  // Open filters (find the toggle button that says Show/Hide Filters)
  let filterBtn = screen.getAllByRole('button').find(b => /show|hide/i.test(b.textContent) && /filter/i.test(b.textContent));
  if (!filterBtn) filterBtn = screen.getByRole('button', { name: /filter/i });
  await userEvent.click(filterBtn);

    // Select job type
    const jobTypeSelect = screen.getByLabelText(/job type/i);
    await userEvent.selectOptions(jobTypeSelect, 'contract');

    // Apply filters
    const applyBtn = screen.getByRole('button', { name: /apply filters/i });
    await userEvent.click(applyBtn);

    await waitFor(() => {
      expect(jobsAPI.getJobs).toHaveBeenCalledWith(
        expect.objectContaining({
          job_type: 'contract',
        })
      );
    });
  });

  test.skip('filters jobs by salary range', async () => {
    jobsAPI.getJobs.mockResolvedValueOnce([
      { id: 1, title: 'Senior Engineer', company_name: 'TechCo', job_type: 'ft', salary_min: 100000, salary_max: 150000 },
    ]);

    render(<Jobs />, { wrapper: RouterWrapper });

    await screen.findByText(/senior engineer/i);

  // Open filters (find the toggle button that says Show/Hide Filters)
  let filterBtn = screen.getAllByRole('button').find(b => /show|hide/i.test(b.textContent) && /filter/i.test(b.textContent));
  if (!filterBtn) filterBtn = screen.getByRole('button', { name: /filter/i });
  await userEvent.click(filterBtn);

    // Enter salary range
    const minSalaryInput = screen.getByLabelText(/min salary/i);
    const maxSalaryInput = screen.getByLabelText(/max salary/i);
    await userEvent.type(minSalaryInput, '100000');
    await userEvent.type(maxSalaryInput, '150000');

    // Apply filters
    const applyBtn = screen.getByRole('button', { name: /apply filters/i });
    await userEvent.click(applyBtn);

    await waitFor(() => {
      expect(jobsAPI.getJobs).toHaveBeenCalledWith(
        expect.objectContaining({
          salary_min: '100000',
          salary_max: '150000',
        })
      );
    });
  });

  test.skip('clears all filters', async () => {
    jobsAPI.getJobs.mockResolvedValue([
      { id: 1, title: 'Developer', company_name: 'TechCo', job_type: 'ft' },
    ]);

    render(<Jobs />, { wrapper: RouterWrapper });

    await screen.findByText(/developer/i);

  // Open filters (find the toggle button that says Show/Hide Filters)
  let filterBtn = screen.getAllByRole('button').find(b => /show|hide/i.test(b.textContent) && /filter/i.test(b.textContent));
  if (!filterBtn) filterBtn = screen.getByRole('button', { name: /filter/i });
  await userEvent.click(filterBtn);

    // Set some filters
    const industrySelect = screen.getByLabelText(/industry/i);
    await userEvent.selectOptions(industrySelect, 'Software');

  // Clear filters (the clear button is represented by a button with a title attr)
  const clearBtn = screen.getByTitle(/clear all filters/i);
    await userEvent.click(clearBtn);

    // Should call API with no filters
    await waitFor(() => {
      expect(jobsAPI.getJobs).toHaveBeenCalledWith(
        expect.objectContaining({
          industry: '',
          location: '',
          job_type: '',
        })
      );
    });
  });

  test.skip('sorts jobs by different criteria', async () => {
    jobsAPI.getJobs.mockResolvedValue([
      { id: 1, title: 'Developer', company_name: 'TechCo', job_type: 'ft' },
    ]);

    render(<Jobs />, { wrapper: RouterWrapper });

    await screen.findByText(/developer/i);

    // Change sort order: find the combobox that contains the Company Name option
    const sortSelects = screen.queryAllByRole('combobox');
    let sortSelect = null;
    if (sortSelects.length) {
      for (const s of sortSelects) {
        try {
          within(s).getByRole('option', { name: /company name/i });
          sortSelect = s;
          break;
        } catch (e) {
          // not this one
        }
      }
      if (!sortSelect) sortSelect = sortSelects[sortSelects.length - 1];
    } else {
      // fallback to native DOM query for selects
      sortSelect = document.querySelector('select[name="sort"], select[name="sort_by"], select');
    }
    expect(sortSelect).toBeTruthy();
    await userEvent.selectOptions(sortSelect, 'company_name');

    await waitFor(() => {
        expect(jobsAPI.getJobs).toHaveBeenCalledWith(
        expect.objectContaining({
          sort: expect.stringMatching(/company/),
        })
      );
    });
  });
});

describe('Jobs component (UC-045: Job Archiving and Management)', () => {
  test.skip('archives a job', async () => {
    jobsAPI.getJobs.mockResolvedValueOnce([
      { id: 1, title: 'Software Engineer', company_name: 'TechCo', job_type: 'ft', archived: false },
    ]);
    jobsAPI.archiveJob.mockResolvedValueOnce({ id: 1, archived: true });
    jobsAPI.getJobs.mockResolvedValueOnce([]);

    render(<Jobs />, { wrapper: RouterWrapper });

    await screen.findByText(/software engineer/i);

    // Click archive button
    const archiveBtn = screen.getByRole('button', { name: /archive/i });
    await userEvent.click(archiveBtn);

    await waitFor(() => {
      expect(jobsAPI.archiveJob).toHaveBeenCalledWith(1);
    });

    // Job should be removed from active list
    await waitFor(() => {
      expect(screen.queryByText(/software engineer/i)).not.toBeInTheDocument();
    });
  });

  test.skip('unarchives a job', async () => {
    jobsAPI.getJobs.mockResolvedValueOnce([
      { id: 1, title: 'Archived Job', company_name: 'TechCo', job_type: 'ft', archived: true },
    ]);
    jobsAPI.unarchiveJob.mockResolvedValueOnce({ id: 1, archived: false });

    render(<Jobs />, { wrapper: RouterWrapper });

  // Toggle to show archived (button label: 'Archived Jobs' when closed)
  const showArchivedBtn = screen.getByRole('button', { name: /archived jobs/i });
    await userEvent.click(showArchivedBtn);

    await screen.findByText(/archived job/i);

    // Click unarchive button
    const unarchiveBtn = screen.getByRole('button', { name: /unarchive/i });
    await userEvent.click(unarchiveBtn);

    await waitFor(() => {
      expect(jobsAPI.unarchiveJob).toHaveBeenCalledWith(1);
    });
  });

  test.skip('toggles between active and archived jobs', async () => {
    jobsAPI.getJobs.mockResolvedValue([
      { id: 1, title: 'Active Job', company_name: 'TechCo', job_type: 'ft', archived: false },
    ]);

    render(<Jobs />, { wrapper: RouterWrapper });

    await screen.findByText(/active job/i);

  // Toggle to show archived (button label: 'Archived Jobs' when closed)
  const showArchivedBtn = screen.getByRole('button', { name: /archived jobs/i });
  await userEvent.click(showArchivedBtn);

    await waitFor(() => {
      expect(jobsAPI.getJobs).toHaveBeenCalledWith(
        expect.objectContaining({
          archived: 'true',
        })
      );
    });

  // Toggle back to active (button label: 'Active Jobs' when archived view is open)
  const showActiveBtn = screen.getByRole('button', { name: /active jobs/i });
  await userEvent.click(showActiveBtn);

    await waitFor(() => {
      expect(jobsAPI.getJobs).toHaveBeenCalledWith(
        expect.objectContaining({
          archived: 'false',
        })
      );
    });
  });

  test.skip('displays archived badge on archived jobs', async () => {
    jobsAPI.getJobs.mockResolvedValueOnce([
      { id: 1, title: 'Archived Job', company_name: 'TechCo', job_type: 'ft', archived: true },
    ]);

    render(<Jobs />, { wrapper: RouterWrapper });

  // Toggle to show archived (button label: 'Archived Jobs' when closed)
  const showArchivedBtn = screen.getByRole('button', { name: /archived jobs/i });
  await userEvent.click(showArchivedBtn);

    await screen.findByText(/archived job/i);
    expect(screen.getByText(/archived/i)).toBeInTheDocument();
  });

  test.skip('prevents editing archived jobs', async () => {
    jobsAPI.getJobs.mockResolvedValueOnce([
      { id: 1, title: 'Archived Job', company_name: 'TechCo', job_type: 'ft', archived: true },
    ]);

    render(<Jobs />, { wrapper: RouterWrapper });

  // Toggle to show archived (button label: 'Archived Jobs' when closed)
  const showArchivedBtn = screen.getByRole('button', { name: /archived jobs/i });
  await userEvent.click(showArchivedBtn);

    await screen.findByText(/archived job/i);

    // Edit button should be disabled or not present
    const editBtn = screen.queryByRole('button', { name: /edit/i });
    if (editBtn) {
      expect(editBtn).toBeDisabled();
    } else {
      expect(editBtn).not.toBeInTheDocument();
    }
  });

  test.skip('bulk archives multiple jobs', async () => {
    jobsAPI.getJobs.mockResolvedValue([
      { id: 1, title: 'Job 1', company_name: 'TechCo', job_type: 'ft', archived: false },
      { id: 2, title: 'Job 2', company_name: 'DataCorp', job_type: 'ft', archived: false },
    ]);
  jobsAPI.bulkArchiveJobs.mockResolvedValueOnce({ archived: 2 });

    render(<Jobs />, { wrapper: RouterWrapper });

    await screen.findByText(/job 1/i);
    await screen.findByText(/job 2/i);

  // Enter bulk selection by toggling the select-all checkbox or selecting job checkboxes
  const checkboxes = screen.getAllByRole('checkbox');
  // first checkbox is the header select-all, then job checkboxes
  const checkbox1 = checkboxes[1];
  const checkbox2 = checkboxes[2];
  await userEvent.click(checkbox1);
  await userEvent.click(checkbox2);

    // Click bulk archive
    const bulkArchiveBtn = screen.getByRole('button', { name: /archive selected/i });
    await userEvent.click(bulkArchiveBtn);

    await waitFor(() => {
      expect(jobsAPI.bulkArchiveJobs).toHaveBeenCalledWith([1, 2]);
    });
  });
});<|MERGE_RESOLUTION|>--- conflicted
+++ resolved
@@ -284,25 +284,12 @@
 
     render(<Jobs />, { wrapper: RouterWrapper });
 
-<<<<<<< HEAD
     // There can be multiple nodes containing the job title (calendar pill and list),
     // so use findAllByText to avoid ambiguity and assert that at least one exists.
     const pmTitles = await screen.findAllByText(/product manager/i);
     expect(pmTitles.length).toBeGreaterThan(0);
     // Deadline should still be present
     expect(screen.getByText(/deadline: 2025-12-31/i)).toBeInTheDocument();
-=======
-    expect(await screen.findByText(/product manager/i)).toBeInTheDocument();
-    const deadlineEl = await screen.findByTestId('application-deadline');
-    const rendered = deadlineEl.textContent || '';
-    const iso = new Date('2025-12-31').toLocaleDateString('en-CA'); // deterministic YYYY-MM-DD
-    const usShort = new Date('2025-12-31').toLocaleDateString('en-US', { year: 'numeric', month: 'short', day: 'numeric' });
-    expect(
-      rendered.includes(iso) ||
-      rendered.includes(usShort) ||
-      /2025-12-31|Dec(?:ember)?\s*31(?:,)?\s*2025/i.test(rendered)
-    ).toBe(true);
->>>>>>> de533146
   });
 
   test('shows posting URL link when available', async () => {
