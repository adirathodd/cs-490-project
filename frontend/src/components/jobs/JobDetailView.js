import React, { useEffect, useState, useCallback } from 'react';
import { useParams, useNavigate, useSearchParams } from 'react-router-dom';
import { jobsAPI, skillsAPI, interviewsAPI } from '../../services/api';
import Icon from '../common/Icon';
import { CompanyInfo } from '../../features/company';
import InterviewInsights from './InterviewInsights';
import SkillGapAnalysis from './SkillGapAnalysis';
import JobMatchAnalysis from './JobMatchAnalysis';
import InterviewScheduler from './InterviewScheduler';
import InterviewFollowUp from './InterviewFollowUp';
import RoleQuestionBank from './RoleQuestionBank';
import PreparationChecklist from './PreparationChecklist';
import TechnicalPrepSuite from './TechnicalPrepSuite';

const JobDetailView = () => {
  const { id } = useParams();
  const navigate = useNavigate();
  const [searchParams] = useSearchParams();
  
  const [job, setJob] = useState(null);
  const [editMode, setEditMode] = useState(false);
  const [loading, setLoading] = useState(true);
  const [saving, setSaving] = useState(false);
  const [error, setError] = useState('');
  const [success, setSuccess] = useState('');
  const [activeTab, setActiveTab] = useState('basic');
  const [companyInfo, setCompanyInfo] = useState(null);
  const [interviewInsights, setInterviewInsights] = useState(null);
  const [questionBank, setQuestionBank] = useState(null);
  const [loadingQuestionBank, setLoadingQuestionBank] = useState(false);
  const [questionBankError, setQuestionBankError] = useState('');
  const [savingPracticeQuestion, setSavingPracticeQuestion] = useState(null);
  const [savingChecklistId, setSavingChecklistId] = useState(null);
  const [skillsGapAnalysis, setSkillsGapAnalysis] = useState(null);
  const [skillProgress, setSkillProgress] = useState({});
  const [formData, setFormData] = useState({});
  const [fieldErrors, setFieldErrors] = useState({});
  const [showInterviewScheduler, setShowInterviewScheduler] = useState(false);
  const [jobInterviews, setJobInterviews] = useState([]);
  const [loadingInterviews, setLoadingInterviews] = useState(false);
  const [editingInterviewId, setEditingInterviewId] = useState(null);
  const [interviewToDelete, setInterviewToDelete] = useState(null);
  const [showPreparationChecklist, setShowPreparationChecklist] = useState(false);
  const [selectedInterviewForChecklist, setSelectedInterviewForChecklist] = useState(null);
<<<<<<< HEAD
  const [technicalPrep, setTechnicalPrep] = useState(null);
  const [loadingTechnicalPrep, setLoadingTechnicalPrep] = useState(false);
  const [technicalPrepError, setTechnicalPrepError] = useState('');
  const [loggingTechnicalAttemptId, setLoggingTechnicalAttemptId] = useState(null);
=======
  const [showFollowUpModal, setShowFollowUpModal] = useState(false);
  const [selectedInterviewForFollowUp, setSelectedInterviewForFollowUp] = useState(null);
>>>>>>> 8f46a804
  
  const jobTypeOptions = [
    { value: 'ft', label: 'Full-time' },
    { value: 'pt', label: 'Part-time' },
    { value: 'contract', label: 'Contract' },
    { value: 'intern', label: 'Internship' },
    { value: 'temp', label: 'Temporary' },
  ];
  
  const industryOptions = [
    'Software', 'Finance', 'Healthcare', 'Education', 'Retail', 'Manufacturing', 'Government', 'Other'
  ];

  useEffect(() => {
    loadJob();
    // eslint-disable-next-line react-hooks/exhaustive-deps
  }, [id]);

  // Check for tab query parameter and switch to that tab
  useEffect(() => {
    const tabParam = searchParams.get('tab');
    if (tabParam === 'interviews') {
      setActiveTab('scheduled-interviews');
      // Scroll to the interviews section after a short delay to ensure it's rendered
      setTimeout(() => {
        const interviewsSection = document.getElementById('scheduled-interviews-section');
        if (interviewsSection) {
          interviewsSection.scrollIntoView({ behavior: 'smooth', block: 'start' });
        }
      }, 100);
    }
  }, [searchParams]);

  const buildFallbackCompanyInfo = (jobData) => {
    if (!jobData || !jobData.company_name) return null;
    const inferredDomain = jobData.company_name
      .toLowerCase()
      .replace(/[^a-z0-9]/g, '') || '';
    return {
      name: jobData.company_name,
      industry: jobData.industry || '',
      size: '',
      hq_location: jobData.location || '',
      domain: inferredDomain ? `${inferredDomain}.com` : '',
      website: jobData.posting_url || '',
      linkedin_url: '',
      description: '',
      mission_statement: '',
      glassdoor_rating: null,
      employee_count: null,
      recent_news: [],
    };
  };

  const loadJob = async () => {
    setLoading(true);
    setError('');
    try {
      const data = await jobsAPI.getJob(id);
      setJob(data);
      if (data.company_info && data.company_info.name) {
        setCompanyInfo(data.company_info);
      } else {
        setCompanyInfo(buildFallbackCompanyInfo(data));
      }
      setFormData({
        title: data.title || '',
        company_name: data.company_name || '',
        location: data.location || '',
        salary_min: data.salary_min !== null && data.salary_min !== undefined ? String(data.salary_min) : '',
        salary_max: data.salary_max !== null && data.salary_max !== undefined ? String(data.salary_max) : '',
        salary_currency: data.salary_currency || 'USD',
        posting_url: data.posting_url || '',
        application_deadline: data.application_deadline || '',
        description: data.description || '',
        industry: data.industry || '',
        job_type: data.job_type || 'ft',
        personal_notes: data.personal_notes || '',
        recruiter_name: data.recruiter_name || '',
        recruiter_email: data.recruiter_email || '',
        recruiter_phone: data.recruiter_phone || '',
        hiring_manager_name: data.hiring_manager_name || '',
        hiring_manager_email: data.hiring_manager_email || '',
        salary_negotiation_notes: data.salary_negotiation_notes || '',
        interview_notes: data.interview_notes || '',
        application_history: data.application_history || [],
      });
        } catch (err) {
      console.error('Failed to load job:', err);
      setError(err?.message || 'Failed to load job');
    } finally {
      setLoading(false);
    }
  };

  const loadInterviews = async () => {
    setLoadingInterviews(true);
    try {
      const response = await interviewsAPI.getInterviews({ job: id });
      const filtered = Array.isArray(response)
        ? response.filter((interview) => String(interview.job) === String(id))
        : [];
      setJobInterviews(filtered);
    } catch (err) {
      console.error('Failed to load interviews:', err);
    } finally {
      setLoadingInterviews(false);
    }
  };

  useEffect(() => {
    if (activeTab === 'scheduled-interviews') {
      loadInterviews();
    }
  }, [activeTab, id]);

  const onChange = (e) => {
    const { name, value } = e.target;
    setFormData((prev) => ({ ...prev, [name]: value }));
    if (fieldErrors[name]) {
      setFieldErrors((prev) => {
        const n = { ...prev };
        delete n[name];
        return n;
      });
    }
  };

  const addHistoryEntry = () => {
    const action = prompt('Enter action (e.g., "Applied", "Phone Screen Scheduled", "Interview Completed"):');
    if (!action) return;
    
    const notes = prompt('Enter notes (optional):');
    
    const entry = {
      action: action.trim(),
      timestamp: new Date().toISOString(),
      notes: notes?.trim() || '',
    };
    
    setFormData((prev) => ({
      ...prev,
      application_history: [...(prev.application_history || []), entry],
    }));
  };

  const removeHistoryEntry = (index) => {
    if (!window.confirm('Remove this history entry?')) return;
    setFormData((prev) => ({
      ...prev,
      application_history: prev.application_history.filter((_, i) => i !== index),
    }));
  };

  const handleSave = async () => {
    setError('');
    setSuccess('');
    setSaving(true);
    
    try {
      const payload = { ...formData };
      
      // Normalize salary fields
      ['salary_min', 'salary_max'].forEach((k) => {
        if (payload[k] === '') payload[k] = null;
        else payload[k] = payload[k] === null ? null : Number(payload[k]);
      });
      
      // Normalize optional string fields
      ['posting_url', 'industry', 'location', 'description', 'personal_notes',
       'recruiter_name', 'recruiter_email', 'recruiter_phone',
       'hiring_manager_name', 'hiring_manager_email',
       'salary_negotiation_notes', 'interview_notes'].forEach((k) => {
        if (!payload[k]) payload[k] = '';
      });
      
      // Normalize date field
      if (!payload.application_deadline || payload.application_deadline === '') {
        payload.application_deadline = null;
      }

      const updated = await jobsAPI.updateJob(id, payload);
      setJob(updated);
      setFormData({
        title: updated.title || '',
        company_name: updated.company_name || '',
        location: updated.location || '',
        salary_min: updated.salary_min !== null && updated.salary_min !== undefined ? String(updated.salary_min) : '',
        salary_max: updated.salary_max !== null && updated.salary_max !== undefined ? String(updated.salary_max) : '',
        salary_currency: updated.salary_currency || 'USD',
        posting_url: updated.posting_url || '',
        application_deadline: updated.application_deadline || '',
        description: updated.description || '',
        industry: updated.industry || '',
        job_type: updated.job_type || 'ft',
        personal_notes: updated.personal_notes || '',
        recruiter_name: updated.recruiter_name || '',
        recruiter_email: updated.recruiter_email || '',
        recruiter_phone: updated.recruiter_phone || '',
        hiring_manager_name: updated.hiring_manager_name || '',
        hiring_manager_email: updated.hiring_manager_email || '',
        salary_negotiation_notes: updated.salary_negotiation_notes || '',
        interview_notes: updated.interview_notes || '',
        application_history: updated.application_history || [],
      });
      setEditMode(false);
      setSuccess('Job updated successfully!');
      setTimeout(() => setSuccess(''), 3000);
    } catch (e) {
      if (e?.details) setFieldErrors(e.details);
      const msg = Array.isArray(e?.messages) && e.messages.length
        ? e.messages.join(' • ')
        : (e?.message || e?.error?.message || 'Failed to save');
      setError(msg);
    } finally {
      setSaving(false);
    }
  };

  const formatDate = (dateStr) => {
    if (!dateStr) return 'N/A';
    try {
      return new Date(dateStr).toLocaleDateString();
    } catch {
      return dateStr;
    }
  };

  const formatTimestamp = (isoStr) => {
    if (!isoStr) return '';
    try {
      return new Date(isoStr).toLocaleString();
    } catch {
      return isoStr;
    }
  };

  const fetchInterviewInsights = useCallback(async (jobId) => {
    try {
      const insights = await jobsAPI.getJobInterviewInsights(jobId);
      setInterviewInsights(insights);
    } catch (err) {
      console.warn('Unable to load interview insights', err);
      setInterviewInsights(null);
    }
  }, []);

  const fetchQuestionBank = useCallback(async (jobId) => {
    setQuestionBankError('');
    setLoadingQuestionBank(true);
    try {
      const bank = await jobsAPI.getJobQuestionBank(jobId);
      setQuestionBank(bank);
    } catch (err) {
      setQuestionBankError(err?.message || 'Failed to load question bank');
    } finally {
      setLoadingQuestionBank(false);
    }
  }, []);

  const fetchTechnicalPrep = useCallback(async (jobId, options = {}) => {
    setTechnicalPrepError('');
    setLoadingTechnicalPrep(true);
    try {
      const data = await jobsAPI.getJobTechnicalPrep(jobId, options);
      setTechnicalPrep(data);
    } catch (err) {
      setTechnicalPrepError(err?.message || 'Failed to load technical prep');
    } finally {
      setLoadingTechnicalPrep(false);
    }
  }, []);

  const fetchSkillsGap = useCallback(async (jobId, options = {}) => {
    try {
      const analysis = await jobsAPI.getJobSkillsGap(jobId, options);
      setSkillsGapAnalysis(analysis);

      // Load progress for each skill
      if (analysis && analysis.skills) {
        const progressData = {};
        await Promise.all(
          analysis.skills.map(async (skill) => {
            try {
              const progress = await jobsAPI.getSkillProgress(skill.skill_id);
              if (progress && progress.length > 0) {
                // Calculate total hours from all progress entries
                const totalHours = progress.reduce((sum, entry) => sum + (entry.hours_spent || 0), 0);
                const latestProgress = progress[progress.length - 1];
                progressData[skill.skill_id] = {
                  total_hours: totalHours,
                  progress_percent: latestProgress.progress_percent || 0,
                };
              }
            } catch (err) {
              // Skip if can't load progress for this skill
            }
          })
        );
        setSkillProgress(progressData);
      }
    } catch (err) {
      console.warn('Unable to load skills gap analysis', err);
      setSkillsGapAnalysis(null);
    }
  }, []);

  const handleRefreshSkillsGap = () => {
    if (job?.id) {
      fetchSkillsGap(job.id, { refresh: true });
    }
  };

  const handleLogSkillProgress = async (skill, logData) => {
    try {
      // Calculate progress percentage based on hours spent
      const totalNeeded = skill.suggested_learning_path?.reduce((sum, step) => sum + (step.estimated_hours || 0), 0) || 40;
      const currentSpent = skillProgress[skill.skill_id]?.total_hours || 0;
      const newTotal = currentSpent + logData.hours_spent;
      const progressPercent = Math.min(100, Math.round((newTotal / totalNeeded) * 100));

      await jobsAPI.logSkillProgress(skill.skill_id, {
        activity_type: 'practice',
        hours_spent: logData.hours_spent,
        progress_percent: progressPercent,
        job_id: job.id,
      });

      // Update local skill progress immediately for instant UI feedback
      setSkillProgress((prev) => ({
        ...prev,
        [skill.skill_id]: {
          total_hours: newTotal,
          progress_percent: progressPercent,
        },
      }));
      
      setSuccess('Practice logged successfully!');
      setTimeout(() => setSuccess(''), 3000);
    } catch (err) {
      setError('Failed to log progress: ' + (err.message || 'Unknown error'));
    }
  };

  const handleAddSkill = async (skill) => {
    try {
      await skillsAPI.addSkill({
        skill_id: skill.skill_id,
        level: 'beginner',
        years: 0,
      });

      setSuccess(`${skill.name} added to your skills!`);
      setTimeout(() => setSuccess(''), 3000);

      // Refresh the analysis to show the updated status
      if (job?.id) {
        await fetchSkillsGap(job.id, { refresh: true });
      }
    } catch (err) {
      setError('Failed to add skill: ' + (err.message || 'Unknown error'));
    }
  };

  useEffect(() => {
    if (!job?.id || !job?.company_name) {
      setCompanyInfo(null);
      return;
    }

    let isMounted = true;

    const fetchCompanyInfo = async () => {
      try {
        const info = await jobsAPI.getJobCompanyInsights(job.id);
        if (isMounted && info && info.name) {
          setCompanyInfo(info);
        } else if (isMounted) {
          setCompanyInfo((prev) => prev || buildFallbackCompanyInfo(job));
        }
      } catch (err) {
        console.warn('Unable to load company profile', err);
        if (isMounted) {
          setCompanyInfo((prev) => prev || buildFallbackCompanyInfo(job));
        }
      }
    };

    fetchCompanyInfo();

    return () => {
      isMounted = false;
    };
  }, [job]);

  useEffect(() => {
    if (job?.id) {
      fetchInterviewInsights(job.id);
      fetchSkillsGap(job.id);
      fetchQuestionBank(job.id);
      fetchTechnicalPrep(job.id);
    }
  }, [job?.id, fetchInterviewInsights, fetchSkillsGap, fetchQuestionBank, fetchTechnicalPrep]);

  const handlePracticeStatusUpdate = useCallback((questionId, practiceStatus) => {
    if (!questionId || !practiceStatus) return;
    setQuestionBank((prev) => {
      if (!prev) return prev;
      return {
        ...prev,
        categories: prev.categories.map((category) => ({
          ...category,
          questions: category.questions.map((question) =>
            question.id === questionId
              ? { ...question, practice_status: practiceStatus }
              : question
          ),
        })),
      };
    });
  }, []);

  const handleLogQuestionPractice = useCallback(async (payload) => {
    if (!job?.id) return;
    setSavingPracticeQuestion(payload.question_id);
    setError('');
    setSuccess('');
    try {
      const response = await jobsAPI.logQuestionPractice(job.id, payload);
      const practiceStatus = response?.practice_status || { practiced: true, practice_count: 1 };
      handlePracticeStatusUpdate(payload.question_id, practiceStatus);
      setSuccess('Practice response saved!');
      setTimeout(() => setSuccess(''), 3000);
      return practiceStatus;
    } catch (err) {
      setError(err?.message || 'Failed to save practice');
    } finally {
      setSavingPracticeQuestion(null);
    }
  }, [job?.id, handlePracticeStatusUpdate]);

  const handleLogTechnicalAttempt = useCallback(async (payload) => {
    if (!job?.id || !payload?.challenge_id) return;
    setLoggingTechnicalAttemptId(payload.challenge_id);
    setError('');
    try {
      const response = await jobsAPI.logTechnicalPrepAttempt(job.id, payload);
      setTechnicalPrep((prev) => {
        if (!prev) return prev;
        const stats = response?.challenge_stats || {};
        const updatedChallenges = (prev.coding_challenges || []).map((challenge) => {
          if (challenge.id !== payload.challenge_id) return challenge;
          return {
            ...challenge,
            practice_stats: {
              attempts: stats.attempts || 0,
              best_time_seconds: stats.best_time_seconds,
              best_accuracy: stats.best_accuracy,
              average_accuracy: stats.average_accuracy,
              last_attempt_at: stats.last_attempt_at,
            },
            recent_attempts: stats.history || challenge.recent_attempts || [],
          };
        });
        return {
          ...prev,
          coding_challenges: updatedChallenges,
          performance_tracking: response?.performance_tracking || prev.performance_tracking,
        };
      });
      setSuccess('Technical practice logged!');
      setTimeout(() => setSuccess(''), 3000);
      return response;
    } catch (err) {
      setError(err?.message || 'Failed to log technical practice');
      throw err;
    } finally {
      setLoggingTechnicalAttemptId(null);
    }
  }, [job?.id]);

  const handleToggleChecklistItem = async ({ taskId, category, task, completed }) => {
    if (!job?.id || !taskId) return;
    setSavingChecklistId(taskId);
    setError('');
    try {
      await jobsAPI.togglePreparationChecklist(job.id, {
        task_id: taskId,
        category,
        task,
        completed,
      });
      setInterviewInsights((prev) => {
        if (!prev?.preparation_checklist) return prev;
        return {
          ...prev,
          preparation_checklist: prev.preparation_checklist.map((cat) => ({
            ...cat,
            items: cat.items?.map((item) =>
              item.task_id === taskId ? { ...item, completed } : item
            ) || [],
          })),
        };
      });
    } catch (err) {
      setError(err?.message || 'Failed to update checklist item');
    } finally {
      setSavingChecklistId(null);
    }
  };

  if (loading) {
    return (
      <div className="education-container">
        <div className="page-backbar">
          <button className="btn-back" onClick={() => navigate('/jobs')}>
            ← Back to Jobs
          </button>
        </div>
        <p>Loading...</p>
      </div>
    );
  }

  if (error && !job) {
    return (
      <div className="education-container">
        <div className="page-backbar">
          <button className="btn-back" onClick={() => navigate('/jobs')}>
            ← Back to Jobs
          </button>
        </div>
        <div className="error-banner">{error}</div>
      </div>
    );
  }

  return (
    <div className="education-container">
      <div className="page-backbar">
        <button className="btn-back" onClick={() => navigate('/jobs')}>
          ← Back to Jobs
        </button>
      </div>

      <div className="education-header">
        <h2>
          <Icon name="briefcase" size="md" /> Job Details
        </h2>
        <div style={{ display: 'flex', gap: '12px' }}>
          {!editMode && (
            <button 
              className="add-education-button" 
              onClick={() => setShowInterviewScheduler(true)}
              style={{ 
                background: 'linear-gradient(135deg, #10b981 0%, #059669 100%)',
                boxShadow: '0 4px 12px rgba(16, 185, 129, 0.3)'
              }}
            >
              <Icon name="calendar" size="sm" /> Schedule Interview
            </button>
          )}
          {!editMode ? (
            <>
              <button className="add-education-button" onClick={() => setEditMode(true)}>
                <Icon name="edit" size="sm" /> Edit
              </button>
              <button
                className="add-education-button"
                onClick={() => navigate(`/jobs/${id}/timeline`)}
                style={{
                  background: 'linear-gradient(135deg, #2563eb 0%, #1d4ed8 100%)',
                  color: 'white',
                  border: 'none'
                }}
              >
                <Icon name="clock" size="sm" /> View Timeline
              </button>
            </>
          ) : (
            <>
              <button 
                className="cancel-button" 
                onClick={() => {
                  setEditMode(false);
                  loadJob();
                  setFieldErrors({});
                }}
                disabled={saving}
                style={{ 
                  padding: '12px 24px',
                  fontSize: '15px',
                  fontWeight: '600',
                  borderRadius: '10px',
                  border: '1.5px solid #d1d5db',
                  background: 'white',
                  color: '#4b5563',
                  cursor: 'pointer'
                }}
              >
                Cancel
              </button>
              <button 
                className="save-button" 
                onClick={handleSave}
                disabled={saving}
                style={{
                  padding: '12px 28px',
                  fontSize: '15px',
                  fontWeight: '600',
                  borderRadius: '10px',
                  border: 'none',
                  background: 'linear-gradient(135deg, #667eea 0%, #764ba2 100%)',
                  color: 'white',
                  cursor: 'pointer',
                  boxShadow: '0 4px 12px rgba(102, 126, 234, 0.3)'
                }}
              >
                {saving ? 'Saving...' : 'Save Changes'}
              </button>
            </>
          )}
        </div>
      </div>

      {error && <div className="error-banner">{error}</div>}
      {success && <div className="success-banner">{success}</div>}

      {/* Tab Navigation */}
      <div style={{ 
        display: 'flex', 
        gap: '8px', 
        borderBottom: '2px solid #e5e7eb',
        marginBottom: '24px',
        overflowX: 'auto'
      }}>
        <button
          onClick={() => setActiveTab('basic')}
          style={{
            padding: '12px 24px',
            fontSize: '15px',
            fontWeight: '600',
            border: 'none',
            background: 'none',
            color: activeTab === 'basic' ? '#667eea' : '#6b7280',
            borderBottom: activeTab === 'basic' ? '3px solid #667eea' : '3px solid transparent',
            cursor: 'pointer',
            transition: 'all 0.2s',
            whiteSpace: 'nowrap',
            marginBottom: '-2px',
          }}
        >
          <Icon name="info" size="sm" /> Basic Information
        </button>
        <button
          onClick={() => setActiveTab('interview')}
          style={{
            padding: '12px 24px',
            fontSize: '15px',
            fontWeight: '600',
            border: 'none',
            background: 'none',
            color: activeTab === 'interview' ? '#667eea' : '#6b7280',
            borderBottom: activeTab === 'interview' ? '3px solid #667eea' : '3px solid transparent',
            cursor: 'pointer',
            transition: 'all 0.2s',
            whiteSpace: 'nowrap',
            marginBottom: '-2px',
          }}
        >
          <Icon name="user-check" size="sm" /> Interview Insights
        </button>
        <button
          onClick={() => setActiveTab('match')}
          style={{
            padding: '12px 24px',
            fontSize: '15px',
            fontWeight: '600',
            border: 'none',
            background: 'none',
            color: activeTab === 'match' ? '#667eea' : '#6b7280',
            borderBottom: activeTab === 'match' ? '3px solid #667eea' : '3px solid transparent',
            cursor: 'pointer',
            transition: 'all 0.2s',
            whiteSpace: 'nowrap',
            marginBottom: '-2px',
          }}
        >
          <Icon name="zap" size="sm" /> Match Analysis
        </button>
        <button
          onClick={() => setActiveTab('skills')}
          style={{
            padding: '12px 24px',
            fontSize: '15px',
            fontWeight: '600',
            border: 'none',
            background: 'none',
            color: activeTab === 'skills' ? '#667eea' : '#6b7280',
            borderBottom: activeTab === 'skills' ? '3px solid #667eea' : '3px solid transparent',
            cursor: 'pointer',
            transition: 'all 0.2s',
            whiteSpace: 'nowrap',
            marginBottom: '-2px',
          }}
        >
          <Icon name="target" size="sm" /> Skills Gap Analysis
        </button>
        <button
          onClick={() => setActiveTab('technical-prep')}
          style={{
            padding: '12px 24px',
            fontSize: '15px',
            fontWeight: '600',
            border: 'none',
            background: 'none',
            color: activeTab === 'technical-prep' ? '#667eea' : '#6b7280',
            borderBottom: activeTab === 'technical-prep' ? '3px solid #667eea' : '3px solid transparent',
            cursor: 'pointer',
            transition: 'all 0.2s',
            whiteSpace: 'nowrap',
            marginBottom: '-2px',
          }}
        >
          <Icon name="code" size="sm" /> Technical Prep
        </button>
        <button
          onClick={() => setActiveTab('scheduled-interviews')}
          style={{
            padding: '12px 24px',
            fontSize: '15px',
            fontWeight: '600',
            border: 'none',
            background: 'none',
            color: activeTab === 'scheduled-interviews' ? '#667eea' : '#6b7280',
            borderBottom: activeTab === 'scheduled-interviews' ? '3px solid #667eea' : '3px solid transparent',
            cursor: 'pointer',
            transition: 'all 0.2s',
            whiteSpace: 'nowrap',
            marginBottom: '-2px',
          }}
        >
          <Icon name="calendar" size="sm" /> Scheduled Interviews
        </button>
      </div>

      {/* Tab Content - Basic Information */}
      {activeTab === 'basic' && (
        <>
          {/* Basic Information & Company Card */}
          <div style={{ display: 'flex', flexDirection: 'column', gap: '24px' }}>
            <div style={{ width: '100%' }}>
              {/* Job Details */}
              <div className="education-form-card" style={{ height: '100%' }}>
                <div className="form-header">
                  <h3>Basic Information</h3>
                </div>
            
            {editMode ? (
          <form className="education-form">
            <div className="form-row">
              <div className="form-group">
                <label htmlFor="title">Job Title <span className="required">*</span></label>
                <input
                  id="title"
                  name="title"
                  value={formData.title}
                  onChange={onChange}
                  className={fieldErrors.title ? 'error' : ''}
                />
                {fieldErrors.title && <div className="error-message">{fieldErrors.title}</div>}
              </div>
              <div className="form-group">
                <label htmlFor="company_name">Company <span className="required">*</span></label>
                <input
                  id="company_name"
                  name="company_name"
                  value={formData.company_name}
                  onChange={onChange}
                  className={fieldErrors.company_name ? 'error' : ''}
                />
                {fieldErrors.company_name && <div className="error-message">{fieldErrors.company_name}</div>}
              </div>
            </div>

            <div className="form-row">
              <div className="form-group">
                <label htmlFor="location">Location</label>
                <input id="location" name="location" value={formData.location} onChange={onChange} />
              </div>
              <div className="form-group">
                <label htmlFor="job_type">Job Type</label>
                <select id="job_type" name="job_type" value={formData.job_type} onChange={onChange}>
                  {jobTypeOptions.map((opt) => (
                    <option key={opt.value} value={opt.value}>{opt.label}</option>
                  ))}
                </select>
              </div>
            </div>

            <div className="form-row">
              <div className="form-group">
                <label htmlFor="industry">Industry</label>
                <select id="industry" name="industry" value={formData.industry} onChange={onChange}>
                  <option value="">Select...</option>
                  {industryOptions.map((ind) => (<option key={ind} value={ind}>{ind}</option>))}
                </select>
              </div>
              <div className="form-group">
                <label htmlFor="posting_url">Job Posting URL</label>
                <input id="posting_url" name="posting_url" value={formData.posting_url} onChange={onChange} />
              </div>
            </div>

            <div className="form-row">
              <div className="form-group">
                <label htmlFor="application_deadline">Application Deadline</label>
                <input 
                  id="application_deadline" 
                  type="date" 
                  name="application_deadline" 
                  value={formData.application_deadline} 
                  onChange={onChange}
                />
              </div>
              <div className="form-group" />
            </div>

            <div className="form-row">
              <div className="form-group">
                <label htmlFor="salary_min">Salary Min</label>
                <input
                  id="salary_min"
                  type="number"
                  step="0.01"
                  name="salary_min"
                  value={formData.salary_min}
                  onChange={onChange}
                />
              </div>
              <div className="form-group">
                <label htmlFor="salary_max">Salary Max</label>
                <input 
                  id="salary_max" 
                  type="number" 
                  step="0.01" 
                  name="salary_max" 
                  value={formData.salary_max} 
                  onChange={onChange}
                />
              </div>
            </div>

            <div className="form-group">
              <label htmlFor="description">Job Description</label>
              <textarea
                id="description"
                name="description"
                value={formData.description}
                onChange={onChange}
                rows={4}
                maxLength={2000}
              />
            </div>

            <div className="form-actions" style={{ marginTop: '24px' }}>
              <button 
                type="button"
                onClick={handleSave}
                disabled={saving}
                className="save-button"
                style={{
                  padding: '12px 28px',
                  fontSize: '15px',
                  fontWeight: '600',
                  borderRadius: '10px',
                  border: 'none',
                  background: 'linear-gradient(135deg, #667eea 0%, #764ba2 100%)',
                  color: 'white',
                  cursor: 'pointer',
                  boxShadow: '0 4px 12px rgba(102, 126, 234, 0.3)',
                  width: '100%'
                }}
              >
                {saving ? 'Saving...' : 'Save Basic Information'}
              </button>
            </div>
          </form>
            ) : (
              <div className="education-form" style={{ padding: '32px' }}>
            <div className="detail-row" style={{ marginBottom: '16px' }}>
              <strong style={{ color: '#374151', fontSize: '15px' }}>Job Title:</strong>
              <div style={{ marginTop: '4px', fontSize: '16px', color: '#111827' }}>{job.title}</div>
            </div>
            <div className="detail-row" style={{ marginBottom: '16px' }}>
              <strong style={{ color: '#374151', fontSize: '15px' }}>Company:</strong>
              <div style={{ marginTop: '4px', fontSize: '16px', color: '#111827' }}>{job.company_name}</div>
            </div>
            <div className="detail-row" style={{ marginBottom: '16px' }}>
              <strong style={{ color: '#374151', fontSize: '15px' }}>Location:</strong>
              <div style={{ marginTop: '4px', fontSize: '16px', color: '#111827' }}>{job.location || 'Not specified'}</div>
            </div>
            <div className="detail-row" style={{ marginBottom: '16px' }}>
              <strong style={{ color: '#374151', fontSize: '15px' }}>Job Type:</strong>
              <div style={{ marginTop: '4px', fontSize: '16px', color: '#111827' }}>
                {jobTypeOptions.find(opt => opt.value === job.job_type)?.label || job.job_type}
              </div>
            </div>
            <div className="detail-row" style={{ marginBottom: '16px' }}>
              <strong style={{ color: '#374151', fontSize: '15px' }}>Industry:</strong>
              <div style={{ marginTop: '4px', fontSize: '16px', color: '#111827' }}>{job.industry || 'Not specified'}</div>
            </div>
            <div className="detail-row" style={{ marginBottom: '16px' }}>
              <strong style={{ color: '#374151', fontSize: '15px' }}>Salary Range:</strong>
              <div style={{ marginTop: '4px', fontSize: '16px', color: '#111827' }}>{job.salary_range || 'Not specified'}</div>
            </div>
            <div className="detail-row" style={{ marginBottom: '16px' }}>
              <strong style={{ color: '#374151', fontSize: '15px' }}>Application Deadline:</strong>
              <div style={{ marginTop: '4px', fontSize: '16px', color: '#111827' }}>{formatDate(job.application_deadline)}</div>
            </div>
            {job.posting_url && (
              <div className="detail-row" style={{ marginBottom: '16px' }}>
                <strong style={{ color: '#374151', fontSize: '15px' }}>Posting URL:</strong>
                <div style={{ marginTop: '4px' }}>
                  <a 
                    href={job.posting_url} 
                    target="_blank" 
                    rel="noreferrer"
                    style={{ 
                      color: '#667eea', 
                      textDecoration: 'none',
                      display: 'inline-flex',
                      alignItems: 'center',
                      gap: '6px',
                      fontSize: '16px'
                    }}
                  >
                    View Posting <Icon name="link" size="sm" />
                  </a>
                </div>
              </div>
            )}
            {job.description && (
              <div className="detail-row" style={{ marginTop: '20px' }}>
                <strong style={{ color: '#374151', fontSize: '15px' }}>Description:</strong>
                <div style={{ 
                  whiteSpace: 'pre-wrap', 
                  marginTop: '8px',
                  padding: '16px',
                  backgroundColor: '#f9fafb',
                  borderRadius: '8px',
                  fontSize: '15px',
                  color: '#4b5563',
                  lineHeight: '1.6'
                }}>
                  {job.description}
                </div>
              </div>
              )}
              </div>
            )}
          </div>
        </div>
        {companyInfo && (
          <div style={{ width: '100%' }}>
            <CompanyInfo companyInfo={companyInfo} jobId={job.id} />
          </div>
        )}
      </div>

      {/* Contact Information */}
      <div className="education-form-card">
        <div className="form-header">
          <h3>Contact Information</h3>
        </div>
        
        {editMode ? (
          <form className="education-form">
            <h4 style={{ color: '#111827', fontSize: '18px', fontWeight: '600', marginBottom: '16px' }}>Recruiter</h4>
            <div className="form-row">
              <div className="form-group">
                <label htmlFor="recruiter_name">Name</label>
                <input id="recruiter_name" name="recruiter_name" value={formData.recruiter_name} onChange={onChange} />
              </div>
              <div className="form-group">
                <label htmlFor="recruiter_email">Email</label>
                <input id="recruiter_email" type="email" name="recruiter_email" value={formData.recruiter_email} onChange={onChange} />
              </div>
            </div>
            <div className="form-group">
              <label htmlFor="recruiter_phone">Phone</label>
              <input id="recruiter_phone" name="recruiter_phone" value={formData.recruiter_phone} onChange={onChange} />
            </div>

            <h4 style={{ color: '#111827', fontSize: '18px', fontWeight: '600', marginTop: '32px', marginBottom: '16px' }}>Hiring Manager</h4>
            <div className="form-row">
              <div className="form-group">
                <label htmlFor="hiring_manager_name">Name</label>
                <input id="hiring_manager_name" name="hiring_manager_name" value={formData.hiring_manager_name} onChange={onChange} />
              </div>
              <div className="form-group">
                <label htmlFor="hiring_manager_email">Email</label>
                <input id="hiring_manager_email" type="email" name="hiring_manager_email" value={formData.hiring_manager_email} onChange={onChange} />
              </div>
            </div>

            <div className="form-actions" style={{ marginTop: '24px' }}>
              <button 
                type="button"
                onClick={handleSave}
                disabled={saving}
                className="save-button"
                style={{
                  padding: '12px 28px',
                  fontSize: '15px',
                  fontWeight: '600',
                  borderRadius: '10px',
                  border: 'none',
                  background: 'linear-gradient(135deg, #667eea 0%, #764ba2 100%)',
                  color: 'white',
                  cursor: 'pointer',
                  boxShadow: '0 4px 12px rgba(102, 126, 234, 0.3)',
                  width: '100%'
                }}
              >
                {saving ? 'Saving...' : 'Save Contact Information'}
              </button>
            </div>
          </form>
        ) : (
          <div className="education-form" style={{ padding: '32px' }}>
            <h4 style={{ color: '#111827', fontSize: '18px', fontWeight: '600', marginBottom: '16px' }}>Recruiter</h4>
            <div className="detail-row" style={{ marginBottom: '12px' }}>
              <strong style={{ color: '#374151', fontSize: '15px' }}>Name:</strong>
              <div style={{ marginTop: '4px', fontSize: '16px', color: '#111827' }}>{job.recruiter_name || 'Not specified'}</div>
            </div>
            <div className="detail-row" style={{ marginBottom: '12px' }}>
              <strong style={{ color: '#374151', fontSize: '15px' }}>Email:</strong>
              <div style={{ marginTop: '4px', fontSize: '16px', color: '#111827' }}>{job.recruiter_email || 'Not specified'}</div>
            </div>
            <div className="detail-row" style={{ marginBottom: '12px' }}>
              <strong style={{ color: '#374151', fontSize: '15px' }}>Phone:</strong>
              <div style={{ marginTop: '4px', fontSize: '16px', color: '#111827' }}>{job.recruiter_phone || 'Not specified'}</div>
            </div>

            <h4 style={{ color: '#111827', fontSize: '18px', fontWeight: '600', marginTop: '32px', marginBottom: '16px' }}>Hiring Manager</h4>
            <div className="detail-row" style={{ marginBottom: '12px' }}>
              <strong style={{ color: '#374151', fontSize: '15px' }}>Name:</strong>
              <div style={{ marginTop: '4px', fontSize: '16px', color: '#111827' }}>{job.hiring_manager_name || 'Not specified'}</div>
            </div>
            <div className="detail-row" style={{ marginBottom: '12px' }}>
              <strong style={{ color: '#374151', fontSize: '15px' }}>Email:</strong>
              <div style={{ marginTop: '4px', fontSize: '16px', color: '#111827' }}>{job.hiring_manager_email || 'Not specified'}</div>
            </div>
          </div>
        )}
      </div>

      {/* Notes Sections */}
      <div className="education-form-card">
        <div className="form-header">
          <h3>Notes</h3>
        </div>
        
        {editMode ? (
          <form className="education-form">
            <div className="form-group">
              <label htmlFor="personal_notes">Personal Observations</label>
              <textarea
                id="personal_notes"
                name="personal_notes"
                value={formData.personal_notes}
                onChange={onChange}
                rows={4}
                placeholder="Your personal notes and observations about this opportunity..."
              />
            </div>

            <div className="form-group">
              <label htmlFor="salary_negotiation_notes">Salary Negotiation Notes</label>
              <textarea
                id="salary_negotiation_notes"
                name="salary_negotiation_notes"
                value={formData.salary_negotiation_notes}
                onChange={onChange}
                rows={4}
                placeholder="Notes about salary discussions and negotiations..."
              />
            </div>

            <div className="form-group">
              <label htmlFor="interview_notes">Interview Notes & Feedback</label>
              <textarea
                id="interview_notes"
                name="interview_notes"
                value={formData.interview_notes}
                onChange={onChange}
                rows={4}
                placeholder="Notes from interviews, feedback received, impressions..."
              />
            </div>

            <div className="form-actions" style={{ marginTop: '24px' }}>
              <button 
                type="button"
                onClick={handleSave}
                disabled={saving}
                className="save-button"
                style={{
                  padding: '12px 28px',
                  fontSize: '15px',
                  fontWeight: '600',
                  borderRadius: '10px',
                  border: 'none',
                  background: 'linear-gradient(135deg, #667eea 0%, #764ba2 100%)',
                  color: 'white',
                  cursor: 'pointer',
                  boxShadow: '0 4px 12px rgba(102, 126, 234, 0.3)',
                  width: '100%'
                }}
              >
                {saving ? 'Saving...' : 'Save Notes'}
              </button>
            </div>
          </form>
        ) : (
          <div className="education-form" style={{ padding: '32px' }}>
            <div className="detail-row" style={{ marginBottom: '20px' }}>
              <strong style={{ color: '#374151', fontSize: '15px' }}>Personal Observations:</strong>
              <div style={{ 
                whiteSpace: 'pre-wrap', 
                marginTop: '8px',
                padding: '16px',
                backgroundColor: '#f9fafb',
                borderRadius: '8px',
                fontSize: '15px',
                color: '#4b5563',
                lineHeight: '1.6',
                minHeight: '60px'
              }}>
                {job.personal_notes || 'No notes yet'}
              </div>
            </div>
            
            <div className="detail-row" style={{ marginBottom: '20px' }}>
              <strong style={{ color: '#374151', fontSize: '15px' }}>Salary Negotiation Notes:</strong>
              <div style={{ 
                whiteSpace: 'pre-wrap', 
                marginTop: '8px',
                padding: '16px',
                backgroundColor: '#f9fafb',
                borderRadius: '8px',
                fontSize: '15px',
                color: '#4b5563',
                lineHeight: '1.6',
                minHeight: '60px'
              }}>
                {job.salary_negotiation_notes || 'No notes yet'}
              </div>
            </div>
            
            <div className="detail-row">
              <strong style={{ color: '#374151', fontSize: '15px' }}>Interview Notes & Feedback:</strong>
              <div style={{ 
                whiteSpace: 'pre-wrap', 
                marginTop: '8px',
                padding: '16px',
                backgroundColor: '#f9fafb',
                borderRadius: '8px',
                fontSize: '15px',
                color: '#4b5563',
                lineHeight: '1.6',
                minHeight: '60px'
              }}>
                {job.interview_notes || 'No notes yet'}
              </div>
            </div>
          </div>
        )}
      </div>

      {/* Application History */}
      <div className="education-form-card">
        <div className="form-header">
          <h3>Application History</h3>
          {editMode && (
            <button 
              className="add-education-button" 
              onClick={addHistoryEntry} 
              type="button"
              style={{ 
                padding: '8px 20px',
                fontSize: '14px',
                background: 'rgba(255, 255, 255, 0.2)',
                border: '1px solid rgba(255, 255, 255, 0.3)'
              }}
            >
              + Add Entry
            </button>
          )}
        </div>
        
        {(!formData.application_history || formData.application_history.length === 0) ? (
          <div className="education-form" style={{ padding: '32px', textAlign: 'center' }}>
            <p style={{ color: '#9ca3af', fontStyle: 'italic', fontSize: '15px' }}>No history entries yet</p>
          </div>
        ) : (
          <div className="education-form" style={{ padding: '32px' }}>
            {formData.application_history.map((entry, index) => (
              <div key={index} style={{ 
                padding: '20px', 
                marginBottom: '16px', 
                borderLeft: '4px solid #667eea',
                backgroundColor: '#f9fafb',
                borderRadius: '8px',
                position: 'relative'
              }}>
                <div style={{ display: 'flex', justifyContent: 'space-between', alignItems: 'start' }}>
                  <div style={{ flex: 1 }}>
                    <strong style={{ fontSize: '16px', color: '#111827' }}>{entry.action}</strong>
                    <div style={{ fontSize: '13px', color: '#6b7280', marginTop: '4px' }}>
                      {formatTimestamp(entry.timestamp)}
                    </div>
                    {entry.notes && (
                      <div style={{ 
                        marginTop: '12px', 
                        whiteSpace: 'pre-wrap',
                        fontSize: '15px',
                        color: '#4b5563',
                        lineHeight: '1.5'
                      }}>
                        {entry.notes}
                      </div>
                    )}
                  </div>
                  {editMode && (
                    <button 
                      onClick={() => removeHistoryEntry(index)}
                      className="delete-button"
                      type="button"
                      style={{ 
                        marginLeft: '16px',
                        padding: '8px',
                        background: '#fee',
                        border: '1px solid #fcc',
                        borderRadius: '6px',
                        cursor: 'pointer'
                      }}
                    >
                      <Icon name="trash" size="sm" ariaLabel="Remove" />
                    </button>
                  )}
                </div>
              </div>
            ))}

            {editMode && (
              <div className="form-actions" style={{ marginTop: '24px' }}>
                <button 
                  type="button"
                  onClick={handleSave}
                  disabled={saving}
                  className="save-button"
                  style={{
                    padding: '12px 28px',
                    fontSize: '15px',
                    fontWeight: '600',
                    borderRadius: '10px',
                    border: 'none',
                    background: 'linear-gradient(135deg, #667eea 0%, #764ba2 100%)',
                    color: 'white',
                    cursor: 'pointer',
                    boxShadow: '0 4px 12px rgba(102, 126, 234, 0.3)',
                    width: '100%'
                  }}
                >
                  {saving ? 'Saving...' : 'Save Application History'}
                </button>
              </div>
            )}
          </div>
        )}
      </div>

      {/* Metadata */}
      <div className="education-form-card">
        <div className="form-header">
          <h3>Metadata</h3>
        </div>
        <div className="education-form" style={{ padding: '32px' }}>
          <div className="detail-row" style={{ marginBottom: '12px' }}>
            <strong style={{ color: '#374151', fontSize: '15px' }}>Created:</strong>
            <div style={{ marginTop: '4px', fontSize: '16px', color: '#111827' }}>{formatTimestamp(job.created_at)}</div>
          </div>
          <div className="detail-row">
            <strong style={{ color: '#374151', fontSize: '15px' }}>Last Updated:</strong>
            <div style={{ marginTop: '4px', fontSize: '16px', color: '#111827' }}>{formatTimestamp(job.updated_at)}</div>
          </div>
        </div>
      </div>
        </>
      )}

      {/* Tab Content - Interview Insights */}
      {activeTab === 'interview' && (
        <>
          {interviewInsights ? (
            <InterviewInsights
              insights={interviewInsights}
              onToggleChecklistItem={handleToggleChecklistItem}
              savingChecklistId={savingChecklistId}
            />
          ) : (
            <div className="education-form-card">
              <div className="education-form" style={{ padding: '40px', textAlign: 'center' }}>
                <Icon name="info" size="lg" color="#9ca3af" />
                <p style={{ color: '#9ca3af', marginTop: '16px', fontSize: '15px' }}>
                  No interview insights available for this job yet.
                </p>
              </div>
            </div>
          )}
          {questionBankError && (
            <div className="education-form-card">
              <div className="education-form" style={{ padding: '24px' }}>
                <div className="error-banner" style={{ margin: 0 }}>{questionBankError}</div>
              </div>
            </div>
          )}
          {questionBank && (
            <RoleQuestionBank
              bank={questionBank}
              loading={loadingQuestionBank}
              savingQuestionId={savingPracticeQuestion}
              onLogPractice={handleLogQuestionPractice}
              jobId={job?.id}
              onPracticeStatusUpdate={handlePracticeStatusUpdate}
            />
          )}
          {!questionBank && loadingQuestionBank && (
            <div className="education-form-card">
              <div className="education-form" style={{ padding: '24px', textAlign: 'center', color: '#6b7280' }}>
                Loading question bank...
              </div>
            </div>
          )}
          {!questionBank && !loadingQuestionBank && !questionBankError && (
            <div className="education-form-card">
              <div className="education-form" style={{ padding: '24px', color: '#6b7280' }}>
                Question bank is not available for this job yet.
              </div>
            </div>
          )}
        </>
      )}

      {/* Tab Content - Match Analysis */}
      {activeTab === 'match' && (
        <>
          <JobMatchAnalysis 
            job={job} 
            onError={setError}
          />
        </>
      )}

      {/* Tab Content - Skills Gap Analysis */}
      {activeTab === 'skills' && (
        <>
          {skillsGapAnalysis ? (
            <SkillGapAnalysis
              analysis={skillsGapAnalysis}
              skillProgress={skillProgress}
              onRefresh={handleRefreshSkillsGap}
              onLogProgress={handleLogSkillProgress}
              onAddSkill={handleAddSkill}
            />
          ) : (
            <div className="education-form-card">
              <div className="education-form" style={{ padding: '40px', textAlign: 'center' }}>
                <Icon name="info" size="lg" color="#9ca3af" />
                <p style={{ color: '#9ca3af', marginTop: '16px', fontSize: '15px' }}>
                  No skills gap analysis available for this job yet.
                </p>
              </div>
            </div>
          )}
        </>
      )}

      {activeTab === 'technical-prep' && (
        <TechnicalPrepSuite
          data={technicalPrep}
          loading={loadingTechnicalPrep}
          error={technicalPrepError}
          onRefresh={() => (job?.id ? fetchTechnicalPrep(job.id, { refresh: true }) : null)}
          onLogAttempt={handleLogTechnicalAttempt}
          loggingAttemptId={loggingTechnicalAttemptId}
        />
      )}

      {/* Tab Content - Scheduled Interviews */}
      {activeTab === 'scheduled-interviews' && (
        <div className="education-form-card" id="scheduled-interviews-section">
          <div className="education-form" style={{ padding: '24px' }}>
            <div style={{ marginBottom: '24px' }}>
              <h3 style={{ fontSize: '18px', fontWeight: '600', color: '#1f2937', margin: 0 }}>
                <Icon name="calendar" size="sm" /> Scheduled Interviews
              </h3>
            </div>

            {loadingInterviews ? (
              <div style={{ textAlign: 'center', padding: '40px' }}>
                <p style={{ color: '#9ca3af' }}>Loading interviews...</p>
              </div>
            ) : jobInterviews.length === 0 ? (
              <div style={{ textAlign: 'center', padding: '40px' }}>
                <Icon name="calendar" size="lg" color="#9ca3af" />
                <p style={{ color: '#9ca3af', marginTop: '16px', fontSize: '15px' }}>
                  No interviews scheduled for this job yet.
                </p>
                <button
                  onClick={() => setShowInterviewScheduler(true)}
                  className="btn-primary"
                  style={{ marginTop: '16px' }}
                >
                  <Icon name="plus" size="sm" /> Schedule Interview
                </button>
              </div>
            ) : (
              <div style={{ display: 'flex', flexDirection: 'column', gap: '16px' }}>
                {jobInterviews.map((interview) => {
                  const scheduledDate = new Date(interview.scheduled_at);
                  const isPast = scheduledDate < new Date();
                  const interviewTypeLabels = {
                    phone: 'Phone Interview',
                    video: 'Video Interview',
                    in_person: 'In-Person Interview'
                  };
                  const interviewTypeColors = {
                    phone: '#8b5cf6',
                    video: '#3b82f6',
                    in_person: '#10b981'
                  };

                  return (
                    <div
                      key={interview.id}
                      style={{
                        border: '1px solid #e5e7eb',
                        borderRadius: '8px',
                        padding: '20px',
                        background: isPast ? '#f9fafb' : '#ffffff',
                      }}
                    >
                      <div style={{ display: 'flex', justifyContent: 'space-between', alignItems: 'flex-start', marginBottom: '12px' }}>
                        <div>
                          <div style={{ display: 'flex', alignItems: 'center', gap: '8px', marginBottom: '8px' }}>
                            <span
                              style={{
                                display: 'inline-block',
                                padding: '4px 12px',
                                borderRadius: '16px',
                                fontSize: '13px',
                                fontWeight: '600',
                                color: '#ffffff',
                                background: interviewTypeColors[interview.interview_type] || '#6b7280'
                              }}
                            >
                              {interviewTypeLabels[interview.interview_type] || interview.interview_type}
                            </span>
                            {interview.status && (
                              <span
                                style={{
                                  display: 'inline-block',
                                  padding: '4px 12px',
                                  borderRadius: '16px',
                                  fontSize: '13px',
                                  fontWeight: '600',
                                  color: interview.status === 'completed' ? '#059669' : interview.status === 'cancelled' ? '#dc2626' : '#6b7280',
                                  background: interview.status === 'completed' ? '#d1fae5' : interview.status === 'cancelled' ? '#fee2e2' : '#f3f4f6'
                                }}
                              >
                                {interview.status}
                              </span>
                            )}
                          </div>
                          <h4 style={{ fontSize: '16px', fontWeight: '600', color: '#1f2937', margin: '0 0 4px 0' }}>
                            {scheduledDate.toLocaleDateString('en-US', { 
                              weekday: 'long', 
                              year: 'numeric', 
                              month: 'long', 
                              day: 'numeric' 
                            })}
                          </h4>
                          <p style={{ fontSize: '14px', color: '#6b7280', margin: 0 }}>
                            {scheduledDate.toLocaleTimeString('en-US', { 
                              hour: 'numeric', 
                              minute: '2-digit',
                              hour12: true 
                            })}
                            {interview.duration && ` • ${interview.duration} minutes`}
                          </p>
                        </div>
                        <div style={{ display: 'flex', gap: '8px' }}>
                          <button
                            onClick={() => {
                              setSelectedInterviewForChecklist(interview);
                              setShowPreparationChecklist(true);
                            }}
                            className="btn-secondary"
                            style={{ 
                              padding: '6px 12px', 
                              fontSize: '13px',
                              color: '#667eea',
                              borderColor: '#667eea'
                            }}
                          >
                            <Icon name="check-square" size="sm" /> Prep Checklist
                          </button>
                          <button
                            onClick={() => {
                              setSelectedInterviewForFollowUp(interview);
                              setShowFollowUpModal(true);
                            }}
                            className="btn-secondary"
                            style={{ 
                              padding: '6px 12px', 
                              fontSize: '13px',
                              color: '#2563eb',
                              borderColor: '#2563eb'
                            }}
                          >
                            <Icon name="mail" size="sm" /> Follow-up
                          </button>
                          <button
                            onClick={() => {
                              setEditingInterviewId(interview.id);
                              setShowInterviewScheduler(true);
                            }}
                            className="btn-secondary"
                            style={{ padding: '6px 12px', fontSize: '13px' }}
                          >
                            <Icon name="edit" size="sm" /> Edit
                          </button>
                          <button
                            onClick={() => setInterviewToDelete(interview)}
                            className="btn-secondary"
                            style={{ 
                              padding: '6px 12px', 
                              fontSize: '13px',
                              color: '#dc2626',
                              borderColor: '#dc2626'
                            }}
                          >
                            <Icon name="trash" size="sm" /> Delete
                          </button>
                        </div>
                      </div>

                      {/* Interview Details */}
                      <div style={{ marginTop: '16px', paddingTop: '16px', borderTop: '1px solid #e5e7eb' }}>
                        {interview.interviewer_name && (
                          <div style={{ marginBottom: '8px' }}>
                            <strong style={{ fontSize: '14px', color: '#4b5563' }}>Interviewer: </strong>
                            <span style={{ fontSize: '14px', color: '#1f2937' }}>{interview.interviewer_name}</span>
                            {interview.interviewer_title && (
                              <span style={{ fontSize: '14px', color: '#6b7280' }}> ({interview.interviewer_title})</span>
                            )}
                          </div>
                        )}
                        {interview.interviewer_email && (
                          <div style={{ marginBottom: '8px' }}>
                            <strong style={{ fontSize: '14px', color: '#4b5563' }}>Email: </strong>
                            <a 
                              href={`mailto:${interview.interviewer_email}`}
                              style={{ fontSize: '14px', color: '#667eea', textDecoration: 'none' }}
                            >
                              {interview.interviewer_email}
                            </a>
                          </div>
                        )}
                        {interview.interview_type === 'in_person' && interview.location && (
                          <div style={{ marginBottom: '8px' }}>
                            <strong style={{ fontSize: '14px', color: '#4b5563' }}>Location: </strong>
                            <span style={{ fontSize: '14px', color: '#1f2937' }}>{interview.location}</span>
                          </div>
                        )}
                        {interview.interview_type === 'video' && interview.meeting_link && (
                          <div style={{ marginBottom: '8px' }}>
                            <strong style={{ fontSize: '14px', color: '#4b5563' }}>Meeting Link: </strong>
                            <a 
                              href={interview.meeting_link}
                              target="_blank"
                              rel="noopener noreferrer"
                              style={{ fontSize: '14px', color: '#667eea', textDecoration: 'none' }}
                            >
                              Join Meeting
                            </a>
                          </div>
                        )}
                        {interview.preparation_notes && (
                          <div style={{ marginTop: '12px' }}>
                            <strong style={{ fontSize: '14px', color: '#4b5563', display: 'block', marginBottom: '4px' }}>
                              Preparation Notes:
                            </strong>
                            <p style={{ fontSize: '14px', color: '#1f2937', margin: 0, whiteSpace: 'pre-wrap' }}>
                              {interview.preparation_notes}
                            </p>
                          </div>
                        )}
                        {interview.outcome && (
                          <div style={{ marginTop: '12px', padding: '12px', background: '#f0fdf4', borderRadius: '6px' }}>
                            <strong style={{ fontSize: '14px', color: '#059669', display: 'block', marginBottom: '4px' }}>
                              Outcome: {interview.outcome}
                            </strong>
                            {interview.outcome_notes && (
                              <p style={{ fontSize: '14px', color: '#065f46', margin: 0, whiteSpace: 'pre-wrap' }}>
                                {interview.outcome_notes}
                              </p>
                            )}
                          </div>
                        )}
                      </div>
                    </div>
                  );
                })}
              </div>
            )}
          </div>
        </div>
      )}

      {/* Interview Scheduler Modal */}
      {showInterviewScheduler && job && (
        <InterviewScheduler
          job={job}
          existingInterview={editingInterviewId ? jobInterviews.find(i => i.id === editingInterviewId) : null}
          onClose={() => {
            setShowInterviewScheduler(false);
            setEditingInterviewId(null);
          }}
          onSuccess={() => {
            setShowInterviewScheduler(false);
            setEditingInterviewId(null);
            setSuccess(editingInterviewId ? 'Interview updated successfully!' : 'Interview scheduled successfully!');
            setTimeout(() => setSuccess(''), 3000);
            // Reload interviews if we're on that tab
            if (activeTab === 'scheduled-interviews') {
              loadInterviews();
            }
          }}
        />
      )}

      {/* UC-081: Preparation Checklist Modal */}
      {showPreparationChecklist && selectedInterviewForChecklist && (
        <PreparationChecklist
          interview={selectedInterviewForChecklist}
          onClose={() => {
            setShowPreparationChecklist(false);
            setSelectedInterviewForChecklist(null);
          }}
        />
      )}

      {/* UC-082: Interview Follow-up Modal */}
      {showFollowUpModal && selectedInterviewForFollowUp && (
        <InterviewFollowUp
          job={job}
          interview={selectedInterviewForFollowUp}
          onClose={() => {
            setShowFollowUpModal(false);
            setSelectedInterviewForFollowUp(null);
          }}
        />
      )}

      {/* Delete Interview Confirmation Modal */}
      {interviewToDelete && (
        <div className="modal-overlay" onClick={() => setInterviewToDelete(null)}>
          <div className="modal-content" onClick={(e) => e.stopPropagation()} style={{ maxWidth: '420px' }}>
            <div className="modal-header">
              <h3 style={{ display: 'flex', alignItems: 'center', gap: '8px' }}>
                <Icon name="alert-triangle" size="md" color="#dc2626" />
                Delete Interview
              </h3>
              <button className="modal-close" onClick={() => setInterviewToDelete(null)} aria-label="Close">
                <Icon name="x" size="sm" />
              </button>
            </div>
            <div className="modal-body" style={{ paddingTop: '8px' }}>
              <p style={{ color: '#4b5563', marginBottom: '16px' }}>
                Are you sure you want to delete this interview? This action cannot be undone.
              </p>
              <div style={{ padding: '12px', background: '#f9fafb', borderRadius: '8px', marginBottom: '20px' }}>
                <p style={{ margin: '0 0 6px 0', fontSize: '15px', color: '#1f2937', fontWeight: '600' }}>
                  {interviewToDelete.job_title || job?.title}
                </p>
                <p style={{ margin: 0, fontSize: '14px', color: '#6b7280' }}>
                  {new Date(interviewToDelete.scheduled_at).toLocaleString('en-US', {
                    weekday: 'short',
                    month: 'short',
                    day: 'numeric',
                    hour: 'numeric',
                    minute: '2-digit',
                    hour12: true,
                  })}
                </p>
              </div>
              <div style={{ display: 'flex', justifyContent: 'flex-end', gap: '12px' }}>
                <button
                  className="btn-secondary"
                  onClick={() => setInterviewToDelete(null)}
                  style={{ padding: '8px 16px', fontSize: '14px' }}
                >
                  Cancel
                </button>
                <button
                  className="btn-danger"
                  onClick={async () => {
                    try {
                      await interviewsAPI.deleteInterview(interviewToDelete.id);
                      setInterviewToDelete(null);
                      setSuccess('Interview deleted successfully!');
                      setTimeout(() => setSuccess(''), 3000);
                      loadInterviews();
                    } catch (err) {
                      setError(err?.message || 'Failed to delete interview');
                      setTimeout(() => setError(''), 3000);
                    }
                  }}
                  style={{ padding: '8px 16px', fontSize: '14px', background: '#dc2626', borderColor: '#dc2626' }}
                >
                  Delete Interview
                </button>
              </div>
            </div>
          </div>
        </div>
      )}
    </div>
  );
};

export default JobDetailView;<|MERGE_RESOLUTION|>--- conflicted
+++ resolved
@@ -42,15 +42,12 @@
   const [interviewToDelete, setInterviewToDelete] = useState(null);
   const [showPreparationChecklist, setShowPreparationChecklist] = useState(false);
   const [selectedInterviewForChecklist, setSelectedInterviewForChecklist] = useState(null);
-<<<<<<< HEAD
   const [technicalPrep, setTechnicalPrep] = useState(null);
   const [loadingTechnicalPrep, setLoadingTechnicalPrep] = useState(false);
   const [technicalPrepError, setTechnicalPrepError] = useState('');
   const [loggingTechnicalAttemptId, setLoggingTechnicalAttemptId] = useState(null);
-=======
   const [showFollowUpModal, setShowFollowUpModal] = useState(false);
   const [selectedInterviewForFollowUp, setSelectedInterviewForFollowUp] = useState(null);
->>>>>>> 8f46a804
   
   const jobTypeOptions = [
     { value: 'ft', label: 'Full-time' },
