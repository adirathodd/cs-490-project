--- conflicted
+++ resolved
@@ -1,165 +1,159 @@
-import React from 'react';
-import {
-  FaUser,
-  FaSignOutAlt,
-  FaEdit,
-  FaHome,
-  FaBriefcase,
-  FaGraduationCap,
-  FaMedal,
-  FaPuzzlePiece,
-  FaFolderOpen,
-  FaCamera,
-  FaTrashAlt,
-  FaInfoCircle,
-  FaUpload,
-  FaSearch,
-  FaSpinner,
-  FaCalendarAlt,
-  FaLink,
-  FaMapMarkerAlt,
-  FaUsers,
-  FaLightbulb,
-  FaEye,
-  FaTimesCircle,
-  FaDownload,
-  FaChevronLeft,
-  FaChevronRight,
-  FaChevronDown,
-  FaChevronUp,
-  FaArchive,
-  FaHistory,
-  FaFile,
-  FaFileAlt,
-  FaFilter,
-  FaMagic,
-  FaSyncAlt,
-  FaClipboard,
-  FaCheck,
-  FaGripVertical,
-  FaDollarSign,
-  FaChartLine,
-<<<<<<< HEAD
-  FaStar,
-  FaCopy,
-  FaCodeBranch,
-  FaRandom,
-  FaArrowLeft,
-  FaArrowRight,
-  FaSave,
-  FaClock,
-  FaLayerGroup,
-=======
-  FaUndo,
-  FaRedo,
-  FaClock,
-  FaCheckCircle,
-  FaArrowRight,
-  FaThumbsUp,
-  FaKeyboard,
-  FaFont,
-  FaChartBar,
->>>>>>> b544568b
-} from 'react-icons/fa';
-
-// Simple, centralized Icon wrapper used across the app.
-// Props:
-// - name: logical icon name (string)
-// - size: 'sm'|'md'|'lg'|'xl' or number (px)
-// - color: css color string
-// - className: additional class names
-// - ariaLabel: accessible label
-const sizeMap = {
-  sm: 16,
-  md: 20,
-  lg: 24,
-  xl: 32,
-};
-
-const iconMap = {
-  user: FaUser,
-  signout: FaSignOutAlt,
-  edit: FaEdit,
-  home: FaHome,
-  briefcase: FaBriefcase,
-  education: FaGraduationCap,
-  cert: FaMedal,
-  project: FaPuzzlePiece,
-  folder: FaFolderOpen,
-  camera: FaCamera,
-  trash: FaTrashAlt,
-  info: FaInfoCircle,
-  upload: FaUpload,
-  search: FaSearch,
-  spinner: FaSpinner,
-  calendar: FaCalendarAlt,
-  link: FaLink,
-  users: FaUsers,
-  location: FaMapMarkerAlt,
-  idea: FaLightbulb,
-  lightbulb: FaLightbulb,
-  eye: FaEye,
-  clear: FaTimesCircle,
-  download: FaDownload,
-  chevronLeft: FaChevronLeft,
-  chevronRight: FaChevronRight,
-  chevronDown: FaChevronDown,
-  chevronUp: FaChevronUp,
-  archive: FaArchive,
-  restore: FaHistory,
-  history: FaHistory,
-  file: FaFile,
-  'file-text': FaFileAlt,
-  filter: FaFilter,
-  sparkles: FaMagic,
-  stars: FaMagic,
-  refresh: FaSyncAlt,
-  clipboard: FaClipboard,
-  check: FaCheck,
-  grip: FaGripVertical,
-  dollar: FaDollarSign,
-  chart: FaChartLine,
-<<<<<<< HEAD
-  star: FaStar,
-  copy: FaCopy,
-  gitBranch: FaCodeBranch,
-  gitMerge: FaRandom,
-  compare: FaRandom,
-  rotateLeft: FaArrowLeft,
-  arrowRight: FaArrowRight,
-  arrowLeft: FaArrowLeft,
-  save: FaSave,
-  clock: FaClock,
-  layers: FaLayerGroup,
-  loader: FaSpinner,
-=======
-  'corner-up-left': FaUndo,
-  undo: FaUndo,
-  'corner-up-right': FaRedo,
-  redo: FaRedo,
-  clock: FaClock,
-  'check-circle': FaCheckCircle,
-  'arrow-right': FaArrowRight,
-  'thumbs-up': FaThumbsUp,
-  type: FaKeyboard,
-  'bar-chart': FaChartBar,
->>>>>>> b544568b
-};
-
-export default function Icon({ name, size = 'md', color, className = '', ariaLabel, ...rest }) {
-  const px = typeof size === 'number' ? size : (sizeMap[size] || sizeMap.md);
-  const Comp = iconMap[name];
-  if (!Comp) return <span className={`icon ${className}`} style={{ fontSize: px, color }} aria-hidden={!ariaLabel} {...rest} />;
-
-  return (
-    <span
-      className={`icon ${className}`}
-      style={{ width: px, height: px, fontSize: px, display: 'inline-flex', alignItems: 'center', justifyContent: 'center', color }}
-      role={ariaLabel ? 'img' : 'presentation'}
-      aria-label={ariaLabel}
-      {...rest}
-    >
-      <Comp />
-    </span>
-  );
-}
+import React from 'react';
+import {
+  FaUser,
+  FaSignOutAlt,
+  FaEdit,
+  FaHome,
+  FaBriefcase,
+  FaGraduationCap,
+  FaMedal,
+  FaPuzzlePiece,
+  FaFolderOpen,
+  FaCamera,
+  FaTrashAlt,
+  FaInfoCircle,
+  FaUpload,
+  FaSearch,
+  FaSpinner,
+  FaCalendarAlt,
+  FaLink,
+  FaMapMarkerAlt,
+  FaUsers,
+  FaLightbulb,
+  FaEye,
+  FaTimesCircle,
+  FaDownload,
+  FaChevronLeft,
+  FaChevronRight,
+  FaChevronDown,
+  FaChevronUp,
+  FaArchive,
+  FaHistory,
+  FaFile,
+  FaFileAlt,
+  FaFilter,
+  FaMagic,
+  FaSyncAlt,
+  FaClipboard,
+  FaCheck,
+  FaGripVertical,
+  FaDollarSign,
+  FaChartLine,
+  FaUndo,
+  FaRedo,
+  FaClock,
+  FaCheckCircle,
+  FaArrowRight,
+  FaThumbsUp,
+  FaKeyboard,
+  FaFont,
+  FaChartBar,
+  FaStar,
+  FaCopy,
+  FaCodeBranch,
+  FaRandom,
+  FaArrowLeft,
+  FaArrowRight,
+  FaSave,
+  FaClock,
+  FaLayerGroup,
+} from 'react-icons/fa';
+
+// Simple, centralized Icon wrapper used across the app.
+// Props:
+// - name: logical icon name (string)
+// - size: 'sm'|'md'|'lg'|'xl' or number (px)
+// - color: css color string
+// - className: additional class names
+// - ariaLabel: accessible label
+const sizeMap = {
+  sm: 16,
+  md: 20,
+  lg: 24,
+  xl: 32,
+};
+
+const iconMap = {
+  user: FaUser,
+  signout: FaSignOutAlt,
+  edit: FaEdit,
+  home: FaHome,
+  briefcase: FaBriefcase,
+  education: FaGraduationCap,
+  cert: FaMedal,
+  project: FaPuzzlePiece,
+  folder: FaFolderOpen,
+  camera: FaCamera,
+  trash: FaTrashAlt,
+  info: FaInfoCircle,
+  upload: FaUpload,
+  search: FaSearch,
+  spinner: FaSpinner,
+  calendar: FaCalendarAlt,
+  link: FaLink,
+  users: FaUsers,
+  location: FaMapMarkerAlt,
+  idea: FaLightbulb,
+  lightbulb: FaLightbulb,
+  eye: FaEye,
+  clear: FaTimesCircle,
+  download: FaDownload,
+  chevronLeft: FaChevronLeft,
+  chevronRight: FaChevronRight,
+  chevronDown: FaChevronDown,
+  chevronUp: FaChevronUp,
+  archive: FaArchive,
+  restore: FaHistory,
+  history: FaHistory,
+  file: FaFile,
+  'file-text': FaFileAlt,
+  filter: FaFilter,
+  sparkles: FaMagic,
+  stars: FaMagic,
+  refresh: FaSyncAlt,
+  clipboard: FaClipboard,
+  check: FaCheck,
+  grip: FaGripVertical,
+  dollar: FaDollarSign,
+  chart: FaChartLine,
+  'corner-up-left': FaUndo,
+  undo: FaUndo,
+  'corner-up-right': FaRedo,
+  redo: FaRedo,
+  clock: FaClock,
+  'check-circle': FaCheckCircle,
+  'arrow-right': FaArrowRight,
+  'thumbs-up': FaThumbsUp,
+  type: FaKeyboard,
+  'bar-chart': FaChartBar,
+  star: FaStar,
+  copy: FaCopy,
+  gitBranch: FaCodeBranch,
+  gitMerge: FaRandom,
+  compare: FaRandom,
+  rotateLeft: FaArrowLeft,
+  arrowRight: FaArrowRight,
+  arrowLeft: FaArrowLeft,
+  save: FaSave,
+  clock: FaClock,
+  layers: FaLayerGroup,
+  loader: FaSpinner,
+};
+
+export default function Icon({ name, size = 'md', color, className = '', ariaLabel, ...rest }) {
+  const px = typeof size === 'number' ? size : (sizeMap[size] || sizeMap.md);
+  const Comp = iconMap[name];
+  if (!Comp) return <span className={`icon ${className}`} style={{ fontSize: px, color }} aria-hidden={!ariaLabel} {...rest} />;
+
+  return (
+    <span
+      className={`icon ${className}`}
+      style={{ width: px, height: px, fontSize: px, display: 'inline-flex', alignItems: 'center', justifyContent: 'center', color }}
+      role={ariaLabel ? 'img' : 'presentation'}
+      aria-label={ariaLabel}
+      {...rest}
+    >
+      <Comp />
+    </span>
+  );
+}