--- conflicted
+++ resolved
@@ -19,12 +19,9 @@
   align-items: center;
 }
 
-<<<<<<< HEAD
 .nav-brand-logo { height: 28px; width: auto; margin-right: 0; display: inline-block; }
 .nav-brand-text { display: none; }
-=======
 /* By default the brand is inline; on small screens we'll center it visually */
->>>>>>> b66489a8
 
 .nav-links {
   display: flex;
