.profile-form-container {
  min-height: 100vh;
  background-color: var(--gray-100);
  padding: var(--space-10) var(--space-4);
  display: flex;
  justify-content: center;
  align-items: flex-start;
}

.profile-form-card {
  background: var(--white);
  border-radius: var(--radius-xl);
  box-shadow: var(--shadow-xl);
  padding: var(--space-10);
  max-width: 900px;
  width: 100%;
  margin: 0 auto;
}

.profile-form-card h2 {
  margin: 0 0 var(--space-2) 0;
  color: var(--gray-900);
  font-size: var(--font-size-3xl);
  font-weight: var(--font-weight-bold);
}

.profile-header {
  display: flex;
  align-items: flex-start;
  gap: 20px;
  margin-bottom: 20px;
}

.back-button {
  background: transparent;
  border: 1px solid #ddd;
  border-radius: 6px;
  padding: 8px 16px;
  font-size: 14px;
  color: #666;
  cursor: pointer;
  transition: all 0.3s ease;
  display: flex;
  align-items: center;
  gap: 4px;
  white-space: nowrap;
}

.back-button:hover {
  background-color: #f5f5f5;
  border-color: #999;
  color: #333;
}

.back-button:active {
  transform: translateY(1px);
}

.form-subtitle {
  color: var(--gray-600);
  margin: 0 0 var(--space-8) 0;
  font-size: var(--font-size-base);
  line-height: var(--line-height-relaxed);
}

/* Loading State */
/* Loading State (Skeleton) */
.loading-skeleton {
  width: 100%;
  max-width: 900px;
}

<<<<<<< HEAD
.loading-spinner-icon {
  width: 60px;
  height: 60px;
  border: 5px solid var(--gray-300);
  border-top-color: var(--primary-color);
  border-radius: 50%;
=======
.skeleton-card {
  background: var(--white);
  border-radius: var(--radius-xl);
  box-shadow: var(--shadow-xl);
  padding: var(--space-10);
  width: 100%;
>>>>>>> f18d80d5
}

.skeleton {
  position: relative;
  overflow: hidden;
  background-color: #f3f4f6; /* gray-100 */
  border-radius: 8px;
}

.skeleton::after {
  content: '';
  position: absolute;
  top: 0;
  left: -150px;
  height: 100%;
  width: 150px;
  background: linear-gradient(90deg, rgba(255,255,255,0) 0%, rgba(255,255,255,0.6) 50%, rgba(255,255,255,0) 100%);
  animation: shimmer 1.2s infinite;
}

@keyframes shimmer {
  0% { left: -150px; }
  100% { left: 100%; }
}

.skeleton-line {
  height: 14px;
  margin: 10px 0;
}

.skeleton-title {
  height: 28px;
  width: 40%;
  margin-bottom: 10px;
}

.skeleton-subtitle {
  height: 16px;
  width: 60%;
}

.skeleton-row {
  display: grid;
  grid-template-columns: 1fr 1fr;
  gap: 20px;
}

.skeleton-field {
  height: 44px;
  border-radius: 10px;
}

.skeleton-textarea {
  height: 120px;
  border-radius: 10px;
}

.skeleton-actions {
  display: flex;
  justify-content: flex-end;
  gap: 12px;
  margin-top: 24px;
}

.skeleton-button {
  height: 48px;
  width: 140px;
  border-radius: 10px;
}

/* Banners */
.success-banner,
.error-banner {
  padding: 15px 20px;
  border-radius: 8px;
  margin-bottom: 25px;
  display: flex;
  align-items: center;
  gap: 12px;
  font-size: 15px;
  animation: slideIn 0.3s ease-out;
}

@keyframes slideIn {
  from {
    opacity: 0;
    transform: translateY(-10px);
  }
  to {
    opacity: 1;
    transform: translateY(0);
  }
}

.success-banner {
  background-color: #d4edda;
  color: #155724;
  border: 1px solid #c3e6cb;
}

.error-banner {
  background-color: #f8d7da;
  color: #721c24;
  border: 1px solid #f5c6cb;
}

.success-icon,
.error-icon {
  font-size: 20px;
  font-weight: bold;
}

/* Form Section Headers */
.form-section {
  border-bottom: 2px solid var(--gray-200);
  padding-bottom: var(--space-8);
  margin-bottom: var(--space-8);
}

.form-section:last-of-type {
  border-bottom: none;
  padding-bottom: 0;
}

.form-section h3 {
  margin: 0 0 var(--space-6) 0;
  color: var(--gray-900);
  font-size: var(--font-size-2xl);
  font-weight: var(--font-weight-semibold);
  display: flex;
  align-items: center;
  gap: var(--space-3);
}

/* Form Layout */
.form-row {
  display: grid;
  grid-template-columns: 1fr 1fr;
  gap: 20px;
}

.form-group {
  display: flex;
  flex-direction: column;
  gap: 8px;
  margin-bottom: 20px;
}

.form-group label {
  font-weight: var(--font-weight-medium);
  color: var(--gray-700);
  font-size: var(--font-size-sm);
  display: flex;
  justify-content: space-between;
  align-items: center;
  margin-bottom: var(--space-2);
}

.required {
  color: #e53e3e;
  margin-left: var(--space-1);
}

.char-counter {
  font-size: var(--font-size-xs);
  color: var(--gray-600);
  font-weight: var(--font-weight-normal);
}

.char-counter.limit-reached {
  color: #e53e3e;
  font-weight: var(--font-weight-semibold);
}

/* Form Inputs */
.form-group input,
.form-group select,
.form-group textarea {
  padding: var(--space-3);
  border: 1px solid var(--gray-300);
  border-radius: var(--radius-md);
  font-size: var(--font-size-base);
  font-family: var(--font-family-base);
  transition: all var(--transition-base);
  color: var(--gray-900);
}

.form-group input:focus,
.form-group select:focus,
.form-group textarea:focus {
  outline: none;
  border-color: var(--primary-color);
  box-shadow: 0 0 0 3px rgba(102, 126, 234, 0.1);
}

.form-group input.error,
.form-group select.error,
.form-group textarea.error {
  border-color: #e53e3e;
}

.form-group input.error:focus,
.form-group select.error:focus,
.form-group textarea.error:focus {
  box-shadow: 0 0 0 3px rgba(229, 62, 62, 0.1);
}

.form-group input:disabled,
.form-group select:disabled,
.form-group textarea:disabled {
  background-color: var(--gray-100);
  cursor: not-allowed;
  opacity: 0.7;
}

.readonly-field {
  background-color: var(--gray-100) !important;
  color: var(--gray-600);
  cursor: not-allowed;
}

.form-group textarea {
  resize: vertical;
  min-height: 100px;
}

/* Field Help Text */
.field-help {
  font-size: var(--font-size-xs);
  color: var(--gray-600);
  margin-top: var(--space-1);
  display: block;
}

/* Error Messages */
.error-message {
  color: #e53e3e;
  font-size: var(--font-size-xs);
  margin-top: var(--space-1);
  display: flex;
  align-items: center;
  gap: var(--space-1);
}

.error-message::before {
  content: "⚠";
  font-size: var(--font-size-sm);
}

/* Form Actions */
.profile-form-card .form-actions {
  display: flex;
  justify-content: flex-end;
  align-items: center;
  gap: 16px;
  margin-top: 40px;
  padding-top: 32px;
  border-top: 2px solid #e5e7eb;
}

/* Modal Overlay and Dialog */
.modal-overlay {
  position: fixed;
  top: 0;
  left: 0;
  right: 0;
  bottom: 0;
  background-color: rgba(0, 0, 0, 0.5);
  display: flex;
  justify-content: center;
  align-items: center;
  z-index: 9999;
  animation: fadeIn 0.2s ease-out;
}

@keyframes fadeIn {
  from {
    opacity: 0;
  }
  to {
    opacity: 1;
  }
}

.modal-dialog {
  background: var(--white);
  border-radius: 12px;
  padding: 30px;
  max-width: 450px;
  width: 90%;
  box-shadow: 0 20px 60px rgba(0, 0, 0, 0.3);
  animation: slideUp 0.3s ease-out;
}

@keyframes slideUp {
  from {
    opacity: 0;
    transform: translateY(20px);
  }
  to {
    opacity: 1;
    transform: translateY(0);
  }
}

.modal-dialog h3 {
  margin: 0 0 15px 0;
  color: #333;
  font-size: 22px;
  font-weight: 600;
}

.modal-dialog p {
  margin: 0 0 25px 0;
  color: #666;
  font-size: 16px;
  line-height: 1.5;
}

.modal-actions {
  display: flex;
  gap: 12px;
  justify-content: flex-end;
}

.modal-cancel-button,
.modal-confirm-button {
  padding: 10px 24px;
  border-radius: 6px;
  font-size: 15px;
  font-weight: 500;
  cursor: pointer;
  transition: all 0.3s ease;
  border: none;
}

.modal-cancel-button {
  background-color: #f5f5f5;
  color: #666;
}

.modal-cancel-button:hover {
  background-color: #e0e0e0;
}

.modal-confirm-button {
  background-color: #e74c3c;
  color: var(--on-primary);
}

.modal-confirm-button:hover {
  background-color: #c0392b;
  box-shadow: 0 4px 12px rgba(231, 76, 60, 0.3);
}

.profile-form-card .cancel-button,
.profile-form-card .save-button,
.profile-form-card .delete-button {
  padding: 14px 32px;
  border-radius: 10px;
  font-size: 15px;
  font-weight: 600;
  cursor: pointer;
  transition: all 0.3s ease;
  border: none;
  min-height: 48px;
  display: inline-flex;
  align-items: center;
  justify-content: center;
  gap: 8px;
}

.profile-form-card .cancel-button {
  background: var(--white);
  color: #374151;
  border: 2px solid #d1d5db;
  box-shadow: 0 1px 3px rgba(0, 0, 0, 0.05);
}

.profile-form-card .cancel-button:hover:not(:disabled) {
  background: #f9fafb;
  border-color: #9ca3af;
  transform: translateY(-2px);
  box-shadow: 0 4px 12px rgba(0, 0, 0, 0.1);
}

.profile-form-card .save-button {
  background: linear-gradient(135deg, #667eea 0%, #764ba2 100%);
  color: var(--on-primary);
  box-shadow: 0 4px 12px rgba(102, 126, 234, 0.3);
  border: none;
}

.profile-form-card .save-button:hover:not(:disabled) {
  transform: translateY(-2px);
  box-shadow: 0 6px 20px rgba(102, 126, 234, 0.4);
}

.profile-form-card .cancel-button:disabled,
.profile-form-card .save-button:disabled,
.profile-form-card .delete-button:disabled {
  opacity: 0.6;
  cursor: not-allowed;
  transform: none;
}

.profile-form-card .delete-button {
  padding: 16px 40px;
  border-radius: 12px;
  font-size: 16px;
  font-weight: 700;
  cursor: pointer;
  transition: all 0.3s cubic-bezier(0.4, 0, 0.2, 1);
  border: 2px solid #dc2626;
  background: linear-gradient(135deg, #fee2e2 0%, #fecaca 100%);
  color: #991b1b;
  min-height: 54px;
  min-width: 190px;
  display: inline-flex;
  align-items: center;
  justify-content: center;
  gap: 10px;
  box-shadow: 0 4px 6px rgba(220, 38, 38, 0.15), 0 2px 4px rgba(220, 38, 38, 0.1);
  position: relative;
  overflow: hidden;
}

.profile-form-card .delete-button::before {
  content: '⚠️';
  font-size: 18px;
  margin-right: 4px;
}

.profile-form-card .delete-button:hover:not(:disabled) {
  background: linear-gradient(135deg, #dc2626 0%, #991b1b 100%);
  color: var(--on-primary);
  border-color: #991b1b;
  transform: translateY(-3px);
  box-shadow: 0 8px 16px rgba(220, 38, 38, 0.35), 0 4px 8px rgba(220, 38, 38, 0.25);
}

.profile-form-card .delete-button:active:not(:disabled) {
  transform: translateY(-1px);
  box-shadow: 0 4px 8px rgba(220, 38, 38, 0.25);
}

/* Responsive Design */
@media (max-width: 768px) {
  .profile-form-container {
    padding: 20px 10px;
  }

  .profile-form-card {
    padding: 30px 20px;
  }

  .profile-form-card h2 {
    font-size: 24px;
  }

  .profile-header {
    flex-direction: column;
    gap: 15px;
  }

  .back-button {
    align-self: flex-start;
  }

  .form-row {
    grid-template-columns: 1fr;
    gap: 0;
  }

  .profile-form-card .form-actions {
    flex-direction: column-reverse;
    gap: 12px;
  }

  .profile-form-card .cancel-button,
  .profile-form-card .save-button,
  .profile-form-card .delete-button {
    width: 100%;
  }

  .modal-dialog {
    margin: 20px;
    padding: 25px 20px;
  }

  .modal-dialog h3 {
    font-size: 20px;
  }

  .modal-dialog p {
    font-size: 15px;
  }

  .modal-actions {
    flex-direction: column-reverse;
    gap: 10px;
  }

  .modal-cancel-button,
  .modal-confirm-button {
    width: 100%;
    padding: 12px;
  }
}

@media (max-width: 480px) {
  .profile-form-card {
    padding: 20px 15px;
  }

  .profile-form-card h2 {
    font-size: 22px;
  }

  .form-subtitle {
    font-size: 14px;
  }
}<|MERGE_RESOLUTION|>--- conflicted
+++ resolved
@@ -70,21 +70,12 @@
   max-width: 900px;
 }
 
-<<<<<<< HEAD
-.loading-spinner-icon {
-  width: 60px;
-  height: 60px;
-  border: 5px solid var(--gray-300);
-  border-top-color: var(--primary-color);
-  border-radius: 50%;
-=======
 .skeleton-card {
   background: var(--white);
   border-radius: var(--radius-xl);
   box-shadow: var(--shadow-xl);
   padding: var(--space-10);
   width: 100%;
->>>>>>> f18d80d5
 }
 
 .skeleton {
@@ -153,6 +144,18 @@
   height: 48px;
   width: 140px;
   border-radius: 10px;
+}
+.loading-spinner-icon {
+  width: 60px;
+  height: 60px;
+  border: 5px solid var(--gray-300);
+  border-top-color: var(--primary-color);
+  border-radius: 50%;
+}
+
+.loading-spinner div {
+  font-size: var(--font-size-lg);
+  color: var(--gray-600);
 }
 
 /* Banners */
