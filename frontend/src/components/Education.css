/* ============================================
   EDUCATION HISTORY - MODERN REDESIGN
   ============================================ */

.education-container {
  max-width: 1200px;
  margin: 0 auto;
  padding: 32px 16px;
  min-height: 100vh;
  background: linear-gradient(135deg, #f8f9ff 0%, var(--white) 100%);
}

.page-backbar {
  margin-bottom: 48px;
}

.btn-back {
  background: var(--white);
  border: 1.5px solid #d1d5db;
  padding: 10px 20px;
  border-radius: 10px;
  color: #4b5563;
  font-size: 15px;
  font-weight: 500;
  cursor: pointer;
  transition: all 0.2s ease;
  display: inline-flex;
  align-items: center;
  gap: 8px;
  box-shadow: 0 1px 3px rgba(0, 0, 0, 0.05);
  text-decoration: none;
}

.btn-back:hover {
  background: #f9fafb;
  border-color: #9ca3af;
  transform: translateX(-4px);
}

.education-container > h2 {
  font-size: 40px;
  font-weight: 700;
  color: #111827;
  margin: 0 0 32px 0;
  background: linear-gradient(135deg, #667eea 0%, #764ba2 100%);
  -webkit-background-clip: text;
  -webkit-text-fill-color: transparent;
  background-clip: text;
}

.education-header {
  display: flex;
  justify-content: space-between;
  align-items: center;
  margin-bottom: 32px;
  padding: 32px;
  background: var(--white);
  border-radius: 16px;
  box-shadow: 0 2px 8px rgba(0, 0, 0, 0.04);
}

.education-header h2 {
  font-size: 24px;
  font-weight: 600;
  color: #111827;
  margin: 0;
  display: flex;
  align-items: center;
  gap: 12px;
}

.add-education-button {
  background: linear-gradient(135deg, var(--primary-gradient-start) 0%, var(--primary-gradient-end) 100%);
  color: var(--on-primary);
  border: none;
  padding: 12px 28px;
  border-radius: 10px;
  font-size: 15px;
  font-weight: 600;
  cursor: pointer;
  transition: all 0.3s ease;
  box-shadow: 0 4px 12px rgba(102, 126, 234, 0.3);
}

.add-education-button:hover {
  transform: translateY(-2px);
  box-shadow: 0 6px 20px rgba(102, 126, 234, 0.4);
}

.error-banner {
  background: #fee;
  color: #c33;
  border: 1px solid #fcc;
  padding: 16px 20px;
  border-radius: 10px;
  margin-bottom: 16px;
  font-size: 15px;
  font-weight: 500;
  animation: slideIn 0.3s ease;
}

@keyframes slideIn {
  from {
    opacity: 0;
    transform: translateY(-10px);
  }
  to {
    opacity: 1;
    transform: translateY(0);
  }
}

.education-form-card {
  background: var(--white);
  border-radius: 24px;
  box-shadow: 0 8px 32px rgba(0, 0, 0, 0.08);
  margin-bottom: 48px;
  overflow: hidden;
  border: 2px solid #667eea;
}

.form-header {
  background: linear-gradient(135deg, var(--primary-gradient-start) 0%, var(--primary-gradient-end) 100%);
  color: var(--on-primary);
  padding: 32px;
  display: flex;
  justify-content: space-between;
  align-items: center;
}

.form-header h3 {
  font-size: 24px;
  font-weight: 600;
  margin: 0;
}

.close-button {
  background: rgba(255, 255, 255, 0.2);
  border: 1px solid rgba(255, 255, 255, 0.3);
  color: var(--on-primary);
  width: 36px;
  height: 36px;
  border-radius: 50%;
  font-size: 20px;
  cursor: pointer;
  transition: all 0.2s ease;
  display: flex;
  align-items: center;
  justify-content: center;
}

.close-button:hover {
  background: rgba(255, 255, 255, 0.3);
  transform: rotate(90deg);
}

.education-form {
  padding: 32px;
}

.form-row {
  display: grid;
  grid-template-columns: repeat(auto-fit, minmax(280px, 1fr));
  gap: 20px;
  margin-bottom: 20px;
}

.form-group {
  margin-bottom: 20px;
}

.form-group label {
  display: block;
  font-weight: 600;
  color: #374151;
  margin-bottom: 8px;
  font-size: 15px;
}

/* Keep date input and 'Currently enrolled' inline and aligned */
/* Removed inline-field-row to restore checkbox under the date input */

.required {
  color: #e53e3e;
  margin-left: 4px;
}

.form-group input[type="text"],
.form-group input[type="date"],
.form-group input[type="number"],
.form-group select,
.form-group textarea {
  width: 100%;
  padding: 12px 16px;
  border: 2px solid #d1d5db;
  border-radius: 10px;
  font-size: 15px;
  transition: all 0.2s ease;
  font-family: inherit;
  background: var(--white);
}

.form-group input:focus,
.form-group select:focus,
.form-group textarea:focus {
  outline: none;
  border-color: #667eea;
  box-shadow: 0 0 0 3px rgba(102, 126, 234, 0.1);
}

.form-group input.error,
.form-group select.error {
  border-color: #e53e3e;
}

.form-group input:disabled {
  background: #f3f4f6;
  color: #9ca3af;
  cursor: not-allowed;
}

.form-group textarea {
  resize: vertical;
  min-height: 80px;
  line-height: 1.6;
}

<<<<<<< HEAD
.form-group label.inline-checkbox {
  display: flex;
=======
.inline-checkbox {
  display: inline-flex;
>>>>>>> 165e5115
  align-items: center;
  gap: 8px;
  justify-content: flex-start;
  cursor: pointer;
  font-weight: 500;
<<<<<<< HEAD
  margin-top: 12px;
  margin-bottom: 0; /* override generic label spacing */
=======
  margin-top: 6px;
>>>>>>> 165e5115
}

.form-group label.inline-checkbox input[type="checkbox"] {
  width: 20px;
  height: 20px;
  cursor: pointer;
  accent-color: #667eea;
}

.form-group label.inline-checkbox .checkbox-label-text {
  font-size: 14px;
  color: #6b7280;
  font-weight: 500;
<<<<<<< HEAD
  flex: 0 0 auto;
=======
  line-height: 1;
>>>>>>> 165e5115
}

.error-message {
  color: #e53e3e;
  font-size: 13px;
  margin-top: 6px;
  display: flex;
  align-items: center;
  gap: 4px;
}

.error-message::before {
  content: '⚠';
}

.education-form .form-actions {
  display: flex;
  justify-content: flex-end;
  gap: 16px;
  margin-top: 32px;
  padding-top: 32px;
  border-top: 2px solid #e5e7eb;
}

.education-form .cancel-button {
  background: var(--white);
  border: 2px solid #d1d5db;
  color: #374151;
  padding: 12px 32px;
  border-radius: 10px;
  font-size: 15px;
  font-weight: 600;
  cursor: pointer;
  transition: all 0.2s ease;
}

.education-form .cancel-button:hover {
  background: #f3f4f6;
  border-color: #9ca3af;
}

.education-form .cancel-button:disabled {
  opacity: 0.5;
  cursor: not-allowed;
}

.education-form .save-button {
  background: linear-gradient(135deg, var(--primary-gradient-start) 0%, var(--primary-gradient-end) 100%);
  border: none;
  color: var(--on-primary);
  padding: 12px 32px;
  border-radius: 10px;
  font-size: 15px;
  font-weight: 600;
  cursor: pointer;
  transition: all 0.3s ease;
  box-shadow: 0 4px 12px rgba(102, 126, 234, 0.3);
}

.education-form .save-button:hover {
  transform: translateY(-2px);
  box-shadow: 0 6px 20px rgba(102, 126, 234, 0.4);
}

.education-form .save-button:disabled {
  opacity: 0.6;
  cursor: not-allowed;
  transform: none;
}

.empty-state {
  background: var(--white);
  border-radius: 24px;
  padding: 96px;
  text-align: center;
  box-shadow: 0 4px 16px rgba(0, 0, 0, 0.06);
  margin: 48px auto;
  max-width: 600px;
}

.empty-icon {
  font-size: 64px;
  margin-bottom: 24px;
}

.empty-state h3 {
  font-size: 24px;
  font-weight: 600;
  color: #111827;
  margin: 0 0 12px 0;
}

.empty-state p {
  color: #6b7280;
  font-size: 16px;
  margin: 0 0 32px 0;
}

.education-list {
  position: relative;
  padding-left: 40px;
}

.education-list::before {
  content: '';
  position: absolute;
  left: 16px;
  top: 0;
  bottom: 0;
  width: 3px;
  background: linear-gradient(180deg, #667eea 0%, #764ba2 100%);
  border-radius: 2px;
}

.education-item {
  position: relative;
  background: var(--white);
  border-radius: 24px;
  margin-bottom: 32px;
  box-shadow: 0 4px 20px rgba(0, 0, 0, 0.06);
  overflow: hidden;
  transition: all 0.3s ease;
  border: 1px solid #e5e7eb;
}

.education-item::before {
  content: '';
  position: absolute;
  left: -30px;
  top: 30px;
  width: 16px;
  height: 16px;
  background: linear-gradient(135deg, #667eea 0%, #764ba2 100%);
  border-radius: 50%;
  box-shadow: 0 0 0 4px var(--white), 0 0 0 6px #667eea;
  z-index: 2;
}

.education-item:hover {
  transform: translateX(8px);
  box-shadow: 0 8px 32px rgba(102, 126, 234, 0.15);
  border-color: #667eea;
}

.education-item-header {
  background: linear-gradient(135deg, #f8f9ff 0%, var(--white) 100%);
  padding: 32px;
  border-bottom: 2px solid #f3f4f6;
  display: flex;
  justify-content: space-between;
  align-items: flex-start;
  gap: 20px;
}

.education-item-main {
  flex: 1;
  min-width: 0;
}

.education-item-title {
  font-size: 24px;
  font-weight: 700;
  color: #111827;
  margin: 0 0 12px 0;
  line-height: 1.3;
}

.education-item-sub {
  font-size: 16px;
  font-weight: 600;
  color: #667eea;
  margin: 0 0 16px 0;
  display: flex;
  flex-wrap: wrap;
  align-items: center;
  gap: 8px;
}

.honors-badge {
  background: linear-gradient(135deg, #fef3c7 0%, #fde68a 100%);
  color: #92400e;
  padding: 4px 12px;
  border-radius: 20px;
  font-size: 12px;
  font-weight: 600;
  border: 1px solid #fcd34d;
  margin-left: 8px;
}

.education-item-dates {
  display: flex;
  align-items: center;
  gap: 12px;
  font-size: 14px;
  color: #6b7280;
  margin-top: 8px;
}

.status {
  font-weight: 600;
  padding: 4px 12px;
  border-radius: 20px;
  font-size: 12px;
  text-transform: uppercase;
  letter-spacing: 0.5px;
}

.status.ongoing {
  background: linear-gradient(135deg, var(--success-gradient-start, #10b981) 0%, var(--success-gradient-end, #059669) 100%);
  color: var(--on-primary);
  box-shadow: 0 2px 8px rgba(16, 185, 129, 0.25);
}

.status.completed {
  background: linear-gradient(135deg, var(--primary-gradient-start) 0%, var(--primary-gradient-end) 100%);
  color: var(--on-primary);
  box-shadow: 0 2px 8px rgba(102, 126, 234, 0.25);
}

.education-item-actions {
  display: flex;
  gap: 8px;
  flex-shrink: 0;
}

.education-item-actions .edit-button {
  width: 44px;
  height: 44px;
  background: var(--white);
  border: 2px solid #d1d5db;
  border-radius: 10px;
  cursor: pointer;
  transition: all 0.2s ease;
  display: flex;
  align-items: center;
  justify-content: center;
  font-size: 20px;
  box-shadow: 0 2px 4px rgba(0, 0, 0, 0.05);
}

.education-item-actions .edit-button:hover {
  transform: translateY(-2px);
  box-shadow: 0 4px 12px rgba(0, 0, 0, 0.12);
  background: linear-gradient(135deg, #667eea 0%, #764ba2 100%);
  border-color: #667eea;
}

.education-item-actions .delete-button {
  width: 44px;
  height: 44px;
  background: var(--white);
  border: 2px solid #d1d5db;
  border-radius: 10px;
  cursor: pointer;
  transition: all 0.2s ease;
  display: flex;
  align-items: center;
  justify-content: center;
  font-size: 20px;
  box-shadow: 0 2px 4px rgba(0, 0, 0, 0.05);
}

.education-item-actions .delete-button:hover {
  transform: translateY(-2px);
  box-shadow: 0 4px 12px rgba(0, 0, 0, 0.12);
  background: linear-gradient(135deg, #ef4444 0%, #dc2626 100%);
  border-color: #ef4444;
}

.education-item-details {
  padding: 32px;
  background: var(--white);
  color: #374151;
  line-height: 1.7;
  font-size: 15px;
}

.education-item-details > div {
  margin-bottom: 16px;
}

.education-item-details > div:last-child {
  margin-bottom: 0;
}

.education-item-details strong {
  font-weight: 600;
  color: #111827;
  display: inline-block;
  margin-right: 8px;
}

.gpa-badge {
  display: inline-block;
  background: linear-gradient(135deg, #f0f4ff 0%, #e8eeff 100%);
  color: #667eea;
  padding: 8px 16px;
  border-radius: 20px;
  font-size: 14px;
  font-weight: 600;
  border: 1px solid #d0dbff;
  margin-bottom: 12px;
}

.gpa-badge.private {
  background: linear-gradient(135deg, #fef3c7 0%, #fde68a 100%);
  color: #92400e;
  border: 1px solid #fcd34d;
}

.delete-confirm {
  background: #fee;
  border-top: 2px solid #fcc;
  padding: 24px;
  animation: slideDown 0.3s ease;
}

@keyframes slideDown {
  from {
    opacity: 0;
    max-height: 0;
  }
  to {
    opacity: 1;
    max-height: 200px;
  }
}

.delete-confirm p {
  color: #c33;
  font-weight: 500;
  margin: 0 0 16px 0;
  font-size: 15px;
}

.confirm-actions {
  display: flex;
  gap: 12px;
  justify-content: flex-end;
}

.confirm-yes {
  background: linear-gradient(135deg, var(--error-gradient-start, #ef4444) 0%, var(--error-gradient-end, #dc2626) 100%);
  color: var(--on-primary);
  border: none;
  padding: 10px 24px;
  border-radius: 10px;
  font-weight: 600;
  cursor: pointer;
  transition: all 0.2s ease;
  box-shadow: 0 2px 8px rgba(239, 68, 68, 0.3);
}

.confirm-yes:hover {
  transform: translateY(-2px);
  box-shadow: 0 4px 12px rgba(239, 68, 68, 0.4);
}

.confirm-no {
  background: var(--white);
  border: 2px solid #d1d5db;
  color: #374151;
  padding: 10px 24px;
  border-radius: 10px;
  font-weight: 600;
  cursor: pointer;
  transition: all 0.2s ease;
}

.confirm-no:hover {
  background: #f3f4f6;
  border-color: #9ca3af;
}

@media (max-width: 768px) {
  .education-container {
    padding: 20px 16px;
  }

  .education-container > h2 {
    font-size: 32px;
  }

  .education-header {
    flex-direction: column;
    gap: 20px;
    text-align: center;
  }

  .education-header h2 {
    font-size: 20px;
  }

  .education-list {
    padding-left: 0;
  }

  .education-list::before {
    display: none;
  }

  .education-item::before {
    display: none;
  }

  .education-item:hover {
    transform: translateY(-4px);
  }

  .education-item-header {
    flex-direction: column;
  }

  .education-item-actions {
    width: 100%;
    justify-content: flex-end;
  }

  .form-row {
    grid-template-columns: 1fr;
  }

  .education-item-title {
    font-size: 20px;
  }

  .education-item-sub {
    font-size: 14px;
  }
}<|MERGE_RESOLUTION|>--- conflicted
+++ resolved
@@ -225,24 +225,16 @@
   line-height: 1.6;
 }
 
-<<<<<<< HEAD
 .form-group label.inline-checkbox {
   display: flex;
-=======
-.inline-checkbox {
-  display: inline-flex;
->>>>>>> 165e5115
   align-items: center;
   gap: 8px;
   justify-content: flex-start;
   cursor: pointer;
   font-weight: 500;
-<<<<<<< HEAD
   margin-top: 12px;
   margin-bottom: 0; /* override generic label spacing */
-=======
   margin-top: 6px;
->>>>>>> 165e5115
 }
 
 .form-group label.inline-checkbox input[type="checkbox"] {
@@ -256,11 +248,8 @@
   font-size: 14px;
   color: #6b7280;
   font-weight: 500;
-<<<<<<< HEAD
   flex: 0 0 auto;
-=======
   line-height: 1;
->>>>>>> 165e5115
 }
 
 .error-message {
