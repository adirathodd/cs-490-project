--- conflicted
+++ resolved
@@ -1,4 +1,4 @@
-import React, { useEffect, useRef, useState } from 'react';
+import React, { useEffect, useState } from 'react';
 import { useNavigate } from 'react-router-dom';
 import { jobsAPI } from '../services/api';
 import Icon from './Icon';
@@ -16,7 +16,7 @@
   application_deadline: '',
   description: '',
   industry: '',
-  job_type: 'ft'
+  job_type: 'ft',
 };
 
 const jobTypeOptions = [
@@ -24,62 +24,17 @@
   { value: 'pt', label: 'Part-time' },
   { value: 'contract', label: 'Contract' },
   { value: 'intern', label: 'Internship' },
-  { value: 'temp', label: 'Temporary' }
+  { value: 'temp', label: 'Temporary' },
 ];
 
 const industryOptions = [
-  'Software',
-  'Finance',
-  'Healthcare',
-  'Education',
-  'Retail',
-  'Manufacturing',
-  'Government',
-  'Other'
+  'Software', 'Finance', 'Healthcare', 'Education', 'Retail', 'Manufacturing', 'Government', 'Other'
 ];
 
 const MAX_DESC = 2000;
-
-const jobTypeLabel = (value) => jobTypeOptions.find((opt) => opt.value === value)?.label || value;
-
-const escapeRegExp = (s) => String(s || '').replace(/[.*+?^${}()|[\]\\]/g, '\\$&');
-const escapeHtml = (s) => String(s || '')
-  .replace(/&/g, '&amp;')
-  .replace(/</g, '&lt;')
-  .replace(/>/g, '&gt;')
-  .replace(/"/g, '&quot;')
-  .replace(/'/g, '&#39;');
-
-const highlightText = (text, query) => {
-  const safeText = escapeHtml(text);
-  if (!query) return safeText;
-  const pattern = escapeRegExp(query);
-  if (!pattern) return safeText;
-  const regex = new RegExp(`(${pattern})`, 'ig');
-  return safeText.replace(regex, '<mark>$1</mark>');
-};
-
-const formatSalaryString = (value) => {
-  if (value === null || value === undefined || value === '') return '';
-  const numberValue = Number(value);
-  if (Number.isNaN(numberValue)) return String(value);
-  const rounded = Math.round(numberValue * 100) / 100;
-  return Number.isInteger(rounded) ? String(rounded) : rounded.toFixed(2);
-};
-
-const mapServerFieldErrors = (details) => {
-  if (!details || typeof details !== 'object') return {};
-  const mapped = {};
-  Object.entries(details).forEach(([field, messages]) => {
-    if (Array.isArray(messages) && messages.length) mapped[field] = messages.join(' ');
-    else if (typeof messages === 'string') mapped[field] = messages;
-  });
-  return mapped;
-};
 
 const Jobs = () => {
   const navigate = useNavigate();
-
   const [items, setItems] = useState([]);
   const [form, setForm] = useState(defaultForm);
   const [editingId, setEditingId] = useState(null);
@@ -91,11 +46,7 @@
   const [charCount, setCharCount] = useState(0);
   const [showForm, setShowForm] = useState(false);
 
-  const [importUrl, setImportUrl] = useState('');
-  const [importing, setImporting] = useState(false);
-  const [importStatus, setImportStatus] = useState(null);
-  const [importedFields, setImportedFields] = useState([]);
-
+  // UC-039: Search and Filter State
   const [searchQuery, setSearchQuery] = useState('');
   const [filters, setFilters] = useState({
     industry: '',
@@ -104,14 +55,11 @@
     salary_min: '',
     salary_max: '',
     deadline_from: '',
-    deadline_to: ''
+    deadline_to: '',
   });
   const [sortBy, setSortBy] = useState('date_added');
   const [showFilters, setShowFilters] = useState(false);
-  const [showCalendar, setShowCalendar] = useState(true);
-  const titleInputRef = useRef(null);
-
-<<<<<<< HEAD
+
   // UC-045: Archive State
   const [showArchived, setShowArchived] = useState(false);
   const [selectedJobs, setSelectedJobs] = useState([]);
@@ -121,23 +69,29 @@
   const [itemToDelete, setItemToDelete] = useState(null);
   const [undoNotification, setUndoNotification] = useState(null);
 
+  // UC-041: Import from URL State
+  const [importUrl, setImportUrl] = useState('');
+  const [importing, setImporting] = useState(false);
+  const [importStatus, setImportStatus] = useState(null);
+  const [importedFields, setImportedFields] = useState([]);
+
   // UC-039: Load saved search preferences from localStorage on mount
-=======
->>>>>>> 548d63f4
   useEffect(() => {
     try {
       const savedPrefs = localStorage.getItem('jobSearchPreferences');
-      if (!savedPrefs) return;
-      const prefs = JSON.parse(savedPrefs);
-      if (prefs.searchQuery) setSearchQuery(prefs.searchQuery);
-      if (prefs.filters) setFilters((prev) => ({ ...prev, ...prefs.filters }));
-      if (prefs.sortBy) setSortBy(prefs.sortBy);
-      if (typeof prefs.showFilters === 'boolean') setShowFilters(prefs.showFilters);
+      if (savedPrefs) {
+        const prefs = JSON.parse(savedPrefs);
+        if (prefs.searchQuery) setSearchQuery(prefs.searchQuery);
+        if (prefs.filters) setFilters(prev => ({ ...prev, ...prefs.filters }));
+        if (prefs.sortBy) setSortBy(prefs.sortBy);
+        if (prefs.showFilters !== undefined) setShowFilters(prefs.showFilters);
+      }
     } catch (e) {
       console.warn('Failed to load saved search preferences:', e);
     }
   }, []);
 
+  // UC-039: Save search preferences to localStorage when they change
   useEffect(() => {
     try {
       const prefs = { searchQuery, filters, sortBy, showFilters };
@@ -148,14 +102,11 @@
   }, [searchQuery, filters, sortBy, showFilters]);
 
   useEffect(() => {
-    const load = async () => {
+    const init = async () => {
       setLoading(true);
       try {
-<<<<<<< HEAD
         // UC-039: Build query parameters for search and filtering
         // UC-045: Include archived filter
-=======
->>>>>>> 548d63f4
         const params = {
           q: searchQuery,
           industry: filters.industry,
@@ -165,48 +116,30 @@
           salary_max: filters.salary_max,
           deadline_from: filters.deadline_from,
           deadline_to: filters.deadline_to,
-<<<<<<< HEAD
           sort: sortBy,
           archived: showArchived ? 'true' : 'false',
-=======
-          sort: sortBy
->>>>>>> 548d63f4
         };
+        
         const response = await jobsAPI.getJobs(params);
-        const list = response?.results || response || [];
+        const list = response.results || response || [];
         setItems(Array.isArray(list) ? list : []);
         setError('');
       } catch (e) {
-        const message = e?.message || e?.error?.message || 'Failed to load jobs';
+        const msg = e?.message || e?.error?.message || 'Failed to load jobs';
         if (e?.status === 401) {
           setError('Please log in to view your jobs.');
         } else if (Array.isArray(e?.messages) && e.messages.length) {
           setError(e.messages.join(' • '));
         } else {
-          setError(message);
+          setError(msg);
         }
       } finally {
         setLoading(false);
       }
     };
-<<<<<<< HEAD
     init();
   }, [searchQuery, filters, sortBy, showArchived]);
-=======
-
-    load();
-  }, [searchQuery, filters, sortBy]);
->>>>>>> 548d63f4
-
-  useEffect(() => {
-    if (showForm) {
-      requestAnimationFrame(() => {
-        if (titleInputRef.current) {
-          titleInputRef.current.focus();
-        }
-      });
-    }
-  }, [showForm]);
+
   // Helper: days difference (deadline - today), and urgency color
   const daysUntil = (dateStr) => {
     if (!dateStr) return null;
@@ -229,75 +162,13 @@
     setEditingId(null);
     setCharCount(0);
     setShowForm(false);
-    setImportUrl('');
-    setImporting(false);
-    setImportStatus(null);
-    setImportedFields([]);
-  };
-
-  const handleAddJobClick = () => {
-    setForm(defaultForm);
-    setEditingId(null);
-    setFieldErrors({});
-    setCharCount(0);
-    setSuccess('');
-    setError('');
-    setShowForm(true);
+    // UC-041: Clear import state
     setImportUrl('');
     setImportStatus(null);
     setImportedFields([]);
   };
 
-  const handleImportFromUrl = async () => {
-    if (!importUrl.trim()) {
-      setError('Please enter a job posting URL');
-      return;
-    }
-
-    setImporting(true);
-    setError('');
-    setSuccess('');
-    setImportStatus(null);
-    setImportedFields([]);
-
-    try {
-      const result = await jobsAPI.importFromUrl(importUrl);
-
-      if (result.status === 'success' || result.status === 'partial') {
-        setForm((prev) => ({ ...prev, ...result.data }));
-        if (result.data?.description) {
-          setCharCount(result.data.description.length);
-        }
-
-        setImportStatus(result.status);
-        setImportedFields(result.fields_extracted || []);
-
-        if (result.status === 'success') {
-          setSuccess('Job details imported successfully! Review and edit as needed.');
-        } else {
-          setSuccess('Job details partially imported. Please fill in the remaining fields.');
-        }
-        setTimeout(() => setSuccess(''), 5000);
-      } else {
-        setError(result.error || 'Failed to import job details');
-        setImportStatus('failed');
-      }
-    } catch (e) {
-      const message = e?.message || 'Failed to import job from URL';
-      setError(message);
-      setImportStatus('failed');
-    } finally {
-      setImporting(false);
-    }
-  };
-
-  const isFieldImported = (field) => importedFields.includes(field);
-
-  const getFieldStyle = (field) => {
-    if (!isFieldImported(field)) return {};
-    return { background: 'rgba(16, 185, 129, 0.05)', borderColor: '#10b981' };
-  };
-
+  // UC-039: Clear all filters and search
   const clearFilters = () => {
     setSearchQuery('');
     setFilters({
@@ -307,14 +178,23 @@
       salary_min: '',
       salary_max: '',
       deadline_from: '',
-      deadline_to: ''
+      deadline_to: '',
     });
     setSortBy('date_added');
   };
 
+  // UC-039: Handle filter changes
   const onFilterChange = (e) => {
     const { name, value } = e.target;
-    setFilters((prev) => ({ ...prev, [name]: value }));
+    setFilters(prev => ({ ...prev, [name]: value }));
+  };
+
+  // UC-039: Highlight matching terms in search results
+  const highlightText = (text, query) => {
+    if (!query || !text) return text;
+    const escapedQuery = query.replace(/[.*+?^${}()|[\]\\]/g, '\\$&');
+    const regex = new RegExp(`(${escapedQuery})`, 'gi');
+    return text.replace(regex, '<mark style="background: #fef08a; padding: 0 2px;">$1</mark>');
   };
 
   const onChange = (e) => {
@@ -326,73 +206,77 @@
     setForm((prev) => ({ ...prev, [name]: value }));
     if (fieldErrors[name]) {
       setFieldErrors((prev) => {
-        const next = { ...prev };
-        delete next[name];
-        return next;
+        const n = { ...prev };
+        delete n[name];
+        return n;
       });
     }
   };
 
   const validate = () => {
-    const errors = {};
-
-    if (!form.title.trim()) errors.title = 'Job title is required';
-    if (!form.company_name.trim()) errors.company_name = 'Company name is required';
-
+    const errs = {};
+    
+    // Required fields
+    if (!form.title.trim()) {
+      errs.title = 'Job title is required';
+    }
+    
+    if (!form.company_name.trim()) {
+      errs.company_name = 'Company name is required';
+    }
+    
+    // Description length validation
     if (form.description && form.description.length > MAX_DESC) {
-      errors.description = `Description must be ${MAX_DESC} characters or less`;
-    }
-
-    const salaryMin = form.salary_min === '' ? '' : Number(form.salary_min);
-    const salaryMax = form.salary_max === '' ? '' : Number(form.salary_max);
-
-    if (form.salary_min && Number.isNaN(salaryMin)) {
-      errors.salary_min = 'Please enter a valid number';
-    }
-
-    if (form.salary_max && Number.isNaN(salaryMax)) {
-      errors.salary_max = 'Please enter a valid number';
-    }
-
-    if (!Number.isNaN(salaryMin) && salaryMin < 0) {
-      errors.salary_min = 'Salary cannot be negative';
-    }
-
-    if (!Number.isNaN(salaryMax) && salaryMax < 0) {
-      errors.salary_max = 'Salary cannot be negative';
-    }
-
-    if (
-      form.salary_min &&
-      form.salary_max &&
-      !Number.isNaN(salaryMin) &&
-      !Number.isNaN(salaryMax) &&
-      salaryMin > salaryMax
-    ) {
-      errors.salary_min = 'Minimum salary must be less than or equal to maximum salary';
-    }
-
+      errs.description = `Description must be ${MAX_DESC} characters or less`;
+    }
+    
+    // Salary validation
+    const smin = parseFloat(form.salary_min);
+    const smax = parseFloat(form.salary_max);
+    
+    if (form.salary_min && isNaN(smin)) {
+      errs.salary_min = 'Please enter a valid number';
+    }
+    
+    if (form.salary_max && isNaN(smax)) {
+      errs.salary_max = 'Please enter a valid number';
+    }
+    
+    if (!isNaN(smin) && smin < 0) {
+      errs.salary_min = 'Salary cannot be negative';
+    }
+    
+    if (!isNaN(smax) && smax < 0) {
+      errs.salary_max = 'Salary cannot be negative';
+    }
+    
+    if (!isNaN(smin) && !isNaN(smax) && smin > smax) {
+      errs.salary_min = 'Minimum salary must be less than or equal to maximum salary';
+    }
+    
+    // Date validation
     if (form.application_deadline) {
       const deadlineDate = new Date(form.application_deadline);
-      if (Number.isNaN(deadlineDate.getTime())) {
-        errors.application_deadline = 'Please enter a valid date';
+      if (isNaN(deadlineDate.getTime())) {
+        errs.application_deadline = 'Please enter a valid date';
       }
     }
-
+    
+    // URL validation
     if (form.posting_url && form.posting_url.trim()) {
       try {
-        // eslint-disable-next-line no-new
         new URL(form.posting_url);
       } catch (e) {
-        errors.posting_url = 'Please enter a valid URL (e.g., https://example.com)';
+        errs.posting_url = 'Please enter a valid URL (e.g., https://example.com)';
       }
     }
-
+    
+    // Currency validation
     if (form.salary_currency && form.salary_currency.length > 3) {
-      errors.salary_currency = 'Currency code must be 3 characters or less';
-    }
-
-    return errors;
+      errs.salary_currency = 'Currency code must be 3 characters or less';
+    }
+    
+    return errs;
   };
 
   const startEdit = (item) => {
@@ -408,7 +292,7 @@
       application_deadline: item.application_deadline || '',
       description: item.description || '',
       industry: item.industry || '',
-      job_type: item.job_type || 'ft'
+      job_type: item.job_type || 'ft',
     });
     setFieldErrors({});
     setCharCount((item.description || '').length);
@@ -416,8 +300,17 @@
     window.scrollTo({ top: 0, behavior: 'smooth' });
   };
 
+  // Format salary number for input display: remove unnecessary .00, keep two decimals otherwise
+  const formatSalaryString = (v) => {
+    if (v === null || v === undefined || v === '') return '';
+    const n = Number(v);
+    if (Number.isNaN(n)) return String(v);
+    // Round to 2 decimals to avoid float artifacts
+    const rounded = Math.round(n * 100) / 100;
+    if (Number.isInteger(rounded)) return String(rounded);
+    return String(rounded.toFixed(2));
+  };
   const onDelete = async (id) => {
-<<<<<<< HEAD
     setItemToDelete(id);
     setShowDeleteModal(true);
   };
@@ -553,6 +446,57 @@
     }
   };
 
+  // UC-041: Import from URL handler
+  const handleImportFromUrl = async () => {
+    if (!importUrl.trim()) {
+      setError('Please enter a job posting URL');
+      return;
+    }
+
+    setImporting(true);
+    setError('');
+    setSuccess('');
+    setImportStatus(null);
+    setImportedFields([]);
+
+    try {
+      const result = await jobsAPI.importFromUrl(importUrl);
+
+      if (result.status === 'success' || result.status === 'partial') {
+        setForm((prev) => ({ ...prev, ...result.data }));
+        if (result.data?.description) {
+          setCharCount(result.data.description.length);
+        }
+
+        setImportStatus(result.status);
+        setImportedFields(result.fields_extracted || []);
+
+        if (result.status === 'success') {
+          setSuccess('Job details imported successfully! Review and edit as needed.');
+        } else {
+          setSuccess('Job details partially imported. Please fill in the remaining fields.');
+        }
+        setTimeout(() => setSuccess(''), 5000);
+      } else {
+        setError(result.error || 'Failed to import job details');
+        setImportStatus('failed');
+      }
+    } catch (e) {
+      const message = e?.message || 'Failed to import job from URL';
+      setError(message);
+      setImportStatus('failed');
+    } finally {
+      setImporting(false);
+    }
+  };
+
+  const isFieldImported = (field) => importedFields.includes(field);
+
+  const getFieldStyle = (field) => {
+    if (!isFieldImported(field)) return {};
+    return { background: 'rgba(16, 185, 129, 0.05)', borderColor: '#10b981' };
+  };
+
   const mapServerFieldErrors = (details) => {
     // Expecting DRF-style { field: [messages] }
     if (!details || typeof details !== 'object') return {};
@@ -564,101 +508,88 @@
     return out;
   };
 
-=======
-    if (!window.confirm('Delete this job entry?')) return;
-    try {
-      await jobsAPI.deleteJob(id);
-      setItems((prev) => prev.filter((item) => item.id !== id));
-      setSuccess('Job deleted.');
-      setTimeout(() => setSuccess(''), 2000);
-    } catch (e) {
-      const message = e?.message || e?.error?.message || 'Failed to delete job';
-      setError(message);
-    }
-  };
-
->>>>>>> 548d63f4
   const handleSubmit = async (e) => {
     e.preventDefault();
     setError('');
     setSuccess('');
-
-    const validationErrors = validate();
-    if (Object.keys(validationErrors).length) {
-      setFieldErrors(validationErrors);
+    const errs = validate();
+    if (Object.keys(errs).length) {
+      setFieldErrors(errs);
       return;
     }
-
     setSaving(true);
     try {
       const payload = { ...form };
-
-      ['salary_min', 'salary_max'].forEach((field) => {
-        if (payload[field] === '') {
-          payload[field] = null;
-        } else if (payload[field] !== null && payload[field] !== undefined) {
-          const numeric = parseFloat(String(payload[field]));
-          if (Number.isNaN(numeric)) {
-            payload[field] = null;
+      
+      // Normalize salary fields to null or exact decimal strings to avoid binary float artifacts
+      ['salary_min', 'salary_max'].forEach((k) => {
+        if (payload[k] === '') {
+          payload[k] = null;
+        } else if (payload[k] === null) {
+          payload[k] = null;
+        } else {
+          const n = parseFloat(String(payload[k]));
+          if (Number.isNaN(n)) {
+            payload[k] = null;
           } else {
-            const rounded = Math.round(numeric * 100) / 100;
-            payload[field] = Number.isInteger(rounded) ? String(rounded) : rounded.toFixed(2);
+            // Round to 2 decimals then send as string (Decimal-friendly)
+            const rounded = Math.round(n * 100) / 100;
+            payload[k] = Number.isInteger(rounded) ? String(rounded) : rounded.toFixed(2);
           }
         }
       });
-
+      
+      // Normalize optional string fields - send empty string instead of null
       if (!payload.posting_url) payload.posting_url = '';
       if (!payload.industry) payload.industry = '';
       if (!payload.location) payload.location = '';
       if (!payload.description) payload.description = '';
-      if (!payload.application_deadline) payload.application_deadline = null;
+      
+      // Normalize date field - send null if empty
+      if (!payload.application_deadline || payload.application_deadline === '') {
+        payload.application_deadline = null;
+      }
 
       let saved;
       if (editingId) {
         saved = await jobsAPI.updateJob(editingId, payload);
-        setItems((prev) => prev.map((item) => (item.id === editingId ? saved : item)));
+        setItems((prev) => prev.map((i) => (i.id === editingId ? saved : i)));
         setSuccess('Job updated.');
       } else {
         saved = await jobsAPI.addJob(payload);
-        setItems((prev) => [saved, ...(prev || [])]);
+        setItems((prev) => [saved, ...prev]);
         setSuccess('Job saved.');
       }
-
       resetForm();
       setTimeout(() => setSuccess(''), 2000);
     } catch (e) {
       if (e?.details) setFieldErrors(mapServerFieldErrors(e.details));
-      const message = Array.isArray(e?.messages) && e.messages.length
+      const msg = Array.isArray(e?.messages) && e.messages.length
         ? e.messages.join(' • ')
         : (e?.message || e?.error?.message || 'Failed to save');
-      setError(message);
+      setError(msg);
     } finally {
       setSaving(false);
     }
   };
 
-  const hasActiveFilters = searchQuery || Object.values(filters).some((value) => value);
-
-  const renderSalaryRange = (item) => {
-    if (item.salary_range) return item.salary_range;
-    const min = item.salary_min;
-    const max = item.salary_max;
-    if (min && max) return `${formatSalaryString(min)} - ${formatSalaryString(max)} ${item.salary_currency || 'USD'}`;
-    if (min) return `${formatSalaryString(min)}+ ${item.salary_currency || 'USD'}`;
-    if (max) return `Up to ${formatSalaryString(max)} ${item.salary_currency || 'USD'}`;
-    return null;
-  };
-
   return (
     <div className="education-container">
+      {/* 1. Back to dashboard button */}
       <div className="page-backbar">
-        <a className="btn-back" href="/dashboard" aria-label="Back to dashboard" title="Back to dashboard">
+        <a
+          className="btn-back"
+          href="/dashboard"
+          aria-label="Back to dashboard"
+          title="Back to dashboard"
+        >
           ← Back to Dashboard
         </a>
       </div>
 
       <h2>Job Tracker</h2>
 
+      {/* 2. Job Tracker section name and description */}
       <div className="education-header">
         <h2><Icon name="briefcase" size="md" /> Your Job Entries</h2>
         <div style={{ display: 'flex', gap: '12px', alignItems: 'center' }}>
@@ -694,16 +625,21 @@
           >
             Pipeline →
           </a>
-          <button
+          <button 
             className="add-education-button"
-            onClick={handleAddJobClick}
+            onClick={() => {
+              setForm(defaultForm);
+              setEditingId(null);
+              setFieldErrors({});
+              setCharCount(0);
+              setShowForm(true);
+            }}
           >
             + Add Job
           </button>
         </div>
       </div>
 
-<<<<<<< HEAD
       {error && <div className="error-banner">{error}</div>}
       {success && <div className="success-banner">{success}</div>}
 
@@ -741,41 +677,7 @@
 
       {/* Calendar: placed below the header and above the search box */}
       <DeadlineCalendar items={items} />
-=======
-      {error && (
-        <div className="error-banner" role="alert">
-          <span className="error-icon">!</span>
-          <span>{error}</span>
-        </div>
-      )}
-      {success && (
-        <div className="success-banner">
-          <span className="success-icon">✓</span>
-          <span>{success}</span>
-        </div>
-      )}
->>>>>>> 548d63f4
-
-      <div className="education-form-card" style={{ marginBottom: '20px' }}>
-        <button
-          type="button"
-          className="cancel-button"
-          onClick={() => setShowCalendar((prev) => !prev)}
-          style={{ width: '100%', justifyContent: 'space-between', display: 'flex', alignItems: 'center', fontWeight: 600 }}
-          aria-expanded={showCalendar}
-          aria-controls="jobs-deadline-calendar"
-        >
-          <span style={{ display: 'flex', alignItems: 'center', gap: 8 }}>
-            <Icon name="calendar" size="md" /> Upcoming Deadlines
-          </span>
-          <span>{showCalendar ? '▲ Collapse' : '▼ Expand'}</span>
-        </button>
-        {showCalendar && (
-          <div id="jobs-deadline-calendar" style={{ marginTop: 16 }}>
-            <DeadlineCalendar items={items} />
-          </div>
-        )}
-      </div>
+
       {/* UC-039: Search and Filter Section */}
       {!showForm && (
         <div className="education-form-card" style={{ marginBottom: '20px' }}>
@@ -787,7 +689,7 @@
                   placeholder="🔍 Search by job title, company, or keywords..."
                   value={searchQuery}
                   onChange={(e) => setSearchQuery(e.target.value)}
-                  style={{
+                  style={{ 
                     width: '100%',
                     padding: '12px 16px',
                     border: '2px solid #d1d5db',
@@ -798,13 +700,21 @@
                     background: 'var(--white)',
                     marginBottom: 0
                   }}
+                  onFocus={(e) => {
+                    e.target.style.borderColor = '#667eea';
+                    e.target.style.boxShadow = '0 0 0 3px rgba(102, 126, 234, 0.1)';
+                  }}
+                  onBlur={(e) => {
+                    e.target.style.borderColor = '#d1d5db';
+                    e.target.style.boxShadow = 'none';
+                  }}
                 />
               </div>
               <div style={{ display: 'flex', gap: '8px', alignItems: 'stretch' }}>
                 <button
                   type="button"
                   className="cancel-button"
-                  onClick={() => setShowFilters((prev) => !prev)}
+                  onClick={() => setShowFilters(!showFilters)}
                   style={{ whiteSpace: 'nowrap', minWidth: '120px', display: 'flex', alignItems: 'center', justifyContent: 'center' }}
                 >
                   {showFilters ? '▲ Hide' : '▼ Show'} Filters
@@ -813,14 +723,14 @@
                   type="button"
                   className="delete-button"
                   onClick={clearFilters}
+                  style={{ whiteSpace: 'nowrap', minWidth: '48px', padding: '0 16px', display: 'flex', alignItems: 'center', justifyContent: 'center', gap: '6px' }}
                   title="Clear All Filters"
-                  style={{ whiteSpace: 'nowrap', minWidth: '48px', padding: '0 16px', display: 'flex', alignItems: 'center', justifyContent: 'center', gap: '6px' }}
                 >
                   <Icon name="clear" size="md" />
                 </button>
               </div>
             </div>
-
+            
             {showFilters && (
               <div style={{ marginTop: '16px', paddingTop: '16px', borderTop: '1px solid #e5e7eb' }}>
                 <div style={{ display: 'grid', gridTemplateColumns: 'repeat(auto-fit, minmax(200px, 1fr))', gap: '12px', marginBottom: '12px' }}>
@@ -833,7 +743,12 @@
                   </div>
                   <div className="form-group">
                     <label>Location</label>
-                    <input name="location" value={filters.location} onChange={onFilterChange} placeholder="City, State or Remote" />
+                    <input
+                      name="location"
+                      value={filters.location}
+                      onChange={onFilterChange}
+                      placeholder="City, State or Remote"
+                    />
                   </div>
                   <div className="form-group">
                     <label>Job Type</label>
@@ -845,15 +760,27 @@
                     </select>
                   </div>
                 </div>
-
+                
                 <div style={{ display: 'grid', gridTemplateColumns: 'repeat(auto-fit, minmax(200px, 1fr))', gap: '12px', marginBottom: '12px' }}>
                   <div className="form-group">
                     <label>Min Salary</label>
-                    <input type="number" name="salary_min" value={filters.salary_min} onChange={onFilterChange} placeholder="e.g., 100000" />
+                    <input
+                      type="number"
+                      name="salary_min"
+                      value={filters.salary_min}
+                      onChange={onFilterChange}
+                      placeholder="e.g., 100000"
+                    />
                   </div>
                   <div className="form-group">
                     <label>Max Salary</label>
-                    <input type="number" name="salary_max" value={filters.salary_max} onChange={onFilterChange} placeholder="e.g., 150000" />
+                    <input
+                      type="number"
+                      name="salary_max"
+                      value={filters.salary_max}
+                      onChange={onFilterChange}
+                      placeholder="e.g., 150000"
+                    />
                   </div>
                   <div className="form-group">
                     <label>Sort By</label>
@@ -865,19 +792,31 @@
                     </select>
                   </div>
                 </div>
-
+                
                 <div style={{ display: 'grid', gridTemplateColumns: 'repeat(auto-fit, minmax(200px, 1fr))', gap: '12px' }}>
                   <div className="form-group">
                     <label>Deadline From</label>
-                    <input type="date" name="deadline_from" value={filters.deadline_from} onChange={onFilterChange} />
+                    <input
+                      type="date"
+                      name="deadline_from"
+                      value={filters.deadline_from}
+                      onChange={onFilterChange}
+                    />
                   </div>
                   <div className="form-group">
                     <label>Deadline To</label>
-                    <input type="date" name="deadline_to" value={filters.deadline_to} onChange={onFilterChange} />
+                    <input
+                      type="date"
+                      name="deadline_to"
+                      value={filters.deadline_to}
+                      onChange={onFilterChange}
+                    />
                   </div>
-                  <div className="form-group" style={{ visibility: 'hidden' }} />
+                  <div className="form-group" style={{ visibility: 'hidden' }}>
+                    {/* Empty column for alignment */}
+                  </div>
                 </div>
-
+                
                 <div style={{ marginTop: '12px', fontSize: '13px', color: '#666', fontWeight: '500' }}>
                   Showing {items.length} result{items.length !== 1 ? 's' : ''}
                   {searchQuery && ` for "${searchQuery}"`}
@@ -888,16 +827,16 @@
         </div>
       )}
 
+      {/* 3. Edit/add form if user prompts */}
       {showForm && (
         <div className="education-form-card">
           <div className="form-header">
             <h3>{editingId ? 'Edit Job' : 'Add Job'}</h3>
-            <button className="close-button" onClick={resetForm}>
-              <Icon name="trash" size="sm" ariaLabel="Close" />
-            </button>
+            <button className="close-button" onClick={resetForm}><Icon name="trash" size="sm" ariaLabel="Close" /></button>
           </div>
 
           <form className="education-form" onSubmit={handleSubmit}>
+            {/* UC-041: Import from URL - Only show when adding new job */}
             {!editingId && (
               <div
                 className="form-section"
@@ -1042,18 +981,15 @@
               </div>
             )}
 
+            {/* Job Details */}
             <div className="form-row">
               <div className="form-group">
                 <label htmlFor="title">
                   Job Title <span className="required">*</span>
-                  {isFieldImported('title') && (
-                    <span style={{ marginLeft: '8px', fontSize: '12px', color: '#10b981', fontWeight: '600' }}>✓ Imported</span>
-                  )}
                 </label>
                 <input
                   id="title"
                   name="title"
-                  ref={titleInputRef}
                   value={form.title}
                   onChange={onChange}
                   placeholder="e.g., Software Engineer"
@@ -1065,9 +1001,6 @@
               <div className="form-group">
                 <label htmlFor="company_name">
                   Company <span className="required">*</span>
-                  {isFieldImported('company_name') && (
-                    <span style={{ marginLeft: '8px', fontSize: '12px', color: '#10b981', fontWeight: '600' }}>✓ Imported</span>
-                  )}
                 </label>
                 <input
                   id="company_name"
@@ -1084,17 +1017,12 @@
 
             <div className="form-row">
               <div className="form-group">
-                <label htmlFor="location">
-                  Location
-                  {isFieldImported('location') && (
-                    <span style={{ marginLeft: '8px', fontSize: '12px', color: '#10b981', fontWeight: '600' }}>✓ Imported</span>
-                  )}
-                </label>
-                <input
-                  id="location"
-                  name="location"
-                  value={form.location}
-                  onChange={onChange}
+                <label htmlFor="location">Location</label>
+                <input 
+                  id="location" 
+                  name="location" 
+                  value={form.location} 
+                  onChange={onChange} 
                   placeholder="City, State or Remote"
                   className={fieldErrors.location ? 'error' : ''}
                   style={getFieldStyle('location')}
@@ -1102,19 +1030,13 @@
                 {fieldErrors.location && <div className="error-message">{fieldErrors.location}</div>}
               </div>
               <div className="form-group">
-                <label htmlFor="job_type">
-                  Job Type
-                  {isFieldImported('job_type') && (
-                    <span style={{ marginLeft: '8px', fontSize: '12px', color: '#10b981', fontWeight: '600' }}>✓ Imported</span>
-                  )}
-                </label>
-                <select
-                  id="job_type"
-                  name="job_type"
-                  value={form.job_type}
+                <label htmlFor="job_type">Job Type</label>
+                <select 
+                  id="job_type" 
+                  name="job_type" 
+                  value={form.job_type} 
                   onChange={onChange}
                   className={fieldErrors.job_type ? 'error' : ''}
-                  style={getFieldStyle('job_type')}
                 >
                   {jobTypeOptions.map((opt) => (
                     <option key={opt.value} value={opt.value}>{opt.label}</option>
@@ -1127,10 +1049,10 @@
             <div className="form-row">
               <div className="form-group">
                 <label htmlFor="industry">Industry</label>
-                <select
-                  id="industry"
-                  name="industry"
-                  value={form.industry}
+                <select 
+                  id="industry" 
+                  name="industry" 
+                  value={form.industry} 
                   onChange={onChange}
                   className={fieldErrors.industry ? 'error' : ''}
                 >
@@ -1141,13 +1063,14 @@
               </div>
               <div className="form-group">
                 <label htmlFor="posting_url">Job Posting URL</label>
-                <input
-                  id="posting_url"
-                  name="posting_url"
-                  value={form.posting_url}
-                  onChange={onChange}
+                <input 
+                  id="posting_url" 
+                  name="posting_url" 
+                  value={form.posting_url} 
+                  onChange={onChange} 
                   placeholder="https://..."
                   className={fieldErrors.posting_url ? 'error' : ''}
+                  style={getFieldStyle('posting_url')}
                 />
                 {fieldErrors.posting_url && <div className="error-message">{fieldErrors.posting_url}</div>}
               </div>
@@ -1156,13 +1079,14 @@
             <div className="form-row">
               <div className="form-group">
                 <label htmlFor="application_deadline">Application Deadline</label>
-                <input
-                  id="application_deadline"
-                  type="date"
-                  name="application_deadline"
-                  value={form.application_deadline}
+                <input 
+                  id="application_deadline" 
+                  type="date" 
+                  name="application_deadline" 
+                  value={form.application_deadline} 
                   onChange={onChange}
                   className={fieldErrors.application_deadline ? 'error' : ''}
+                  style={getFieldStyle('application_deadline')}
                 />
                 {fieldErrors.application_deadline && <div className="error-message">{fieldErrors.application_deadline}</div>}
               </div>
@@ -1186,29 +1110,29 @@
               </div>
               <div className="form-group">
                 <label htmlFor="salary_max">Salary Max</label>
-                <input
-                  id="salary_max"
-                  type="number"
-                  step="0.01"
-                  name="salary_max"
-                  value={form.salary_max}
-                  onChange={onChange}
+                <input 
+                  id="salary_max" 
+                  type="number" 
+                  step="0.01" 
+                  name="salary_max" 
+                  value={form.salary_max} 
+                  onChange={onChange} 
                   placeholder="e.g., 150000"
                   className={fieldErrors.salary_max ? 'error' : ''}
                 />
                 {fieldErrors.salary_max && <div className="error-message">{fieldErrors.salary_max}</div>}
               </div>
             </div>
-
+            
             <div className="form-row">
               <div className="form-group">
                 <label htmlFor="salary_currency">Currency</label>
-                <input
-                  id="salary_currency"
-                  name="salary_currency"
-                  value={form.salary_currency}
-                  onChange={onChange}
-                  placeholder="USD"
+                <input 
+                  id="salary_currency" 
+                  name="salary_currency" 
+                  value={form.salary_currency} 
+                  onChange={onChange} 
+                  placeholder="USD" 
                   maxLength={3}
                   className={fieldErrors.salary_currency ? 'error' : ''}
                 />
@@ -1220,9 +1144,6 @@
             <div className="form-group">
               <label htmlFor="description">
                 Description / Notes
-                {isFieldImported('description') && (
-                  <span style={{ marginLeft: '8px', fontSize: '12px', color: '#10b981', fontWeight: '600' }}>✓ Imported</span>
-                )}
                 <span className={`char-counter ${charCount === MAX_DESC ? 'limit-reached' : ''}`}>
                   {charCount}/{MAX_DESC}
                 </span>
@@ -1245,34 +1166,36 @@
                 Cancel
               </button>
               <button type="submit" className="save-button" disabled={saving}>
-                {saving ? 'Saving...' : editingId ? 'Update Job' : 'Add Job'}
+                {saving ? 'Saving...' : (editingId ? 'Update Job' : 'Add Job')}
               </button>
             </div>
           </form>
         </div>
       )}
 
-      {loading && !showForm ? (
-        <div className="empty-state" style={{ padding: '40px', textAlign: 'center' }}>
-          <p style={{ margin: 0, color: '#666' }}>Loading your job entries…</p>
-        </div>
-      ) : (items || []).length === 0 && !showForm ? (
+      {/* 4. Your job entries */}
+      {(items || []).length === 0 && !showForm ? (
         <div className="empty-state">
           <div className="empty-icon"><Icon name="briefcase" size="xl" ariaLabel="No jobs" /></div>
-          {hasActiveFilters ? (
+          {searchQuery || Object.values(filters).some(v => v) ? (
             <>
               <h3>No Jobs Match Your Search</h3>
               <p>Try adjusting your filters or search terms.</p>
-              <button className="add-education-button" onClick={clearFilters}>Clear Filters</button>
+              <button className="add-education-button" onClick={clearFilters}>
+                Clear Filters
+              </button>
             </>
           ) : (
             <>
               <h3>No Job Entries Yet</h3>
               <p>Track jobs you're interested in and keep key details handy.</p>
-              <button
-                className="add-education-button"
-                onClick={handleAddJobClick}
-              >
+              <button className="add-education-button" onClick={() => {
+                setForm(defaultForm);
+                setEditingId(null);
+                setFieldErrors({});
+                setCharCount(0);
+                setShowForm(true);
+              }}>
                 + Add Your First Job
               </button>
             </>
@@ -1280,7 +1203,6 @@
         </div>
       ) : (
         <div className="education-list">
-<<<<<<< HEAD
           {/* UC-045: Bulk select all checkbox */}
           {!showArchived && items.length > 0 && (
             <div style={{ 
@@ -1345,40 +1267,12 @@
                   {item.salary_range && (
                     <div className="education-item-dates">
                       <span className="status">{item.salary_range}</span>
-=======
-          {(items || []).map((item) => {
-            const diff = item.application_deadline ? daysUntil(item.application_deadline) : null;
-            const color = deadlineColor(diff);
-            const salaryRange = renderSalaryRange(item);
-            return (
-              <div key={item.id} className="education-item">
-                <div className="education-item-header">
-                  <div
-                    className="education-item-main"
-                    style={{ cursor: 'pointer' }}
-                    onClick={() => navigate(`/jobs/${item.id}`)}
-                    role="button"
-                    tabIndex={0}
-                    onKeyPress={(e) => {
-                      if (e.key === 'Enter' || e.key === ' ') navigate(`/jobs/${item.id}`);
-                    }}
-                  >
-                    <div className="education-item-title">
-                      <span dangerouslySetInnerHTML={{ __html: highlightText(item.title || '', searchQuery) }} />
->>>>>>> 548d63f4
                     </div>
-                    <div className="education-item-sub">
-                      <span dangerouslySetInnerHTML={{ __html: highlightText(item.company_name || '', searchQuery) }} />
-                      {item.location && <span> • {item.location}</span>}
-                      {item.job_type && <span> • {jobTypeLabel(item.job_type)}</span>}
-                      {item.industry && <span> • {item.industry}</span>}
-                    </div>
-                    {salaryRange && (
-                      <div className="education-item-dates">
-                        <span className="status">{salaryRange}</span>
-                      </div>
-                    )}
-                    {item.application_deadline && (
+                  )}
+                  {item.application_deadline && (() => {
+                    const diff = daysUntil(item.application_deadline);
+                    const color = deadlineColor(diff);
+                    return (
                       <div className="education-item-dates" style={{ display: 'flex', alignItems: 'center', gap: 8 }}>
                         <div style={{ width: 10, height: 10, borderRadius: 4, background: color }} aria-hidden />
                         {/* Keep this exact text for existing tests */}
@@ -1389,7 +1283,6 @@
                           </span>
                         )}
                       </div>
-<<<<<<< HEAD
                     );
                   })()}
                   {item.description && searchQuery && item.description.toLowerCase().includes(searchQuery.toLowerCase()) && (
@@ -1462,78 +1355,26 @@
                   </button>
                   {item.posting_url && (
                     <a 
-=======
-                    )}
-                    {item.description && searchQuery && item.description.toLowerCase().includes(searchQuery.toLowerCase()) && (
-                      <div className="education-item-dates" style={{ marginTop: '4px' }}>
-                        <span
-                          style={{ color: '#666', fontSize: '13px' }}
-                          dangerouslySetInnerHTML={{
-                            __html: highlightText(item.description.substring(0, 150), searchQuery)
-                          }}
-                        />
-                        {item.description.length > 150 && '...'}
-                      </div>
-                    )}
-                  </div>
-                  <div className="education-item-actions">
-                    <button
->>>>>>> 548d63f4
                       className="view-button"
-                      onClick={(e) => {
-                        e.stopPropagation();
-                        navigate(`/jobs/${item.id}`);
-                      }}
-                      title="View Details"
-                      aria-label="View Details"
+                      href={item.posting_url}
+                      target="_blank"
+                      rel="noreferrer"
+                      title="View Job Posting"
+                      onClick={(e) => e.stopPropagation()}
                     >
-                      <Icon name="eye" size="sm" ariaLabel="View" />
-                    </button>
-                    <button
-                      className="edit-button"
-                      onClick={(e) => {
-                        e.stopPropagation();
-                        startEdit(item);
-                      }}
-                      title="Edit"
-                      aria-label="Edit"
-                    >
-                      <Icon name="edit" size="sm" ariaLabel="Edit" />
-                    </button>
-                    <button
-                      className="delete-button"
-                      onClick={(e) => {
-                        e.stopPropagation();
-                        onDelete(item.id);
-                      }}
-                      title="Delete"
-                      aria-label="Delete"
-                    >
-                      <Icon name="trash" size="sm" ariaLabel="Delete" />
-                    </button>
-                    {item.posting_url && (
-                      <a
-                        className="view-button"
-                        href={item.posting_url}
-                        target="_blank"
-                        rel="noreferrer"
-                        title="View Job Posting"
-                        onClick={(e) => e.stopPropagation()}
-                      >
-                        <Icon name="link" size="sm" ariaLabel="View" />
-                      </a>
-                    )}
-                  </div>
+                      <Icon name="link" size="sm" ariaLabel="View" />
+                    </a>
+                  )}
                 </div>
-                {(item.industry || item.description) && (
-                  <div className="education-item-details">
-                    {item.industry && <div><strong>Industry:</strong> {item.industry}</div>}
-                    {item.description && <div><strong>Notes:</strong> {item.description}</div>}
-                  </div>
-                )}
               </div>
-            );
-          })}
+              {(item.industry || item.description) && (
+                <div className="education-item-details">
+                  {item.industry && <div><strong>Industry:</strong> {item.industry}</div>}
+                  {item.description && <div><strong>Notes:</strong> {item.description}</div>}
+                </div>
+              )}
+            </div>
+          ))}
         </div>
       )}
 
