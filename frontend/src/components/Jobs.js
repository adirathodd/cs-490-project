import React, { useEffect, useRef, useState } from 'react';
import { useNavigate } from 'react-router-dom';
import { jobsAPI } from '../services/api';
import Icon from './Icon';
import DeadlineCalendar from './DeadlineCalendar';
import './Education.css';

const defaultForm = {
  title: '',
  company_name: '',
  location: '',
  salary_min: '',
  salary_max: '',
  salary_currency: 'USD',
  posting_url: '',
  application_deadline: '',
  description: '',
  industry: '',
  job_type: 'ft'
};

const jobTypeOptions = [
  { value: 'ft', label: 'Full-time' },
  { value: 'pt', label: 'Part-time' },
  { value: 'contract', label: 'Contract' },
  { value: 'intern', label: 'Internship' },
  { value: 'temp', label: 'Temporary' }
];

const industryOptions = [
  'Software',
  'Finance',
  'Healthcare',
  'Education',
  'Retail',
  'Manufacturing',
  'Government',
  'Other'
];

const MAX_DESC = 2000;

const jobTypeLabel = (value) => jobTypeOptions.find((opt) => opt.value === value)?.label || value;

const escapeRegExp = (s) => String(s || '').replace(/[.*+?^${}()|[\]\\]/g, '\\$&');
const escapeHtml = (s) => String(s || '')
  .replace(/&/g, '&amp;')
  .replace(/</g, '&lt;')
  .replace(/>/g, '&gt;')
  .replace(/"/g, '&quot;')
  .replace(/'/g, '&#39;');

const highlightText = (text, query) => {
  const safeText = escapeHtml(text);
  if (!query) return safeText;
  const pattern = escapeRegExp(query);
  if (!pattern) return safeText;
  const regex = new RegExp(`(${pattern})`, 'ig');
  return safeText.replace(regex, '<mark>$1</mark>');
};

const formatSalaryString = (value) => {
  if (value === null || value === undefined || value === '') return '';
  const numberValue = Number(value);
  if (Number.isNaN(numberValue)) return String(value);
  const rounded = Math.round(numberValue * 100) / 100;
  return Number.isInteger(rounded) ? String(rounded) : rounded.toFixed(2);
};

const mapServerFieldErrors = (details) => {
  if (!details || typeof details !== 'object') return {};
  const mapped = {};
  Object.entries(details).forEach(([field, messages]) => {
    if (Array.isArray(messages) && messages.length) mapped[field] = messages.join(' ');
    else if (typeof messages === 'string') mapped[field] = messages;
  });
  return mapped;
};

const Jobs = () => {
  const navigate = useNavigate();

  const [items, setItems] = useState([]);
  const [form, setForm] = useState(defaultForm);
  const [editingId, setEditingId] = useState(null);
  const [loading, setLoading] = useState(true);
  const [saving, setSaving] = useState(false);
  const [error, setError] = useState('');
  const [fieldErrors, setFieldErrors] = useState({});
  const [success, setSuccess] = useState('');
  const [charCount, setCharCount] = useState(0);
  const [showForm, setShowForm] = useState(false);

  const [importUrl, setImportUrl] = useState('');
  const [importing, setImporting] = useState(false);
  const [importStatus, setImportStatus] = useState(null);
  const [importedFields, setImportedFields] = useState([]);

  const [searchQuery, setSearchQuery] = useState('');
  const [filters, setFilters] = useState({
    industry: '',
    location: '',
    job_type: '',
    salary_min: '',
    salary_max: '',
    deadline_from: '',
    deadline_to: ''
  });
  const [sortBy, setSortBy] = useState('date_added');
  const [showFilters, setShowFilters] = useState(false);
  const [showCalendar, setShowCalendar] = useState(true);
  const titleInputRef = useRef(null);

  useEffect(() => {
    try {
      const savedPrefs = localStorage.getItem('jobSearchPreferences');
      if (!savedPrefs) return;
      const prefs = JSON.parse(savedPrefs);
      if (prefs.searchQuery) setSearchQuery(prefs.searchQuery);
      if (prefs.filters) setFilters((prev) => ({ ...prev, ...prefs.filters }));
      if (prefs.sortBy) setSortBy(prefs.sortBy);
      if (typeof prefs.showFilters === 'boolean') setShowFilters(prefs.showFilters);
    } catch (e) {
      console.warn('Failed to load saved search preferences:', e);
    }
  }, []);

  useEffect(() => {
    try {
      const prefs = { searchQuery, filters, sortBy, showFilters };
      localStorage.setItem('jobSearchPreferences', JSON.stringify(prefs));
    } catch (e) {
      console.warn('Failed to save search preferences:', e);
    }
  }, [searchQuery, filters, sortBy, showFilters]);

  useEffect(() => {
    const load = async () => {
      setLoading(true);
      try {
        const params = {
          q: searchQuery,
          industry: filters.industry,
          location: filters.location,
          job_type: filters.job_type,
          salary_min: filters.salary_min,
          salary_max: filters.salary_max,
          deadline_from: filters.deadline_from,
          deadline_to: filters.deadline_to,
          sort: sortBy
        };
        const response = await jobsAPI.getJobs(params);
        const list = response?.results || response || [];
        setItems(Array.isArray(list) ? list : []);
        setError('');
      } catch (e) {
        const message = e?.message || e?.error?.message || 'Failed to load jobs';
        if (e?.status === 401) {
          setError('Please log in to view your jobs.');
        } else if (Array.isArray(e?.messages) && e.messages.length) {
          setError(e.messages.join(' • '));
        } else {
          setError(message);
        }
      } finally {
        setLoading(false);
      }
    };

    load();
  }, [searchQuery, filters, sortBy]);

<<<<<<< HEAD
  useEffect(() => {
    if (showForm) {
      requestAnimationFrame(() => {
        if (titleInputRef.current) {
          titleInputRef.current.focus();
        }
      });
    }
  }, [showForm]);
=======
  // Helper: days difference (deadline - today), and urgency color
  const daysUntil = (dateStr) => {
    if (!dateStr) return null;
    const d = new Date(dateStr);
    if (Number.isNaN(d.getTime())) return null;
    const now = new Date();
    const today = new Date(now.getFullYear(), now.getMonth(), now.getDate());
    return Math.ceil((d.getTime() - today.getTime()) / (1000 * 60 * 60 * 24));
  };
  const deadlineColor = (diff) => {
    if (diff == null) return '#94a3b8';
    if (diff < 0) return '#dc2626'; // overdue
    if (diff <= 3) return '#f59e0b'; // urgent
    return '#059669'; // safe
  };
>>>>>>> 8275d824

  const resetForm = () => {
    setForm(defaultForm);
    setFieldErrors({});
    setEditingId(null);
    setCharCount(0);
    setShowForm(false);
    setImportUrl('');
    setImporting(false);
    setImportStatus(null);
    setImportedFields([]);
  };

  const handleAddJobClick = () => {
    setForm(defaultForm);
    setEditingId(null);
    setFieldErrors({});
    setCharCount(0);
    setSuccess('');
    setError('');
    setShowForm(true);
    setImportUrl('');
    setImportStatus(null);
    setImportedFields([]);
  };

  const handleImportFromUrl = async () => {
    if (!importUrl.trim()) {
      setError('Please enter a job posting URL');
      return;
    }

    setImporting(true);
    setError('');
    setSuccess('');
    setImportStatus(null);
    setImportedFields([]);

    try {
      const result = await jobsAPI.importFromUrl(importUrl);

      if (result.status === 'success' || result.status === 'partial') {
        setForm((prev) => ({ ...prev, ...result.data }));
        if (result.data?.description) {
          setCharCount(result.data.description.length);
        }

        setImportStatus(result.status);
        setImportedFields(result.fields_extracted || []);

        if (result.status === 'success') {
          setSuccess('Job details imported successfully! Review and edit as needed.');
        } else {
          setSuccess('Job details partially imported. Please fill in the remaining fields.');
        }
        setTimeout(() => setSuccess(''), 5000);
      } else {
        setError(result.error || 'Failed to import job details');
        setImportStatus('failed');
      }
    } catch (e) {
      const message = e?.message || 'Failed to import job from URL';
      setError(message);
      setImportStatus('failed');
    } finally {
      setImporting(false);
    }
  };

  const isFieldImported = (field) => importedFields.includes(field);

  const getFieldStyle = (field) => {
    if (!isFieldImported(field)) return {};
    return { background: 'rgba(16, 185, 129, 0.05)', borderColor: '#10b981' };
  };

  const clearFilters = () => {
    setSearchQuery('');
    setFilters({
      industry: '',
      location: '',
      job_type: '',
      salary_min: '',
      salary_max: '',
      deadline_from: '',
      deadline_to: ''
    });
    setSortBy('date_added');
  };

  const onFilterChange = (e) => {
    const { name, value } = e.target;
    setFilters((prev) => ({ ...prev, [name]: value }));
  };

  const onChange = (e) => {
    const { name, value } = e.target;
    if (name === 'description') {
      if (value.length > MAX_DESC) return;
      setCharCount(value.length);
    }
    setForm((prev) => ({ ...prev, [name]: value }));
    if (fieldErrors[name]) {
      setFieldErrors((prev) => {
        const next = { ...prev };
        delete next[name];
        return next;
      });
    }
  };

  const validate = () => {
    const errors = {};

    if (!form.title.trim()) errors.title = 'Job title is required';
    if (!form.company_name.trim()) errors.company_name = 'Company name is required';

    if (form.description && form.description.length > MAX_DESC) {
      errors.description = `Description must be ${MAX_DESC} characters or less`;
    }

    const salaryMin = form.salary_min === '' ? '' : Number(form.salary_min);
    const salaryMax = form.salary_max === '' ? '' : Number(form.salary_max);

    if (form.salary_min && Number.isNaN(salaryMin)) {
      errors.salary_min = 'Please enter a valid number';
    }

    if (form.salary_max && Number.isNaN(salaryMax)) {
      errors.salary_max = 'Please enter a valid number';
    }

    if (!Number.isNaN(salaryMin) && salaryMin < 0) {
      errors.salary_min = 'Salary cannot be negative';
    }

    if (!Number.isNaN(salaryMax) && salaryMax < 0) {
      errors.salary_max = 'Salary cannot be negative';
    }

    if (
      form.salary_min &&
      form.salary_max &&
      !Number.isNaN(salaryMin) &&
      !Number.isNaN(salaryMax) &&
      salaryMin > salaryMax
    ) {
      errors.salary_min = 'Minimum salary must be less than or equal to maximum salary';
    }

    if (form.application_deadline) {
      const deadlineDate = new Date(form.application_deadline);
      if (Number.isNaN(deadlineDate.getTime())) {
        errors.application_deadline = 'Please enter a valid date';
      }
    }

    if (form.posting_url && form.posting_url.trim()) {
      try {
        // eslint-disable-next-line no-new
        new URL(form.posting_url);
      } catch (e) {
        errors.posting_url = 'Please enter a valid URL (e.g., https://example.com)';
      }
    }

    if (form.salary_currency && form.salary_currency.length > 3) {
      errors.salary_currency = 'Currency code must be 3 characters or less';
    }

    return errors;
  };

  const daysUntil = (date) => {
    if (!date) return null;
    const target = new Date(date);
    if (Number.isNaN(target.getTime())) return null;
    const now = new Date();
    const today = new Date(now.getFullYear(), now.getMonth(), now.getDate());
    return Math.ceil((target.getTime() - today.getTime()) / (1000 * 60 * 60 * 24));
  };

  const deadlineColor = (diff) => {
    if (diff == null) return '#94a3b8';
    if (diff < 0) return '#dc2626';
    if (diff <= 3) return '#f59e0b';
    return '#059669';
  };

  const startEdit = (item) => {
    setEditingId(item.id);
    setForm({
      title: item.title || '',
      company_name: item.company_name || '',
      location: item.location || '',
      salary_min: item.salary_min !== null && item.salary_min !== undefined ? formatSalaryString(item.salary_min) : '',
      salary_max: item.salary_max !== null && item.salary_max !== undefined ? formatSalaryString(item.salary_max) : '',
      salary_currency: item.salary_currency || 'USD',
      posting_url: item.posting_url || '',
      application_deadline: item.application_deadline || '',
      description: item.description || '',
      industry: item.industry || '',
      job_type: item.job_type || 'ft'
    });
    setFieldErrors({});
    setCharCount((item.description || '').length);
    setShowForm(true);
    window.scrollTo({ top: 0, behavior: 'smooth' });
  };

  const onDelete = async (id) => {
    if (!window.confirm('Delete this job entry?')) return;
    try {
      await jobsAPI.deleteJob(id);
      setItems((prev) => prev.filter((item) => item.id !== id));
      setSuccess('Job deleted.');
      setTimeout(() => setSuccess(''), 2000);
    } catch (e) {
      const message = e?.message || e?.error?.message || 'Failed to delete job';
      setError(message);
    }
  };

  const handleSubmit = async (e) => {
    e.preventDefault();
    setError('');
    setSuccess('');

    const validationErrors = validate();
    if (Object.keys(validationErrors).length) {
      setFieldErrors(validationErrors);
      return;
    }

    setSaving(true);
    try {
      const payload = { ...form };

      ['salary_min', 'salary_max'].forEach((field) => {
        if (payload[field] === '') {
          payload[field] = null;
        } else if (payload[field] !== null && payload[field] !== undefined) {
          const numeric = parseFloat(String(payload[field]));
          if (Number.isNaN(numeric)) {
            payload[field] = null;
          } else {
            const rounded = Math.round(numeric * 100) / 100;
            payload[field] = Number.isInteger(rounded) ? String(rounded) : rounded.toFixed(2);
          }
        }
      });

      if (!payload.posting_url) payload.posting_url = '';
      if (!payload.industry) payload.industry = '';
      if (!payload.location) payload.location = '';
      if (!payload.description) payload.description = '';
      if (!payload.application_deadline) payload.application_deadline = null;

      let saved;
      if (editingId) {
        saved = await jobsAPI.updateJob(editingId, payload);
        setItems((prev) => prev.map((item) => (item.id === editingId ? saved : item)));
        setSuccess('Job updated.');
      } else {
        saved = await jobsAPI.addJob(payload);
        setItems((prev) => [saved, ...(prev || [])]);
        setSuccess('Job saved.');
      }

      resetForm();
      setTimeout(() => setSuccess(''), 2000);
    } catch (e) {
      if (e?.details) setFieldErrors(mapServerFieldErrors(e.details));
      const message = Array.isArray(e?.messages) && e.messages.length
        ? e.messages.join(' • ')
        : (e?.message || e?.error?.message || 'Failed to save');
      setError(message);
    } finally {
      setSaving(false);
    }
  };

  const hasActiveFilters = searchQuery || Object.values(filters).some((value) => value);

  const renderSalaryRange = (item) => {
    if (item.salary_range) return item.salary_range;
    const min = item.salary_min;
    const max = item.salary_max;
    if (min && max) return `${formatSalaryString(min)} - ${formatSalaryString(max)} ${item.salary_currency || 'USD'}`;
    if (min) return `${formatSalaryString(min)}+ ${item.salary_currency || 'USD'}`;
    if (max) return `Up to ${formatSalaryString(max)} ${item.salary_currency || 'USD'}`;
    return null;
  };

  return (
    <div className="education-container">
      <div className="page-backbar">
        <a className="btn-back" href="/dashboard" aria-label="Back to dashboard" title="Back to dashboard">
          ← Back to Dashboard
        </a>
      </div>

      <h2>Job Tracker</h2>

      <div className="education-header">
        <h2><Icon name="briefcase" size="md" /> Your Job Entries</h2>
        <div style={{ display: 'flex', gap: '8px', alignItems: 'center' }}>
          <a
            className="btn-back"
            href="/jobs/pipeline"
            title="Open Pipeline"
            aria-label="Open job status pipeline"
            style={{ textDecoration: 'none' }}
          >
            Pipeline →
          </a>
<<<<<<< HEAD
          <button
            className="add-education-button"
            onClick={handleAddJobClick}
=======
          <button 
            className="add-education-button"
            onClick={() => {
              setForm(defaultForm);
              setEditingId(null);
              setFieldErrors({});
              setCharCount(0);
              setShowForm(true);
            }}
>>>>>>> 8275d824
          >
            + Add Job
          </button>
        </div>
      </div>

      {error && <div className="error-banner">{error}</div>}
      {success && <div className="success-banner">{success}</div>}

<<<<<<< HEAD
      <div className="education-form-card" style={{ marginBottom: '20px' }}>
        <button
          type="button"
          className="cancel-button"
          onClick={() => setShowCalendar((prev) => !prev)}
          style={{ width: '100%', justifyContent: 'space-between', display: 'flex', alignItems: 'center', fontWeight: 600 }}
          aria-expanded={showCalendar}
          aria-controls="jobs-deadline-calendar"
        >
          <span style={{ display: 'flex', alignItems: 'center', gap: 8 }}>
            <Icon name="calendar" size="md" /> Upcoming Deadlines
          </span>
          <span>{showCalendar ? '▲ Collapse' : '▼ Expand'}</span>
        </button>
        {showCalendar && (
          <div id="jobs-deadline-calendar" style={{ marginTop: 16 }}>
            <DeadlineCalendar items={items} />
          </div>
        )}
      </div>

=======
      {/* Calendar: placed below the header and above the search box */}
      <DeadlineCalendar items={items} />

      {/* UC-039: Search and Filter Section */}
>>>>>>> 8275d824
      {!showForm && (
        <div className="education-form-card" style={{ marginBottom: '20px' }}>
          <div style={{ padding: '16px' }}>
            <div style={{ display: 'flex', gap: '12px', alignItems: 'stretch', marginBottom: '12px', flexWrap: 'wrap' }}>
              <div style={{ flex: '1 1 300px', minWidth: '250px', display: 'flex', alignItems: 'stretch' }}>
                <input
                  type="text"
                  placeholder="🔍 Search by job title, company, or keywords..."
                  value={searchQuery}
                  onChange={(e) => setSearchQuery(e.target.value)}
                  style={{
                    width: '100%',
                    padding: '12px 16px',
                    border: '2px solid #d1d5db',
                    borderRadius: '10px',
                    fontSize: '15px',
                    transition: 'all 0.2s ease',
                    fontFamily: 'inherit',
                    background: 'var(--white)',
                    marginBottom: 0
                  }}
                />
              </div>
              <div style={{ display: 'flex', gap: '8px', alignItems: 'stretch' }}>
                <button
                  type="button"
                  className="cancel-button"
                  onClick={() => setShowFilters((prev) => !prev)}
                  style={{ whiteSpace: 'nowrap', minWidth: '120px', display: 'flex', alignItems: 'center', justifyContent: 'center' }}
                >
                  {showFilters ? '▲ Hide' : '▼ Show'} Filters
                </button>
                <button
                  type="button"
                  className="delete-button"
                  onClick={clearFilters}
                  title="Clear All Filters"
                  style={{ whiteSpace: 'nowrap', minWidth: '48px', padding: '0 16px', display: 'flex', alignItems: 'center', justifyContent: 'center', gap: '6px' }}
                >
                  <Icon name="clear" size="md" />
                </button>
              </div>
            </div>

            {showFilters && (
              <div style={{ marginTop: '16px', paddingTop: '16px', borderTop: '1px solid #e5e7eb' }}>
                <div style={{ display: 'grid', gridTemplateColumns: 'repeat(auto-fit, minmax(200px, 1fr))', gap: '12px', marginBottom: '12px' }}>
                  <div className="form-group">
                    <label>Industry</label>
                    <select name="industry" value={filters.industry} onChange={onFilterChange}>
                      <option value="">All Industries</option>
                      {industryOptions.map((ind) => (<option key={ind} value={ind}>{ind}</option>))}
                    </select>
                  </div>
                  <div className="form-group">
                    <label>Location</label>
                    <input name="location" value={filters.location} onChange={onFilterChange} placeholder="City, State or Remote" />
                  </div>
                  <div className="form-group">
                    <label>Job Type</label>
                    <select name="job_type" value={filters.job_type} onChange={onFilterChange}>
                      <option value="">All Types</option>
                      {jobTypeOptions.map((opt) => (
                        <option key={opt.value} value={opt.value}>{opt.label}</option>
                      ))}
                    </select>
                  </div>
                </div>

                <div style={{ display: 'grid', gridTemplateColumns: 'repeat(auto-fit, minmax(200px, 1fr))', gap: '12px', marginBottom: '12px' }}>
                  <div className="form-group">
                    <label>Min Salary</label>
                    <input type="number" name="salary_min" value={filters.salary_min} onChange={onFilterChange} placeholder="e.g., 100000" />
                  </div>
                  <div className="form-group">
                    <label>Max Salary</label>
                    <input type="number" name="salary_max" value={filters.salary_max} onChange={onFilterChange} placeholder="e.g., 150000" />
                  </div>
                  <div className="form-group">
                    <label>Sort By</label>
                    <select value={sortBy} onChange={(e) => setSortBy(e.target.value)}>
                      <option value="date_added">Date Added (Newest)</option>
                      <option value="deadline">Application Deadline</option>
                      <option value="salary">Salary (Highest)</option>
                      <option value="company_name">Company Name (A-Z)</option>
                    </select>
                  </div>
                </div>

                <div style={{ display: 'grid', gridTemplateColumns: 'repeat(auto-fit, minmax(200px, 1fr))', gap: '12px' }}>
                  <div className="form-group">
                    <label>Deadline From</label>
                    <input type="date" name="deadline_from" value={filters.deadline_from} onChange={onFilterChange} />
                  </div>
                  <div className="form-group">
                    <label>Deadline To</label>
                    <input type="date" name="deadline_to" value={filters.deadline_to} onChange={onFilterChange} />
                  </div>
                  <div className="form-group" style={{ visibility: 'hidden' }} />
                </div>

                <div style={{ marginTop: '12px', fontSize: '13px', color: '#666', fontWeight: '500' }}>
                  Showing {items.length} result{items.length !== 1 ? 's' : ''}
                  {searchQuery && ` for "${searchQuery}"`}
                </div>
              </div>
            )}
          </div>
        </div>
      )}

      {showForm && (
        <div className="education-form-card">
          <div className="form-header">
            <h3>{editingId ? 'Edit Job' : 'Add Job'}</h3>
            <button className="close-button" onClick={resetForm}>
              <Icon name="trash" size="sm" ariaLabel="Close" />
            </button>
          </div>

          <form className="education-form" onSubmit={handleSubmit}>
            {!editingId && (
              <div
                className="form-section"
                style={{
                  padding: '20px',
                  marginBottom: '24px',
                  background: 'linear-gradient(135deg, rgba(102, 126, 234, 0.05) 0%, rgba(118, 75, 162, 0.05) 100%)',
                  borderRadius: '10px',
                  border: '2px dashed #667eea'
                }}
              >
                <h4
                  style={{
                    marginTop: 0,
                    marginBottom: '12px',
                    color: '#667eea',
                    fontSize: '16px',
                    fontWeight: '600',
                    display: 'flex',
                    alignItems: 'center',
                    gap: '8px'
                  }}
                >
                  <Icon name="link" size="sm" />
                  Quick Import from Job Posting URL
                </h4>
                <p
                  style={{
                    fontSize: '14px',
                    color: '#666',
                    marginBottom: '16px',
                    lineHeight: '1.5'
                  }}
                >
                  Paste a job posting URL from <strong>LinkedIn</strong>, <strong>Indeed</strong>, or <strong>Glassdoor</strong> to automatically fill in details
                </p>

                <div style={{ display: 'flex', gap: '12px', alignItems: 'flex-start', flexWrap: 'wrap' }}>
                  <div style={{ flex: '1 1 260px' }}>
                    <input
                      type="url"
                      placeholder="https://www.linkedin.com/jobs/view/..."
                      value={importUrl}
                      onChange={(e) => setImportUrl(e.target.value)}
                      disabled={importing}
                      style={{
                        width: '100%',
                        padding: '12px 16px',
                        border: '2px solid #d1d5db',
                        borderRadius: '8px',
                        fontSize: '15px',
                        fontFamily: 'inherit'
                      }}
                    />
                  </div>
                  <button
                    type="button"
                    onClick={handleImportFromUrl}
                    disabled={importing || !importUrl.trim()}
                    style={{
                      padding: '12px 24px',
                      fontSize: '15px',
                      fontWeight: '600',
                      borderRadius: '8px',
                      border: 'none',
                      background: importing ? '#9ca3af' : 'linear-gradient(135deg, #667eea 0%, #764ba2 100%)',
                      color: 'white',
                      cursor: importing || !importUrl.trim() ? 'not-allowed' : 'pointer',
                      whiteSpace: 'nowrap',
                      display: 'flex',
                      alignItems: 'center',
                      gap: '8px',
                      boxShadow: '0 2px 8px rgba(102, 126, 234, 0.3)'
                    }}
                  >
                    {importing ? (
                      <>
                        <span
                          style={{
                            display: 'inline-block',
                            width: '14px',
                            height: '14px',
                            border: '2px solid white',
                            borderTopColor: 'transparent',
                            borderRadius: '50%',
                            animation: 'spin 0.6s linear infinite'
                          }}
                        />
                        Importing...
                      </>
                    ) : (
                      <>
                        <Icon name="download" size="sm" />
                        Import
                      </>
                    )}
                  </button>
                </div>

                {importStatus && (
                  <div
                    style={{
                      marginTop: '16px',
                      padding: '12px 16px',
                      borderRadius: '8px',
                      fontSize: '14px',
                      display: 'flex',
                      alignItems: 'center',
                      gap: '8px',
                      background:
                        importStatus === 'success'
                          ? '#ecfdf5'
                          : importStatus === 'partial'
                          ? '#fef3c7'
                          : '#fee2e2',
                      border:
                        importStatus === 'success'
                          ? '1px solid #10b981'
                          : importStatus === 'partial'
                          ? '1px solid #f59e0b'
                          : '1px solid #ef4444',
                      color:
                        importStatus === 'success'
                          ? '#065f46'
                          : importStatus === 'partial'
                          ? '#92400e'
                          : '#991b1b'
                    }}
                  >
                    {importStatus === 'success' && '✓ Successfully imported'}
                    {importStatus === 'partial' && '⚠ Partially imported'}
                    {importStatus === 'failed' && '✗ Import failed'}
                    {importedFields.length > 0 && ` (${importedFields.length} field${importedFields.length > 1 ? 's' : ''})`}
                  </div>
                )}

                <style>{`
                  @keyframes spin {
                    to { transform: rotate(360deg); }
                  }
                `}</style>
              </div>
            )}

        {error && (
          <div className="error-banner" role="alert">
            <span className="error-icon">!</span>
            <span>{error}</span>
          </div>
        )}
        {success && (
          <div className="success-banner">
            <span className="success-icon">✓</span>
            <span>{success}</span>
          </div>
        )}

            <div className="form-row">
              <div className="form-group">
                <label htmlFor="title">
                  Job Title <span className="required">*</span>
                  {isFieldImported('title') && (
                    <span style={{ marginLeft: '8px', fontSize: '12px', color: '#10b981', fontWeight: '600' }}>✓ Imported</span>
                  )}
                </label>
                <input
                  id="title"
                  name="title"
                  ref={titleInputRef}
                  value={form.title}
                  onChange={onChange}
                  placeholder="e.g., Software Engineer"
                  className={fieldErrors.title ? 'error' : ''}
                  style={getFieldStyle('title')}
                />
                {fieldErrors.title && <div className="error-message">{fieldErrors.title}</div>}
              </div>
              <div className="form-group">
                <label htmlFor="company_name">
                  Company <span className="required">*</span>
                  {isFieldImported('company_name') && (
                    <span style={{ marginLeft: '8px', fontSize: '12px', color: '#10b981', fontWeight: '600' }}>✓ Imported</span>
                  )}
                </label>
                <input
                  id="company_name"
                  name="company_name"
                  value={form.company_name}
                  onChange={onChange}
                  placeholder="e.g., Acme Inc"
                  className={fieldErrors.company_name ? 'error' : ''}
                  style={getFieldStyle('company_name')}
                />
                {fieldErrors.company_name && <div className="error-message">{fieldErrors.company_name}</div>}
              </div>
            </div>

            <div className="form-row">
              <div className="form-group">
                <label htmlFor="location">
                  Location
                  {isFieldImported('location') && (
                    <span style={{ marginLeft: '8px', fontSize: '12px', color: '#10b981', fontWeight: '600' }}>✓ Imported</span>
                  )}
                </label>
                <input
                  id="location"
                  name="location"
                  value={form.location}
                  onChange={onChange}
                  placeholder="City, State or Remote"
                  className={fieldErrors.location ? 'error' : ''}
                  style={getFieldStyle('location')}
                />
                {fieldErrors.location && <div className="error-message">{fieldErrors.location}</div>}
              </div>
              <div className="form-group">
                <label htmlFor="job_type">
                  Job Type
                  {isFieldImported('job_type') && (
                    <span style={{ marginLeft: '8px', fontSize: '12px', color: '#10b981', fontWeight: '600' }}>✓ Imported</span>
                  )}
                </label>
                <select
                  id="job_type"
                  name="job_type"
                  value={form.job_type}
                  onChange={onChange}
                  className={fieldErrors.job_type ? 'error' : ''}
                  style={getFieldStyle('job_type')}
                >
                  {jobTypeOptions.map((opt) => (
                    <option key={opt.value} value={opt.value}>{opt.label}</option>
                  ))}
                </select>
                {fieldErrors.job_type && <div className="error-message">{fieldErrors.job_type}</div>}
              </div>
            </div>

            <div className="form-row">
              <div className="form-group">
                <label htmlFor="industry">Industry</label>
                <select
                  id="industry"
                  name="industry"
                  value={form.industry}
                  onChange={onChange}
                  className={fieldErrors.industry ? 'error' : ''}
                >
                  <option value="">Select...</option>
                  {industryOptions.map((ind) => (<option key={ind} value={ind}>{ind}</option>))}
                </select>
                {fieldErrors.industry && <div className="error-message">{fieldErrors.industry}</div>}
              </div>
              <div className="form-group">
                <label htmlFor="posting_url">Job Posting URL</label>
                <input
                  id="posting_url"
                  name="posting_url"
                  value={form.posting_url}
                  onChange={onChange}
                  placeholder="https://..."
                  className={fieldErrors.posting_url ? 'error' : ''}
                />
                {fieldErrors.posting_url && <div className="error-message">{fieldErrors.posting_url}</div>}
              </div>
            </div>

            <div className="form-row">
              <div className="form-group">
                <label htmlFor="application_deadline">Application Deadline</label>
                <input
                  id="application_deadline"
                  type="date"
                  name="application_deadline"
                  value={form.application_deadline}
                  onChange={onChange}
                  className={fieldErrors.application_deadline ? 'error' : ''}
                />
                {fieldErrors.application_deadline && <div className="error-message">{fieldErrors.application_deadline}</div>}
              </div>
              <div className="form-group" />
            </div>

            <div className="form-row">
              <div className="form-group">
                <label htmlFor="salary_min">Salary Min</label>
                <input
                  id="salary_min"
                  type="number"
                  step="0.01"
                  name="salary_min"
                  value={form.salary_min}
                  onChange={onChange}
                  placeholder="e.g., 100000"
                  className={fieldErrors.salary_min ? 'error' : ''}
                />
                {fieldErrors.salary_min && <div className="error-message">{fieldErrors.salary_min}</div>}
              </div>
              <div className="form-group">
                <label htmlFor="salary_max">Salary Max</label>
                <input
                  id="salary_max"
                  type="number"
                  step="0.01"
                  name="salary_max"
                  value={form.salary_max}
                  onChange={onChange}
                  placeholder="e.g., 150000"
                  className={fieldErrors.salary_max ? 'error' : ''}
                />
                {fieldErrors.salary_max && <div className="error-message">{fieldErrors.salary_max}</div>}
              </div>
            </div>

            <div className="form-row">
              <div className="form-group">
                <label htmlFor="salary_currency">Currency</label>
                <input
                  id="salary_currency"
                  name="salary_currency"
                  value={form.salary_currency}
                  onChange={onChange}
                  placeholder="USD"
                  maxLength={3}
                  className={fieldErrors.salary_currency ? 'error' : ''}
                />
                {fieldErrors.salary_currency && <div className="error-message">{fieldErrors.salary_currency}</div>}
              </div>
              <div className="form-group" />
            </div>

            <div className="form-group">
              <label htmlFor="description">
                Description / Notes
                {isFieldImported('description') && (
                  <span style={{ marginLeft: '8px', fontSize: '12px', color: '#10b981', fontWeight: '600' }}>✓ Imported</span>
                )}
                <span className={`char-counter ${charCount === MAX_DESC ? 'limit-reached' : ''}`}>
                  {charCount}/{MAX_DESC}
                </span>
              </label>
              <textarea
                id="description"
                name="description"
                value={form.description}
                onChange={onChange}
                rows={6}
                placeholder="Paste description or your notes (max 2000)"
                className={fieldErrors.description ? 'error' : ''}
                style={getFieldStyle('description')}
              />
              {fieldErrors.description && <div className="error-message">{fieldErrors.description}</div>}
            </div>

            <div className="form-actions">
              <button type="button" className="cancel-button" onClick={resetForm} disabled={saving}>
                Cancel
              </button>
              <button type="submit" className="save-button" disabled={saving}>
                {saving ? 'Saving...' : editingId ? 'Update Job' : 'Add Job'}
              </button>
            </div>
          </form>
        </div>
      )}

      {loading && !showForm ? (
        <div className="empty-state" style={{ padding: '40px', textAlign: 'center' }}>
          <p style={{ margin: 0, color: '#666' }}>Loading your job entries…</p>
        </div>
      ) : (items || []).length === 0 && !showForm ? (
        <div className="empty-state">
          <div className="empty-icon"><Icon name="briefcase" size="xl" ariaLabel="No jobs" /></div>
          {hasActiveFilters ? (
            <>
              <h3>No Jobs Match Your Search</h3>
              <p>Try adjusting your filters or search terms.</p>
              <button className="add-education-button" onClick={clearFilters}>Clear Filters</button>
            </>
          ) : (
            <>
              <h3>No Job Entries Yet</h3>
              <p>Track jobs you're interested in and keep key details handy.</p>
              <button
                className="add-education-button"
                onClick={handleAddJobClick}
              >
                + Add Your First Job
              </button>
            </>
          )}
        </div>
      ) : (
        <div className="education-list">
<<<<<<< HEAD
          {(items || []).map((item) => {
            const diff = item.application_deadline ? daysUntil(item.application_deadline) : null;
            const color = deadlineColor(diff);
            const salaryRange = renderSalaryRange(item);
            return (
              <div key={item.id} className="education-item">
                <div className="education-item-header">
                  <div
                    className="education-item-main"
                    style={{ cursor: 'pointer' }}
                    onClick={() => navigate(`/jobs/${item.id}`)}
                    role="button"
                    tabIndex={0}
                    onKeyPress={(e) => {
                      if (e.key === 'Enter' || e.key === ' ') navigate(`/jobs/${item.id}`);
=======
          {(items || []).map((item) => (
            <div key={item.id} className="education-item">
              <div className="education-item-header">
                <div 
                  className="education-item-main" 
                  style={{ cursor: 'pointer' }}
                  onClick={() => navigate(`/jobs/${item.id}`)}
                  role="button"
                  tabIndex={0}
                  onKeyPress={(e) => {
                    if (e.key === 'Enter' || e.key === ' ') {
                      navigate(`/jobs/${item.id}`);
                    }
                  }}
                >
                  <div className="education-item-title">
                    <span dangerouslySetInnerHTML={{ __html: highlightText(item.title, searchQuery) }} />
                  </div>
                  <div className="education-item-sub">
                    <span dangerouslySetInnerHTML={{ __html: highlightText(item.company_name, searchQuery) }} />
                    {item.location && <span> • {item.location}</span>}
                    {item.job_type && <span> • {jobTypeOptions.find(opt => opt.value === item.job_type)?.label || item.job_type}</span>}
                    {item.industry && <span> • {item.industry}</span>}
                  </div>
                  {item.salary_range && (
                    <div className="education-item-dates">
                      <span className="status">{item.salary_range}</span>
                    </div>
                  )}
                  {item.application_deadline && (() => {
                    const diff = daysUntil(item.application_deadline);
                    const color = deadlineColor(diff);
                    return (
                      <div className="education-item-dates" style={{ display: 'flex', alignItems: 'center', gap: 8 }}>
                        <div style={{ width: 10, height: 10, borderRadius: 4, background: color }} aria-hidden />
                        {/* Keep this exact text for existing tests */}
                        <span className="status">Deadline: {item.application_deadline}</span>
                        {diff != null && (
                          <span style={{ fontSize: 12, color: '#444' }}>
                            {diff < 0 ? `Overdue by ${Math.abs(diff)}d` : `${diff}d left`}
                          </span>
                        )}
                      </div>
                    );
                  })()}
                  {item.description && searchQuery && item.description.toLowerCase().includes(searchQuery.toLowerCase()) && (
                    <div className="education-item-dates" style={{ marginTop: '4px' }}>
                      <span style={{ color: '#666', fontSize: '13px' }} dangerouslySetInnerHTML={{ 
                        __html: highlightText(item.description.substring(0, 150), searchQuery) 
                      }} />
                      {item.description.length > 150 && '...'}
                    </div>
                  )}
                </div>
                <div className="education-item-actions">
                  <button 
                    className="view-button"
                    onClick={(e) => {
                      e.stopPropagation();
                      navigate(`/jobs/${item.id}`);
                    }}
                    title="View Details"
                  >
                    <Icon name="eye" size="sm" ariaLabel="View" />
                  </button>
                  <button 
                    className="edit-button"
                    onClick={(e) => {
                      e.stopPropagation();
                      startEdit(item);
                    }}
                    title="Edit"
                  >
                    <Icon name="edit" size="sm" ariaLabel="Edit" />
                  </button>
                  <button 
                    className="delete-button"
                    onClick={(e) => {
                      e.stopPropagation();
                      onDelete(item.id);
>>>>>>> 8275d824
                    }}
                  >
                    <div className="education-item-title">
                      <span dangerouslySetInnerHTML={{ __html: highlightText(item.title || '', searchQuery) }} />
                    </div>
                    <div className="education-item-sub">
                      <span dangerouslySetInnerHTML={{ __html: highlightText(item.company_name || '', searchQuery) }} />
                      {item.location && <span> • {item.location}</span>}
                      {item.job_type && <span> • {jobTypeLabel(item.job_type)}</span>}
                      {item.industry && <span> • {item.industry}</span>}
                    </div>
                    {salaryRange && (
                      <div className="education-item-dates">
                        <span className="status">{salaryRange}</span>
                      </div>
                    )}
                    {item.application_deadline && (
                      <div className="education-item-dates" style={{ display: 'flex', alignItems: 'center', gap: 8 }}>
                        <div style={{ width: 10, height: 10, borderRadius: 4, background: color }} aria-hidden />
                        <span className="status">Deadline: {item.application_deadline}</span>
                        {diff != null && (
                          <span style={{ fontSize: 12, color: '#444' }}>
                            {diff < 0 ? `Overdue by ${Math.abs(diff)}d` : `${diff}d left`}
                          </span>
                        )}
                      </div>
                    )}
                    {item.description && searchQuery && item.description.toLowerCase().includes(searchQuery.toLowerCase()) && (
                      <div className="education-item-dates" style={{ marginTop: '4px' }}>
                        <span
                          style={{ color: '#666', fontSize: '13px' }}
                          dangerouslySetInnerHTML={{
                            __html: highlightText(item.description.substring(0, 150), searchQuery)
                          }}
                        />
                        {item.description.length > 150 && '...'}
                      </div>
                    )}
                  </div>
                  <div className="education-item-actions">
                    <button
                      className="view-button"
                      onClick={(e) => {
                        e.stopPropagation();
                        navigate(`/jobs/${item.id}`);
                      }}
                      title="View Details"
                      aria-label="View Details"
                    >
                      <Icon name="eye" size="sm" ariaLabel="View" />
                    </button>
                    <button
                      className="edit-button"
                      onClick={(e) => {
                        e.stopPropagation();
                        startEdit(item);
                      }}
                      title="Edit"
                      aria-label="Edit"
                    >
                      <Icon name="edit" size="sm" ariaLabel="Edit" />
                    </button>
                    <button
                      className="delete-button"
                      onClick={(e) => {
                        e.stopPropagation();
                        onDelete(item.id);
                      }}
                      title="Delete"
                      aria-label="Delete"
                    >
                      <Icon name="trash" size="sm" ariaLabel="Delete" />
                    </button>
                    {item.posting_url && (
                      <a
                        className="view-button"
                        href={item.posting_url}
                        target="_blank"
                        rel="noreferrer"
                        title="View Job Posting"
                        onClick={(e) => e.stopPropagation()}
                      >
                        <Icon name="link" size="sm" ariaLabel="View" />
                      </a>
                    )}
                  </div>
                </div>
                {(item.industry || item.description) && (
                  <div className="education-item-details">
                    {item.industry && <div><strong>Industry:</strong> {item.industry}</div>}
                    {item.description && <div><strong>Notes:</strong> {item.description}</div>}
                  </div>
                )}
              </div>
            );
          })}
        </div>
      )}
    </div>
  );
};

export default Jobs;<|MERGE_RESOLUTION|>--- conflicted
+++ resolved
@@ -170,7 +170,6 @@
     load();
   }, [searchQuery, filters, sortBy]);
 
-<<<<<<< HEAD
   useEffect(() => {
     if (showForm) {
       requestAnimationFrame(() => {
@@ -180,7 +179,6 @@
       });
     }
   }, [showForm]);
-=======
   // Helper: days difference (deadline - today), and urgency color
   const daysUntil = (dateStr) => {
     if (!dateStr) return null;
@@ -196,7 +194,6 @@
     if (diff <= 3) return '#f59e0b'; // urgent
     return '#059669'; // safe
   };
->>>>>>> 8275d824
 
   const resetForm = () => {
     setForm(defaultForm);
@@ -513,11 +510,9 @@
           >
             Pipeline →
           </a>
-<<<<<<< HEAD
           <button
             className="add-education-button"
             onClick={handleAddJobClick}
-=======
           <button 
             className="add-education-button"
             onClick={() => {
@@ -527,7 +522,6 @@
               setCharCount(0);
               setShowForm(true);
             }}
->>>>>>> 8275d824
           >
             + Add Job
           </button>
@@ -537,7 +531,6 @@
       {error && <div className="error-banner">{error}</div>}
       {success && <div className="success-banner">{success}</div>}
 
-<<<<<<< HEAD
       <div className="education-form-card" style={{ marginBottom: '20px' }}>
         <button
           type="button"
@@ -559,12 +552,10 @@
         )}
       </div>
 
-=======
       {/* Calendar: placed below the header and above the search box */}
       <DeadlineCalendar items={items} />
 
       {/* UC-039: Search and Filter Section */}
->>>>>>> 8275d824
       {!showForm && (
         <div className="education-form-card" style={{ marginBottom: '20px' }}>
           <div style={{ padding: '16px' }}>
@@ -1081,7 +1072,6 @@
         </div>
       ) : (
         <div className="education-list">
-<<<<<<< HEAD
           {(items || []).map((item) => {
             const diff = item.application_deadline ? daysUntil(item.application_deadline) : null;
             const color = deadlineColor(diff);
@@ -1097,7 +1087,6 @@
                     tabIndex={0}
                     onKeyPress={(e) => {
                       if (e.key === 'Enter' || e.key === ' ') navigate(`/jobs/${item.id}`);
-=======
           {(items || []).map((item) => (
             <div key={item.id} className="education-item">
               <div className="education-item-header">
@@ -1178,7 +1167,6 @@
                     onClick={(e) => {
                       e.stopPropagation();
                       onDelete(item.id);
->>>>>>> 8275d824
                     }}
                   >
                     <div className="education-item-title">
