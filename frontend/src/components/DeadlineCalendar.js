--- conflicted
+++ resolved
@@ -103,7 +103,6 @@
             ))}
           </div>
 
-<<<<<<< HEAD
       <div className="calendar-grid">
         {weeks.map((week, wi) => (
           <div key={wi} className="calendar-row">
@@ -147,7 +146,6 @@
                 </button>
               );
             })}
-=======
           <div className="calendar-grid">
             {weeks.map((week, wi) => (
               <div key={wi} className="calendar-row">
@@ -191,7 +189,6 @@
                 })}
               </div>
             ))}
->>>>>>> cb9ee6c7
           </div>
         </>
       )}
