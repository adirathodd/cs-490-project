--- conflicted
+++ resolved
@@ -37,11 +37,7 @@
 ];
 
 const ProfileForm = () => {
-<<<<<<< HEAD
-  const { currentUser, loading: authLoading, signOut, setUserProfile } = useAuth();
-=======
   const { currentUser, loading: authLoading, signOut, refreshUserProfile } = useAuth();
->>>>>>> fea55818
   const navigate = useNavigate();
   const [loading, setLoading] = useState(false);
   const [fetchingProfile, setFetchingProfile] = useState(true);
