import React from 'react';
import { BrowserRouter as Router, Routes, Route, Navigate } from 'react-router-dom';
import { AuthProvider } from './context/AuthContext';
import PrivateRoute from './components/common/PrivateRoute';
import Register from './components/auth/Register';
import Login from './components/auth/Login';
import Dashboard from './components/dashboard/Dashboard';
import Profile from './components/profile/Profile';
import DashboardOverview from './components/dashboard/DashboardOverview';
import ProfileForm from './components/profile/ProfileForm';
import Skills from './components/profile/Skills';
import SkillsOrganized from './components/profile/SkillsOrganized';
import Education from './components/profile/Education';
import Documents from './components/profile/Documents';
import Certifications from './components/profile/Certifications';
import Projects from './components/profile/Projects';
import Employment from './components/profile/Employment';
import ProjectsPortfolio from './components/profile/ProjectsPortfolio';
import ProjectDetail from './components/profile/ProjectDetail';
import Jobs from './components/jobs/Jobs';
import JobsPipeline from './components/jobs/JobsPipeline';
import JobStats from './components/jobs/JobStats';
import Analytics from './components/analytics/Analytics';
import JobDetailView from './components/jobs/JobDetailView';
import JobTimelineView from './components/jobs/JobTimelineView';
import SalaryResearch from './components/jobs/SalaryResearch';
import SalaryNegotiation from './components/jobs/SalaryNegotiation';
import Goals from './components/goals/Goals';
import ContactsPage from './components/contacts/ContactsPage';
import NetworkingEvents from './components/networking/NetworkingEvents';
import ReferencesPage from './components/references/ReferencesPage';
import MentorshipDashboard from './components/mentorship/MentorshipDashboard';
import ReferralManagement from './components/referrals/ReferralManagement';
import MentorshipMenteeDashboard from './components/mentorship/MenteeDashboard';
import MarketIntelligence from './components/tools/MarketIntelligence';
import { CompanyInsights } from './features/company';
import { AiResumeGenerator } from './features/resume';
import { AiCoverLetterGenerator } from './features/cover-letter';
import ResumeVersionControl from './components/resume/ResumeVersionControl';
import SharedResumeView from './components/resume/SharedResumeView';
import ScrollToTop from './components/common/ScrollToTop';
import ForgotPassword from './components/auth/ForgotPassword';
import ResetPassword from './components/auth/ResetPassword';
import NavBar from './components/common/NavBar';
import Breadcrumbs from './components/common/Breadcrumbs';
import { MockInterviewContainer, QuestionBankBrowser, ResponseCoach, InterviewResearchBrief } from './components/interview';
import './App.css';

function App() {
  return (
    <Router>
      <ScrollToTop />
      <AuthProvider>
        <Routes>
          {/* public */}
          <Route path="/" element={<Navigate to="/login" replace />} />
          <Route path="/register" element={<Register />} />
          <Route path="/login" element={<Login />} />
          <Route path="/forgot-password" element={<ForgotPassword />} />
          <Route path="/reset-password" element={<ResetPassword />} />
          
          {/* Public shared resume view */}
          <Route path="/shared-resume/:shareToken" element={<SharedResumeView />} />

          {/* protected */}
          <Route
            path="/dashboard"
            element={
            <PrivateRoute>
            <>
            <NavBar />
            <Breadcrumbs />
            <Dashboard />
            </>
            </PrivateRoute>
            }
            />
          <Route
            path="/profile"
            element={
              <PrivateRoute>
                <>
                  <NavBar />
                  <Breadcrumbs />
                  <Profile />
                  <DashboardOverview />
                </>
              </PrivateRoute>
            }
          />
          <Route
            path="/profile/:userId"
            element={
              <PrivateRoute>
                <NavBar />
            <Breadcrumbs />
                <Profile />
              </PrivateRoute>
            }
          />
          <Route
            path="/profile/edit"
            element={
              <PrivateRoute>
                <NavBar />
              <Breadcrumbs />
                <ProfileForm />
              </PrivateRoute>
            }
          />
          <Route
            path="/profile/basic"
            element={
              <PrivateRoute>
                <NavBar />
                <Breadcrumbs />
                <ProfileForm />
              </PrivateRoute>
            }
          />
          <Route
            path="/skills"
            element={
              <PrivateRoute>
                <NavBar />
            <Breadcrumbs />
                <Skills />
              </PrivateRoute>
            }
          />
          <Route
            path="/skills/organized"
            element={
              <PrivateRoute>
                <NavBar />
            <Breadcrumbs />
                <SkillsOrganized />
              </PrivateRoute>
            }
          />
          <Route
            path="/education"
            element={
              <PrivateRoute>
                <NavBar />
              <Breadcrumbs />
                <Education />
              </PrivateRoute>
            }
          />
          <Route
            path="/documents"
            element={
              <PrivateRoute>
                <NavBar />
                <Breadcrumbs />
                <Documents />
              </PrivateRoute>
            }
          />
          <Route
            path="/employment"
            element={
              <PrivateRoute>
                <NavBar />
                <Breadcrumbs />
                <Employment />
              </PrivateRoute>
            }
          />
          <Route
            path="/certifications"
            element={
              <PrivateRoute>
                <NavBar />
                <Breadcrumbs />
                <Certifications />
              </PrivateRoute>
            }
          />
          <Route
            path="/projects"
            element={
              <PrivateRoute>
                <NavBar />
                <Breadcrumbs />
                <Projects />
              </PrivateRoute>
            }
          />
          <Route
            path="/projects/portfolio"
            element={
              <PrivateRoute>
                <NavBar />
                <Breadcrumbs />
                <ProjectsPortfolio />
              </PrivateRoute>
            }
          />
          <Route
            path="/projects/:projectId"
            element={
              <PrivateRoute>
                <NavBar />
                <Breadcrumbs />
                <ProjectDetail />
              </PrivateRoute>
            }
          />

          <Route
            path="/jobs"
            element={
              <PrivateRoute>
                <NavBar />
                <Breadcrumbs />
                <Jobs />
              </PrivateRoute>
            }
          />

          <Route
            path="/jobs/pipeline"
            element={
              <PrivateRoute>
                <NavBar />
                <Breadcrumbs />
                <JobsPipeline />
              </PrivateRoute>
            }
          />

          <Route
            path="/jobs/stats"
            element={
              <PrivateRoute>
                <NavBar />
                <Breadcrumbs />
                <JobStats />
              </PrivateRoute>
            }
          />

          <Route
            path="/analytics"
            element={
              <PrivateRoute>
                <NavBar />
                <Breadcrumbs />
                <Analytics />
              </PrivateRoute>
            }
          />

          <Route
            path="/jobs/:id"
            element={
              <PrivateRoute>
                <NavBar />
                <Breadcrumbs />
                <JobDetailView />
              </PrivateRoute>
            }
          />
          <Route
            path="/jobs/:id/timeline"
            element={
              <PrivateRoute>
                <NavBar />
                <Breadcrumbs />
                <JobTimelineView />
              </PrivateRoute>
            }
          />
          <Route
            path="/jobs/:id/company"
            element={
              <PrivateRoute>
                <NavBar />
                <Breadcrumbs />
                <CompanyInsights />
              </PrivateRoute>
            }
          />
          <Route
            path="/jobs/:jobId/salary-research"
            element={
              <PrivateRoute>
                <NavBar />
                <Breadcrumbs />
                <SalaryResearch />
              </PrivateRoute>
            }
          />
          <Route
            path="/jobs/:jobId/salary-negotiation"
            element={
              <PrivateRoute>
                <NavBar />
                <Breadcrumbs />
                <SalaryNegotiation />
              </PrivateRoute>
            }
          />
          <Route
            path="/goals"
            element={
              <PrivateRoute>
                <NavBar />
                <Breadcrumbs />
                <Goals />
              </PrivateRoute>
            }
          />
          <Route
            path="/resume/ai"
            element={
              <PrivateRoute>
                <NavBar />
                <Breadcrumbs />
                <AiResumeGenerator />
              </PrivateRoute>
            }
          />

          <Route
            path="/cover-letter/ai"
            element={
              <PrivateRoute>
                <NavBar />
                <Breadcrumbs />
                <AiCoverLetterGenerator />
              </PrivateRoute>
            }
          />

          <Route
            path="/contacts"
            element={
              <PrivateRoute>
                <NavBar />
                <Breadcrumbs />
                <ContactsPage />
              </PrivateRoute>
            }
          />

          <Route
            path="/networking"
            element={
              <PrivateRoute>
                <NavBar />
                <Breadcrumbs />
                <NetworkingEvents />
              </PrivateRoute>
            }
          />
          <Route
            path="/mentorship"
            element={
              <PrivateRoute>
                <NavBar />
                <Breadcrumbs />
                <MentorshipDashboard />
              </PrivateRoute>
            }
          />

          <Route
            path="/referrals"
            element={
              <PrivateRoute>
                <NavBar />
                <Breadcrumbs />
                <ReferralManagement />
              </PrivateRoute>
            }
          />

          <Route
            path="/mentorship/mentees/:teamMemberId"
            element={
              <PrivateRoute>
                <NavBar />
                <Breadcrumbs />
                <MentorshipMenteeDashboard />
              </PrivateRoute>
            }
          />

          <Route
            path="/references"
            element={
              <PrivateRoute>
                <NavBar />
                <Breadcrumbs />
                <ReferencesPage />
              </PrivateRoute>
            }
          />

          <Route
<<<<<<< HEAD
            path="/tools/market-intelligence"
=======
            path="/mock-interview"
>>>>>>> 04456efe
            element={
              <PrivateRoute>
                <NavBar />
                <Breadcrumbs />
<<<<<<< HEAD
                <MarketIntelligence />
              </PrivateRoute>
            }
          />
=======
                <MockInterviewContainer jobs={[]} />
              </PrivateRoute>
            }
          />

          <Route
            path="/question-bank/:jobId"
            element={
              <PrivateRoute>
                <NavBar />
                <Breadcrumbs />
                <QuestionBankBrowser />
              </PrivateRoute>
            }
          />

          <Route
            path="/response-coach/:jobId/:questionId"
            element={
              <PrivateRoute>
                <NavBar />
                <Breadcrumbs />
                <ResponseCoach />
              </PrivateRoute>
            }
          />

          <Route
            path="/interview-research/:jobId"
            element={
              <PrivateRoute>
                <NavBar />
                <Breadcrumbs />
                <InterviewResearchBrief />
              </PrivateRoute>
            }
          />

          <Route
>>>>>>> 04456efe

          <Route
            path="/resume/versions"
            element={
              <PrivateRoute>
                <NavBar />
                <Breadcrumbs />
                <ResumeVersionControl />
              </PrivateRoute>
            }
          />

          {/* catch-all */}
          <Route path="*" element={<Navigate to="/login" replace />} />
        </Routes>
      </AuthProvider>
    </Router>
  );
}

export default App;<|MERGE_RESOLUTION|>--- conflicted
+++ resolved
@@ -401,21 +401,23 @@
           />
 
           <Route
-<<<<<<< HEAD
             path="/tools/market-intelligence"
-=======
+            element={
+              <PrivateRoute>
+                <NavBar />
+                <Breadcrumbs />
+                <MarketIntelligence />
+              </PrivateRoute>
+            }
+          />
+
+          {/* Mock Interview and related interview tooling routes (from origin/main) */}
+          <Route
             path="/mock-interview"
->>>>>>> 04456efe
-            element={
-              <PrivateRoute>
-                <NavBar />
-                <Breadcrumbs />
-<<<<<<< HEAD
-                <MarketIntelligence />
-              </PrivateRoute>
-            }
-          />
-=======
+            element={
+              <PrivateRoute>
+                <NavBar />
+                <Breadcrumbs />
                 <MockInterviewContainer jobs={[]} />
               </PrivateRoute>
             }
@@ -453,9 +455,6 @@
               </PrivateRoute>
             }
           />
-
-          <Route
->>>>>>> 04456efe
 
           <Route
             path="/resume/versions"
