--- conflicted
+++ resolved
@@ -413,29 +413,17 @@
           />
 
           <Route
-<<<<<<< HEAD
-
-            path="/references"
-=======
             path="/tools/market-intelligence"
->>>>>>> 52d2dfa0
-            element={
-              <PrivateRoute>
-                <NavBar />
-                <Breadcrumbs />
-<<<<<<< HEAD
-                <ReferencesPage />
-=======
+            element={
+              <PrivateRoute>
+                <NavBar />
+                <Breadcrumbs />
                 <MarketIntelligence />
->>>>>>> 52d2dfa0
-              </PrivateRoute>
-            }
-          />
-
-<<<<<<< HEAD
-=======
+              </PrivateRoute>
+            }
+          />
+
           {/* Mock Interview and related interview tooling routes (from origin/main) */}
->>>>>>> 52d2dfa0
           <Route
             path="/mock-interview"
             element={
