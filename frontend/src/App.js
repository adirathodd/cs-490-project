import React from 'react';
import { BrowserRouter as Router, Routes, Route, Navigate } from 'react-router-dom';
import { AuthProvider } from './context/AuthContext';
import PrivateRoute from './components/PrivateRoute';
import Register from './components/Register';
import Login from './components/Login';
import Dashboard from './components/Dashboard';
import Profile from './components/Profile';
import DashboardOverview from './components/DashboardOverview';
import ProfileForm from './components/ProfileForm';
import Skills from './components/Skills';
import SkillsOrganized from './components/SkillsOrganized';
import Education from './components/Education';
import Certifications from './components/Certifications';
import Projects from './components/Projects';
import Employment from './components/Employment';
import ProjectsPortfolio from './components/ProjectsPortfolio';
import ProjectDetail from './components/ProjectDetail';
import Jobs from './components/Jobs';
<<<<<<< HEAD
import JobsPipeline from './components/JobsPipeline';
=======
import JobDetailView from './components/JobDetailView';
>>>>>>> ef5a27b8
import ForgotPassword from './components/ForgotPassword';
import ResetPassword from './components/ResetPassword';
import NavBar from './components/NavBar';
import Breadcrumbs from './components/Breadcrumbs';
import './App.css';

function App() {
  return (
    <Router>
      <AuthProvider>
        <Routes>
          {/* public */}
          <Route path="/" element={<Navigate to="/login" replace />} />
          <Route path="/register" element={<Register />} />
          <Route path="/login" element={<Login />} />
          <Route path="/forgot-password" element={<ForgotPassword />} />
          <Route path="/reset-password" element={<ResetPassword />} />

          {/* protected */}
          <Route
            path="/dashboard"
            element={
            <PrivateRoute>
            <>
            <NavBar />
            <Breadcrumbs />
            <Dashboard />
            </>
            </PrivateRoute>
            }
            />
          <Route
            path="/profile"
            element={
              <PrivateRoute>
                <>
                  <NavBar />
                  <Breadcrumbs />
                  <Profile />
                  <DashboardOverview />
                </>
              </PrivateRoute>
            }
          />
          <Route
            path="/profile/:userId"
            element={
              <PrivateRoute>
                <NavBar />
            <Breadcrumbs />
                <Profile />
              </PrivateRoute>
            }
          />
          <Route
            path="/profile/edit"
            element={
              <PrivateRoute>
                <NavBar />
              <Breadcrumbs />
                <ProfileForm />
              </PrivateRoute>
            }
          />
          <Route
            path="/profile/basic"
            element={
              <PrivateRoute>
                <NavBar />
                <Breadcrumbs />
                <ProfileForm />
              </PrivateRoute>
            }
          />
          <Route
            path="/skills"
            element={
              <PrivateRoute>
                <NavBar />
            <Breadcrumbs />
                <Skills />
              </PrivateRoute>
            }
          />
          <Route
            path="/skills/organized"
            element={
              <PrivateRoute>
                <NavBar />
            <Breadcrumbs />
                <SkillsOrganized />
              </PrivateRoute>
            }
          />
          <Route
            path="/education"
            element={
              <PrivateRoute>
                <NavBar />
              <Breadcrumbs />
                <Education />
              </PrivateRoute>
            }
          />
          <Route
            path="/employment"
            element={
              <PrivateRoute>
                <NavBar />
                <Breadcrumbs />
                <Employment />
              </PrivateRoute>
            }
          />
          <Route
            path="/certifications"
            element={
              <PrivateRoute>
                <NavBar />
                <Breadcrumbs />
                <Certifications />
              </PrivateRoute>
            }
          />
          <Route
            path="/projects"
            element={
              <PrivateRoute>
                <NavBar />
                <Breadcrumbs />
                <Projects />
              </PrivateRoute>
            }
          />
          <Route
            path="/projects/portfolio"
            element={
              <PrivateRoute>
                <NavBar />
                <Breadcrumbs />
                <ProjectsPortfolio />
              </PrivateRoute>
            }
          />
          <Route
            path="/projects/:projectId"
            element={
              <PrivateRoute>
                <NavBar />
                <Breadcrumbs />
                <ProjectDetail />
              </PrivateRoute>
            }
          />

          <Route
            path="/jobs"
            element={
              <PrivateRoute>
                <NavBar />
                <Breadcrumbs />
                <Jobs />
              </PrivateRoute>
            }
          />

          <Route
<<<<<<< HEAD
            path="/jobs/pipeline"
=======
            path="/jobs/:id"
>>>>>>> ef5a27b8
            element={
              <PrivateRoute>
                <NavBar />
                <Breadcrumbs />
<<<<<<< HEAD
                <JobsPipeline />
=======
                <JobDetailView />
>>>>>>> ef5a27b8
              </PrivateRoute>
            }
          />

          {/* catch-all */}
          <Route path="*" element={<Navigate to="/login" replace />} />
        </Routes>
      </AuthProvider>
    </Router>
  );
}

export default App;<|MERGE_RESOLUTION|>--- conflicted
+++ resolved
@@ -17,11 +17,9 @@
 import ProjectsPortfolio from './components/ProjectsPortfolio';
 import ProjectDetail from './components/ProjectDetail';
 import Jobs from './components/Jobs';
-<<<<<<< HEAD
 import JobsPipeline from './components/JobsPipeline';
-=======
 import JobDetailView from './components/JobDetailView';
->>>>>>> ef5a27b8
+import JobsPipeline from './components/JobsPipeline';
 import ForgotPassword from './components/ForgotPassword';
 import ResetPassword from './components/ResetPassword';
 import NavBar from './components/NavBar';
@@ -189,20 +187,23 @@
           />
 
           <Route
-<<<<<<< HEAD
+            path="/jobs/:id"
+            element={
+              <PrivateRoute>
+                <NavBar />
+                <Breadcrumbs />
+                <JobDetailView />
+              </PrivateRoute>
+            }
+          />
+
+          <Route
             path="/jobs/pipeline"
-=======
-            path="/jobs/:id"
->>>>>>> ef5a27b8
-            element={
-              <PrivateRoute>
-                <NavBar />
-                <Breadcrumbs />
-<<<<<<< HEAD
+            element={
+              <PrivateRoute>
+                <NavBar />
+                <Breadcrumbs />
                 <JobsPipeline />
-=======
-                <JobDetailView />
->>>>>>> ef5a27b8
               </PrivateRoute>
             }
           />
