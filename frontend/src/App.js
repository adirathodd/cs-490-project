--- conflicted
+++ resolved
@@ -5,13 +5,10 @@
 import Register from './components/Register';
 import Login from './components/Login';
 import Dashboard from './components/Dashboard';
-<<<<<<< HEAD
 import Profile from './components/Profile';
-=======
 import ProfileForm from './components/ProfileForm';
 import ForgotPassword from './components/ForgotPassword';
 import ResetPassword from './components/ResetPassword';
->>>>>>> d0f2d606
 import './App.css';
 
 function App() {
@@ -19,42 +16,48 @@
     <Router>
       <AuthProvider>
         <Routes>
+          {/* public */}
           <Route path="/" element={<Navigate to="/login" replace />} />
           <Route path="/register" element={<Register />} />
           <Route path="/login" element={<Login />} />
-          <Route 
-            path="/dashboard" 
+          <Route path="/forgot-password" element={<ForgotPassword />} />
+          <Route path="/reset-password" element={<ResetPassword />} />
+
+          {/* protected */}
+          <Route
+            path="/dashboard"
             element={
               <PrivateRoute>
                 <Dashboard />
               </PrivateRoute>
-            } 
+            }
           />
-          <Route 
-            path="/profile" 
-            element={
-              <PrivateRoute>
-<<<<<<< HEAD
-                <Profile />
-              </PrivateRoute>
-            } 
-          />
-          <Route 
-            path="/profile/:userId" 
+          <Route
+            path="/profile"
             element={
               <PrivateRoute>
                 <Profile />
               </PrivateRoute>
-            } 
+            }
           />
-=======
+          <Route
+            path="/profile/:userId"
+            element={
+              <PrivateRoute>
+                <Profile />
+              </PrivateRoute>
+            }
+          />
+          <Route
+            path="/profile/basic"
+            element={
+              <PrivateRoute>
                 <ProfileForm />
               </PrivateRoute>
-            } 
+            }
           />
-          <Route path="/forgot-password" element={<ForgotPassword />} />
-          <Route path="/reset-password" element={<ResetPassword />} />
->>>>>>> d0f2d606
+
+          {/* catch-all */}
           <Route path="*" element={<Navigate to="/login" replace />} />
         </Routes>
       </AuthProvider>
