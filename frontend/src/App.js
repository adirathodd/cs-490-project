--- conflicted
+++ resolved
@@ -400,8 +400,18 @@
           />
 
           <Route
-<<<<<<< HEAD
-=======
+
+            path="/references"
+            element={
+              <PrivateRoute>
+                <NavBar />
+                <Breadcrumbs />
+                <ReferencesPage />
+              </PrivateRoute>
+            }
+          />
+
+          <Route
             path="/mock-interview"
             element={
               <PrivateRoute>
@@ -446,7 +456,6 @@
           />
 
           <Route
->>>>>>> 04456efe
 
             path="/resume/versions"
             element={
