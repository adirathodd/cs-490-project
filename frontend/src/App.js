--- conflicted
+++ resolved
@@ -1,34 +1,6 @@
 import React from 'react';
 import { BrowserRouter as Router, Routes, Route, Navigate } from 'react-router-dom';
 import { AuthProvider } from './context/AuthContext';
-<<<<<<< HEAD
-import PrivateRoute from './components/PrivateRoute';
-import Register from './components/Register';
-import Login from './components/Login';
-import Dashboard from './components/Dashboard';
-import Profile from './components/Profile';
-import DashboardOverview from './components/DashboardOverview';
-import ProfileForm from './components/ProfileForm';
-import Skills from './components/Skills';
-import SkillsOrganized from './components/SkillsOrganized';
-import Education from './components/Education';
-import Documents from './components/Documents';
-import Certifications from './components/Certifications';
-import Projects from './components/Projects';
-import Employment from './components/Employment';
-import ProjectsPortfolio from './components/ProjectsPortfolio';
-import ProjectDetail from './components/ProjectDetail';
-import Jobs from './components/Jobs';
-import JobsPipeline from './components/JobsPipeline';
-import JobStats from './components/JobStats';
-import JobDetailView from './components/JobDetailView';
-import JobsCalendar from './components/JobsCalendar';
-import CoverLetterTemplates from './components/CoverLetterTemplates';
-import ForgotPassword from './components/ForgotPassword';
-import ResetPassword from './components/ResetPassword';
-import NavBar from './components/NavBar';
-import Breadcrumbs from './components/Breadcrumbs';
-=======
 import PrivateRoute from './components/common/PrivateRoute';
 import Register from './components/auth/Register';
 import Login from './components/auth/Login';
@@ -57,7 +29,6 @@
 import ResetPassword from './components/auth/ResetPassword';
 import NavBar from './components/common/NavBar';
 import Breadcrumbs from './components/common/Breadcrumbs';
->>>>>>> 8f56b86c
 import './App.css';
 
 function App() {
@@ -294,17 +265,6 @@
             }
           />
 
-          <Route
-            path="/cover-letter-templates"
-            element={
-              <PrivateRoute>
-                <NavBar />
-                <Breadcrumbs />
-                <CoverLetterTemplates />
-              </PrivateRoute>
-            }
-          />
-
           {/* catch-all */}
           <Route path="*" element={<Navigate to="/login" replace />} />
         </Routes>
