--- conflicted
+++ resolved
@@ -588,7 +588,6 @@
   const [livePreviewLoading, setLivePreviewLoading] = useState(false);
   const [livePreviewError, setLivePreviewError] = useState('');
   
-<<<<<<< HEAD
   // UC-060: Version history for editing session
   const [versionHistory, setVersionHistory] = useState([]);
   const [currentVersionIndex, setCurrentVersionIndex] = useState(-1);
@@ -598,7 +597,7 @@
   const [grammarIssues, setGrammarIssues] = useState([]);
   const [showGrammarPanel, setShowGrammarPanel] = useState(false);
   const isApplyingFixRef = useRef(false); // Track when we're applying a fix to prevent re-checking
-=======
+  
   // UC-061: Email and letterhead state
   const [showEmailModal, setShowEmailModal] = useState(false);
   const [showLetterheadSettings, setShowLetterheadSettings] = useState(false);
@@ -620,7 +619,6 @@
       };
     }
   });
->>>>>>> 8ceaee94
   
   // Template management state
   const [customTemplates, setCustomTemplates] = useState(() => {
@@ -2574,70 +2572,11 @@
                 </div>
               </section>
 
-<<<<<<< HEAD
-              {activeVariation && (
-                <article className="ai-resume-card variation-card">
-                  <header>
-                    <div>
-                      <h3>{activeVariation.summary_headline || activeVariation.label}</h3>
-                      <div className="variation-chip-row">
-                        {activeVariation.tone && (
-                          <span className="chip tone">Tone: {activeVariation.tone}</span>
-                        )}
-                        <span className="chip layout-chip">{layoutSource.label}</span>
-                        {jobTypeSource && (
-                          <span className="chip jobtype-chip">{jobTypeSource}</span>
-                        )}
-                      </div>
-                    </div>
-                    <div className="variation-action-stack">
-                      <button type="button" onClick={() => handleDownloadPdf(activeVariation)}>
-                        <Icon name="download" size="sm" /> Download PDF
-                      </button>
-                      <button type="button" onClick={() => handleCopyLatex(activeVariation)}>
-                        {copiedVariationId === activeVariation.id ? (
-                          <>
-                            <Icon name="check" size="sm" /> Copied
-                          </>
-                        ) : (
-                          <>
-                            <Icon name="clipboard" size="sm" /> Copy LaTeX
-                          </>
-                        )}
-                      </button>
-                      <button type="button" className="primary ghost" onClick={() => handleDownload(activeVariation)}>
-                        <Icon name="download" size="sm" /> Download .tex
-                      </button>
-                    </div>
-                  </header>
-
-                  <div className="variation-body">
-                    {allSections.length ? (
-                      allSections.map((sectionId) => (
-                        <PreviewSectionBlock
-                          key={sectionId}
-                          sectionId={sectionId}
-                          meta={resumeSectionMeta[sectionId]}
-                        >
-                          {renderSectionById(sectionId)}
-                        </PreviewSectionBlock>
-                      ))
-                    ) : (
-                      <p className="placeholder">
-                        No sections available.
-                      </p>
-                    )}
-                  </div>
-                </article>
-              )}
-=======
               {/* Variation/resume preview card removed — cover letter page does not include the resume variation card */}
->>>>>>> 8ceaee94
             </div>
           </section>
         </>
       )}
-<<<<<<< HEAD
       
       {/* Grammar & Style Check Sidebar Modal */}
       {showGrammarPanel && (
@@ -2802,7 +2741,7 @@
             </div>
           </div>
         </>
-=======
+      )}
 
       {/* UC-061: Letterhead Settings Modal */}
       {showLetterheadSettings && (
@@ -2957,7 +2896,6 @@
             </div>
           </div>
         </div>
->>>>>>> 8ceaee94
       )}
     </div>
   );
