/* The cover letter page leverages base resume generator styles.
	 This file adds small custom tweaks. */

.ai-clr-page .ai-clr-variation + .ai-clr-variation { margin-top: var(--space-5); }
.ai-clr-variation h3 { margin: 0 0 var(--space-3); font-size: var(--font-size-lg); }
.ai-clr-section h4 { margin: var(--space-4) 0 var(--space-2); font-size: var(--font-size-sm); text-transform: uppercase; letter-spacing: 0.08em; color: var(--gray-500); }
.ai-clr-section p { line-height: 1.5; margin: 0 0 var(--space-3); }
.ai-clr-results { display: flex; flex-direction: column; gap: var(--space-6); margin-top: var(--space-4); }
.ai-clr-results-card { display: flex; flex-direction: column; }
.ai-clr-results-card header { margin-bottom: var(--space-4); }
.ai-clr-results-card h2 { margin: 0; }

/* Cover letter text preview */
.cover-letter-text-preview {
  background: var(--bg-secondary, #f9fafb);
  border: 1px solid var(--gray-200, #e5e7eb);
  border-radius: 8px;
  padding: var(--space-5, 1.5rem);
  max-height: 600px;
  overflow-y: auto;
  font-family: var(--font-family-body, 'Inter', sans-serif);
  line-height: 1.6;
}

.cover-letter-text-preview .preview-section {
  margin-bottom: var(--space-5, 1.5rem);
}

.cover-letter-text-preview .preview-section:last-child {
  margin-bottom: 0;
}

.cover-letter-text-preview .preview-section h4 {
  font-size: var(--font-size-sm, 0.875rem);
  font-weight: 600;
  text-transform: uppercase;
  letter-spacing: 0.05em;
  color: var(--gray-600, #4b5563);
  margin: 0 0 var(--space-3, 0.75rem);
  border-bottom: 1px solid var(--gray-200, #e5e7eb);
  padding-bottom: var(--space-2, 0.5rem);
}

.cover-letter-text-preview .preview-section p {
  color: var(--gray-900, #111827);
  margin: 0 0 var(--space-3, 0.75rem);
  white-space: pre-wrap;
}

.cover-letter-text-preview .preview-section p.placeholder {
  color: var(--gray-400, #9ca3af);
  font-style: italic;
}

/* UC-061: Modal styles for email and letterhead settings */
.modal-overlay {
  position: fixed;
  top: 0;
  left: 0;
  right: 0;
  bottom: 0;
  background: rgba(0, 0, 0, 0.5);
  display: flex;
  align-items: center;
  justify-content: center;
  z-index: 9999;
  padding: var(--space-4, 1rem);
}

.modal-content {
  background: white;
  border-radius: 12px;
  box-shadow: 0 20px 25px -5px rgba(0, 0, 0, 0.1), 0 10px 10px -5px rgba(0, 0, 0, 0.04);
  max-width: 600px;
  width: 100%;
  max-height: 90vh;
  overflow: hidden;
  display: flex;
  flex-direction: column;
}

.modal-content.email-modal {
  max-width: 700px;
}

.modal-header {
  display: flex;
  align-items: center;
  justify-content: space-between;
  padding: var(--space-5, 1.5rem);
  border-bottom: 1px solid var(--gray-200, #e5e7eb);
}

.modal-header h3 {
  margin: 0;
  font-size: var(--font-size-xl, 1.25rem);
  font-weight: 600;
  color: var(--gray-900, #111827);
}

.modal-header .close-btn {
  background: none;
  border: none;
  padding: var(--space-2, 0.5rem);
  cursor: pointer;
  color: var(--gray-500, #6b7280);
  transition: color 0.2s;
  display: flex;
  align-items: center;
  justify-content: center;
}

.modal-header .close-btn:hover {
  color: var(--gray-900, #111827);
}

.modal-body {
  padding: var(--space-5, 1.5rem);
  overflow-y: auto;
  flex: 1;
}

.modal-body .hint {
  display: flex;
  align-items: flex-start;
  gap: var(--space-2, 0.5rem);
  padding: var(--space-3, 0.75rem);
  background: var(--blue-50, #eff6ff);
  border: 1px solid var(--blue-200, #bfdbfe);
  border-radius: 8px;
  color: var(--blue-900, #1e3a8a);
  font-size: var(--font-size-sm, 0.875rem);
  margin-bottom: var(--space-4, 1rem);
}

.modal-body .form-group {
  margin-bottom: var(--space-4, 1rem);
}

.modal-body .form-group:last-child {
  margin-bottom: 0;
}

.modal-body .form-group label {
  display: block;
  font-weight: 500;
  color: var(--gray-700, #374151);
  margin-bottom: var(--space-2, 0.5rem);
  font-size: var(--font-size-sm, 0.875rem);
}

.modal-body .form-group input[type="text"],
.modal-body .form-group input[type="number"],
.modal-body .form-group select,
.modal-body .form-group textarea {
  width: 100%;
  padding: var(--space-3, 0.75rem);
  border: 1px solid var(--gray-300, #d1d5db);
  border-radius: 6px;
  font-size: var(--font-size-base, 1rem);
  font-family: inherit;
  transition: border-color 0.2s;
}

.modal-body .form-group input[type="text"]:focus,
.modal-body .form-group input[type="number"]:focus,
.modal-body .form-group select:focus,
.modal-body .form-group textarea:focus {
  outline: none;
  border-color: var(--primary, #667eea);
  box-shadow: 0 0 0 3px rgba(102, 126, 234, 0.1);
}

.modal-body .form-group textarea {
  resize: vertical;
  font-family: 'Monaco', 'Menlo', 'Courier New', monospace;
  font-size: var(--font-size-sm, 0.875rem);
}

/* Modern textbox styling for main controls (UC-058 inputs) */
.ai-resume-card.controls .control-group input[type="text"],
.ai-resume-card.controls .control-group input[type="number"],
.ai-resume-card.controls .control-group select,
.ai-resume-card.controls .control-group textarea {
  width: 100%;
  padding: 0.75rem 1rem;
  border: 1px solid var(--gray-200, #e5e7eb);
  border-radius: 12px;
  background: linear-gradient(180deg, var(--bg-input, #fff), var(--bg-input-bottom, #fcfdff));
  box-shadow: 0 1px 2px rgba(16,24,40,0.03), inset 0 1px 0 rgba(255,255,255,0.6);
  font-size: 0.975rem;
  font-family: var(--font-family-body, 'Inter', system-ui, -apple-system, 'Segoe UI', Roboto, 'Helvetica Neue', Arial);
  color: var(--gray-900, #111827);
  transition: box-shadow 0.15s ease, border-color 0.15s ease, transform 0.06s ease;
}

.ai-resume-card.controls .control-group input::placeholder,
.ai-resume-card.controls .control-group textarea::placeholder {
  color: var(--gray-400, #9ca3af);
  opacity: 1;
}

.ai-resume-card.controls .control-group input:focus,
.ai-resume-card.controls .control-group select:focus,
.ai-resume-card.controls .control-group textarea:focus {
  outline: none;
  border-color: var(--primary, #667eea);
  box-shadow: 0 6px 18px rgba(102,126,234,0.12);
  transform: translateY(-1px);
}

.ai-resume-card.controls .control-group textarea {
  min-height: 96px;
  line-height: 1.5;
  resize: vertical;
}

/* Slightly more compact hint below industry input */
.ai-resume-card.controls .control-group .hint {
  margin-top: 0.4rem;
  font-size: 0.85rem;
  color: var(--gray-500, #6b7280);
}

/* Increase indent for achievements referenced bullet points in variations */
.variation-section .ai-resume-card.insights ul {
  margin-left: 1.5rem; /* increased left indent for readability */
  margin-top: 0.25rem;
}

/* Make list items a touch larger for better readability in variation insights */
.variation-section .ai-resume-card.insights ul li {
  margin-bottom: 0.45rem;
  color: var(--gray-800, #1f2937);
}

.modal-body .form-group input[type="checkbox"] {
  margin-right: var(--space-2, 0.5rem);
}

.modal-footer {
  display: flex;
  align-items: center;
  justify-content: flex-end;
  gap: var(--space-3, 0.75rem);
  padding: var(--space-5, 1.5rem);
  border-top: 1px solid var(--gray-200, #e5e7eb);
}

.modal-footer button {
  padding: var(--space-3, 0.75rem) var(--space-4, 1rem);
  border-radius: 6px;
  font-weight: 500;
  cursor: pointer;
  transition: all 0.2s;
  display: inline-flex;
  align-items: center;
  gap: var(--space-2, 0.5rem);
}

.modal-footer .btn-secondary {
  background: white;
  border: 1px solid var(--gray-300, #d1d5db);
  color: var(--gray-700, #374151);
}

.modal-footer .btn-secondary:hover {
  background: var(--gray-50, #f9fafb);
}

.modal-footer .btn-primary {
  background: var(--primary, #667eea);
  border: 1px solid var(--primary, #667eea);
  color: white;
}

.modal-footer .btn-primary:hover {
  background: var(--primary-dark, #5568d3);
}

@media (max-width: 900px){
	.ai-clr-results { gap: var(--space-5); }
	.cover-letter-text-preview {
	  max-height: 400px;
	}
<<<<<<< HEAD
}

/* UC-060: Cover Letter Editing Interface */
.cover-letter-content {
  display: flex;
  flex-direction: column;
  gap: var(--space-4, 1rem);
}

.editing-toolbar {
  display: flex;
  justify-content: space-between;
  align-items: center;
  padding: var(--space-3, 0.75rem);
  background: var(--bg-secondary, #f9fafb);
  border-radius: 6px;
  border: 1px solid var(--gray-200, #e5e7eb);
  flex-wrap: wrap;
  gap: var(--space-3, 0.75rem);
}

.toolbar-group {
  display: flex;
  gap: var(--space-2, 0.5rem);
  align-items: center;
}

.toolbar-btn {
  display: inline-flex;
  align-items: center;
  gap: var(--space-2, 0.5rem);
  padding: var(--space-2, 0.5rem) var(--space-3, 0.75rem);
  background: white;
  border: 1px solid var(--gray-300, #d1d5db);
  border-radius: 6px;
  font-size: var(--font-size-sm, 0.875rem);
  cursor: pointer;
  transition: all 0.2s ease;
}

.toolbar-btn:hover {
  background: var(--gray-50, #f9fafb);
  border-color: var(--gray-400, #9ca3af);
}

.stats-group {
  display: flex;
  gap: var(--space-4, 1rem);
  align-items: center;
  flex-wrap: wrap;
}

.stat {
  display: inline-flex;
  align-items: center;
  gap: var(--space-2, 0.5rem);
  font-size: var(--font-size-sm, 0.875rem);
  color: var(--gray-700, #374151);
  font-weight: 500;
}

.cover-letter-editor {
  display: flex;
  flex-direction: column;
  gap: var(--space-4, 1rem);
}

.paragraph-section {
  display: flex;
  flex-direction: column;
  gap: var(--space-2, 0.5rem);
}

.paragraph-label {
  font-size: var(--font-size-sm, 0.875rem);
  font-weight: 600;
  color: var(--gray-700, #374151);
  text-transform: uppercase;
  letter-spacing: 0.05em;
}

.cover-letter-textarea {
  width: 100%;
  padding: var(--space-3, 0.75rem);
  border: 1px solid var(--gray-300, #d1d5db);
  border-radius: 6px;
  font-family: var(--font-family-body, 'Inter', sans-serif);
  font-size: var(--font-size-base, 1rem);
  line-height: 1.6;
  resize: vertical;
  transition: border-color 0.2s ease, box-shadow 0.2s ease;
}

.cover-letter-textarea:focus {
  outline: none;
  border-color: var(--primary, #2563eb);
  box-shadow: 0 0 0 3px rgba(37, 99, 235, 0.1);
}

.cover-letter-textarea::placeholder {
  color: var(--gray-400, #9ca3af);
}

.editing-tips {
  padding: var(--space-4, 1rem);
  background: var(--bg-info, #eff6ff);
  border: 1px solid var(--border-info, #bfdbfe);
  border-radius: 6px;
  margin-top: var(--space-2, 0.5rem);
}

.tip-header {
  display: flex;
  align-items: center;
  gap: var(--space-2, 0.5rem);
  font-weight: 600;
  font-size: var(--font-size-sm, 0.875rem);
  color: var(--text-info, #1e40af);
  margin: 0 0 var(--space-3, 0.75rem);
}

.tips-list {
  margin: 0;
  padding-left: var(--space-5, 1.25rem);
  list-style: disc;
}

.tips-list li {
  font-size: var(--font-size-sm, 0.875rem);
  line-height: 1.5;
  color: var(--text-info, #1e40af);
  margin-bottom: var(--space-2, 0.5rem);
}

.tips-list li:last-child {
  margin-bottom: 0;
}

@media (max-width: 768px) {
  .editing-toolbar {
    flex-direction: column;
    align-items: flex-start;
  }
  
  .stats-group {
    width: 100%;
    justify-content: space-between;
  }
  
  .toolbar-btn {
    width: 100%;
    justify-content: center;
  }
}

/* Version History Styles */
.version-controls {
  display: flex;
  gap: var(--space-2, 0.5rem);
  align-items: center;
}

.version-btn {
  display: flex;
  align-items: center;
  gap: var(--space-1, 0.25rem);
  padding: var(--space-2, 0.5rem) var(--space-3, 0.75rem);
  background: var(--background, white);
  border: 1px solid var(--border-color, #e5e7eb);
  border-radius: var(--radius-sm, 0.25rem);
  cursor: pointer;
  transition: all 0.2s ease;
  position: relative;
}

.version-btn:hover:not(:disabled) {
  background: var(--background-hover, #f9fafb);
  border-color: var(--border-hover, #d1d5db);
}

.version-btn:disabled {
  opacity: 0.4;
  cursor: not-allowed;
}

.version-count {
  font-size: var(--font-size-xs, 0.75rem);
  background: var(--primary, #3b82f6);
  color: white;
  padding: 0.125rem 0.375rem;
  border-radius: 9999px;
  font-weight: 600;
  min-width: 1.25rem;
  text-align: center;
}

.version-history-panel {
  margin-top: var(--space-4, 1rem);
  margin-bottom: var(--space-4, 1rem);
  padding: var(--space-4, 1rem);
  background: var(--background, white);
  border: 1px solid var(--border-color, #e5e7eb);
  border-radius: var(--radius-md, 0.5rem);
  max-height: 300px;
  overflow-y: auto;
  box-shadow: 0 4px 6px -1px rgba(0, 0, 0, 0.1), 0 2px 4px -1px rgba(0, 0, 0, 0.06);
}

.version-history-panel h5 {
  font-size: var(--font-size-sm, 0.875rem);
  font-weight: 600;
  margin: 0 0 var(--space-3, 0.75rem) 0;
  color: var(--text-primary, #111827);
}

.version-list {
  display: flex;
  flex-direction: column;
  gap: var(--space-2, 0.5rem);
}

.version-item {
  display: flex;
  align-items: center;
  gap: var(--space-2, 0.5rem);
  padding: var(--space-2, 0.5rem) var(--space-3, 0.75rem);
  background: var(--background, white);
  border: 1px solid var(--border-color, #e5e7eb);
  border-radius: var(--radius-sm, 0.25rem);
  cursor: pointer;
  transition: all 0.2s ease;
  text-align: left;
  width: 100%;
}

.version-item:hover {
  background: var(--background-hover, #f9fafb);
  border-color: var(--border-hover, #d1d5db);
}

.version-item.active {
  background: var(--primary-light, #eff6ff);
  border-color: var(--primary, #3b82f6);
}

.version-label {
  flex: 1;
  font-size: var(--font-size-sm, 0.875rem);
  color: var(--text-secondary, #6b7280);
}

.current-badge {
  font-size: var(--font-size-xs, 0.75rem);
  padding: 0.125rem 0.5rem;
  background: var(--primary, #3b82f6);
  color: white;
  border-radius: 9999px;
  font-weight: 600;
}

/* Grammar & Style Check Styles */
.version-btn.has-issues {
  background: var(--warning-light, #fef3c7);
  border-color: var(--warning, #f59e0b);
}

.issue-count {
  font-size: var(--font-size-xs, 0.75rem);
  background: var(--warning, #f59e0b);
  color: white;
  padding: 0.125rem 0.375rem;
  border-radius: 9999px;
  font-weight: 600;
  min-width: 1.25rem;
  text-align: center;
}

.grammar-panel {
  margin-top: var(--space-4, 1rem);
  margin-bottom: var(--space-4, 1rem);
  padding: var(--space-4, 1rem);
  background: var(--background, white);
  border: 1px solid var(--border-color, #e5e7eb);
  border-radius: var(--radius-md, 0.5rem);
  max-height: 400px;
  overflow-y: auto;
  box-shadow: 0 4px 6px -1px rgba(0, 0, 0, 0.1), 0 2px 4px -1px rgba(0, 0, 0, 0.06);
}

/* Grammar Sidebar Modal */
.grammar-sidebar-overlay {
  position: fixed;
  top: 0;
  left: 0;
  right: 0;
  bottom: 0;
  background: rgba(0, 0, 0, 0.5);
  z-index: 999;
  animation: fadeIn 0.2s ease;
}

.grammar-sidebar {
  position: fixed;
  top: 0;
  right: 0;
  bottom: 0;
  width: 420px;
  max-width: 90vw;
  background: var(--background, white);
  box-shadow: -4px 0 12px rgba(0, 0, 0, 0.15);
  z-index: 1000;
  display: flex;
  flex-direction: column;
  animation: slideInRight 0.3s ease;
}

@keyframes fadeIn {
  from { opacity: 0; }
  to { opacity: 1; }
}

@keyframes slideInRight {
  from {
    transform: translateX(100%);
  }
  to {
    transform: translateX(0);
  }
}

.grammar-sidebar-header {
  display: flex;
  justify-content: space-between;
  align-items: center;
  padding: var(--space-5, 1.25rem) var(--space-4, 1rem);
  border-bottom: 1px solid var(--border-color, #e5e7eb);
  background: var(--background, white);
}

.grammar-sidebar-header h3 {
  display: flex;
  align-items: center;
  gap: var(--space-2, 0.5rem);
  margin: 0;
  font-size: var(--font-size-lg, 1.125rem);
  font-weight: 600;
  color: var(--text-primary, #111827);
}

.close-btn {
  display: flex;
  align-items: center;
  justify-content: center;
  width: 32px;
  height: 32px;
  padding: 0;
  background: transparent;
  border: none;
  border-radius: var(--radius-sm, 0.25rem);
  cursor: pointer;
  color: var(--text-secondary, #6b7280);
  transition: all 0.2s ease;
}

.close-btn:hover {
  background: var(--background-hover, #f3f4f6);
  color: var(--text-primary, #111827);
}

.grammar-sidebar-content {
  flex: 1;
  overflow-y: auto;
  padding: var(--space-4, 1rem);
}

.no-issues-state {
  display: flex;
  flex-direction: column;
  align-items: center;
  justify-content: center;
  text-align: center;
  padding: var(--space-8, 2rem) var(--space-4, 1rem);
  color: var(--success, #059669);
}

.no-issues-state h4 {
  margin: var(--space-3, 0.75rem) 0 var(--space-2, 0.5rem) 0;
  font-size: var(--font-size-lg, 1.125rem);
  font-weight: 600;
  color: var(--text-primary, #111827);
}

.no-issues-state p {
  margin: 0;
  color: var(--text-secondary, #6b7280);
}

.issues-summary {
  display: flex;
  align-items: baseline;
  gap: var(--space-2, 0.5rem);
  padding: var(--space-4, 1rem);
  background: var(--warning-light, #fef3c7);
  border-radius: var(--radius-md, 0.5rem);
  margin-bottom: var(--space-4, 1rem);
}

.issue-count-large {
  font-size: 2rem;
  font-weight: 700;
  color: var(--warning, #f59e0b);
}

.issue-label {
  font-size: var(--font-size-base, 1rem);
  color: var(--text-secondary, #6b7280);
}


.grammar-header {
  display: flex;
  justify-content: space-between;
  align-items: center;
  margin-bottom: var(--space-4, 1rem);
  padding-bottom: var(--space-3, 0.75rem);
  border-bottom: 1px solid var(--border-color, #e5e7eb);
}

.grammar-header h5 {
  display: flex;
  align-items: center;
  gap: var(--space-2, 0.5rem);
  font-size: var(--font-size-base, 1rem);
  font-weight: 600;
  margin: 0;
  color: var(--text-primary, #111827);
}

.no-issues-badge {
  display: flex;
  align-items: center;
  gap: var(--space-1, 0.25rem);
  font-size: var(--font-size-sm, 0.875rem);
  padding: 0.25rem 0.75rem;
  background: var(--success-light, #d1fae5);
  color: var(--success, #059669);
  border-radius: 9999px;
  font-weight: 600;
}

.grammar-issues-list {
  display: flex;
  flex-direction: column;
  gap: var(--space-3, 0.75rem);
}

.grammar-issue {
  padding: var(--space-3, 0.75rem);
  background: var(--background-hover, #f9fafb);
  border-left: 3px solid var(--border-color, #e5e7eb);
  border-radius: var(--radius-sm, 0.25rem);
  transition: all 0.3s ease;
  animation: slideIn 0.3s ease;
}

@keyframes slideIn {
  from {
    opacity: 0;
    transform: translateX(-10px);
  }
  to {
    opacity: 1;
    transform: translateX(0);
  }
}

.grammar-issue:hover {
  background: var(--background, white);
  box-shadow: 0 1px 3px rgba(0, 0, 0, 0.1);
}

.grammar-issue.issue-grammar {
  border-left-color: var(--error, #dc2626);
  background: var(--error-light, #fee2e2);
}

.grammar-issue.issue-style {
  border-left-color: var(--warning, #f59e0b);
  background: var(--warning-light, #fef3c7);
}

.grammar-issue.issue-punctuation {
  border-left-color: var(--info, #3b82f6);
  background: var(--info-light, #dbeafe);
}

.grammar-issue.issue-spacing {
  border-left-color: var(--secondary, #6b7280);
  background: var(--secondary-light, #f3f4f6);
}

.grammar-issue.fixable {
  cursor: pointer;
  position: relative;
  padding-bottom: var(--space-10, 3rem);
}

.grammar-issue.fixable:hover {
  background: white;
  box-shadow: 0 2px 4px rgba(0, 0, 0, 0.1);
}

.issue-header {
  display: flex;
  align-items: center;
  gap: var(--space-2, 0.5rem);
  margin-bottom: var(--space-2, 0.5rem);
}

.issue-type-badge {
  font-size: var(--font-size-xs, 0.75rem);
  padding: 0.125rem 0.5rem;
  background: white;
  border: 1px solid currentColor;
  border-radius: 9999px;
  font-weight: 600;
  text-transform: uppercase;
}

.issue-text {
  font-family: 'Courier New', monospace;
  font-size: var(--font-size-sm, 0.875rem);
  color: var(--text-secondary, #6b7280);
  font-weight: 600;
}

.issue-details {
  display: flex;
  flex-direction: column;
  gap: var(--space-1, 0.25rem);
}

.issue-message {
  font-size: var(--font-size-sm, 0.875rem);
  color: var(--text-primary, #111827);
  margin: 0;
  font-weight: 500;
}

.issue-suggestion {
  display: flex;
  align-items: center;
  gap: var(--space-2, 0.5rem);
  font-size: var(--font-size-sm, 0.875rem);
  color: var(--text-secondary, #6b7280);
  margin: 0;
  font-style: italic;
}

/* UC-060: Action buttons container */
.issue-actions {
  display: flex;
  flex-direction: column;
  gap: var(--space-2, 0.5rem);
  margin-top: var(--space-3, 0.75rem);
}

.fix-btn {
  display: flex;
  align-items: center;
  justify-content: center;
  gap: var(--space-2, 0.5rem);
  width: 100%;
  padding: var(--space-2, 0.5rem) var(--space-3, 0.75rem);
  background: var(--primary, #3b82f6);
  color: white;
  border: none;
  border-radius: var(--radius-sm, 0.25rem);
  font-size: var(--font-size-sm, 0.875rem);
  font-weight: 600;
  cursor: pointer;
  transition: all 0.2s ease;
}

.fix-btn:hover {
  background: var(--primary-dark, #2563eb);
  transform: translateY(-1px);
  box-shadow: 0 2px 4px rgba(59, 130, 246, 0.3);
}

.fix-btn:active {
  transform: translateY(0);
}

/* UC-060: Ignore button styling */
.ignore-btn {
  display: flex;
  align-items: center;
  justify-content: center;
  gap: var(--space-2, 0.5rem);
  width: 100%;
  padding: var(--space-2, 0.5rem) var(--space-3, 0.75rem);
  background: transparent;
  color: var(--text-secondary, #6b7280);
  border: 1px solid var(--border-color, #e5e7eb);
  border-radius: var(--radius-sm, 0.25rem);
  font-size: var(--font-size-sm, 0.875rem);
  font-weight: 500;
  cursor: pointer;
  transition: all 0.2s ease;
}

.ignore-btn:hover {
  background: var(--bg-hover, #f9fafb);
  color: var(--text-primary, #1f2937);
  border-color: var(--border-hover, #d1d5db);
  transform: translateY(-1px);
}

.ignore-btn:active {
  transform: translateY(0);
}

.no-issues-message {
  display: flex;
  flex-direction: column;
  align-items: center;
  justify-content: center;
  padding: var(--space-6, 2rem);
  text-align: center;
  color: var(--success, #059669);
}

.no-issues-message p {
  margin-top: var(--space-2, 0.5rem);
  font-size: var(--font-size-sm, 0.875rem);
  color: var(--text-secondary, #6b7280);
}

/* Active version styling */
.grammar-issue.active-version {
  background: linear-gradient(135deg, #f0fdf4 0%, #dcfce7 100%);
  border: 2px solid #10b981;
  box-shadow: 0 2px 8px rgba(16, 185, 129, 0.1);
}

.grammar-issue.active-version:hover {
  background: linear-gradient(135deg, #f0fdf4 0%, #dcfce7 100%);
  border-color: #10b981;
=======
	
	.modal-content {
	  max-width: 95%;
	  max-height: 95vh;
	}
}

/* Responsive layout and tweaks for the cover letter generator */
.cover-letter-grid {
  display: grid;
  grid-template-columns: 360px 1fr; /* controls left column, preview right */
  gap: 1rem;
  align-items: start;
}

.ai-resume-card.controls,
.ai-resume-card.preview {
  width: 100%;
}


/* Insights grid: use fixed column counts at breakpoints so rows are uniform */
.insight-grid {
  display: grid;
  grid-template-columns: repeat(3, 1fr); /* desktop: 3 columns */
  gap: 0.875rem;
  align-items: start;
  grid-auto-rows: minmax(0, auto);
}

/* Tablet: 2 columns */
@media (max-width: 1000px) {
  .insight-grid {
    grid-template-columns: repeat(2, 1fr);
  }
}

/* Mobile: 1 column */
@media (max-width: 600px) {
  .insight-grid {
    grid-template-columns: 1fr;
  }
}

/* Ensure each insight 'card' aligns to the top and keeps compact height */
.ai-resume-card.insights .insight-grid > div {
  display: flex;
  flex-direction: column;
  justify-content: flex-start;
  align-items: stretch;
  align-self: start;
  padding: 0.5rem 0.6rem;
  min-height: 0; /* allow content to define height */
}

/* Slight visual divider for insight items without adding heavy boxes */
.ai-resume-card.insights .insight-grid > div strong {
  display: block;
  margin-bottom: 0.35rem;
  font-weight: 600;
}

/* Collapse layout to a single column for the overall page on narrower screens; keep insight grid's own breakpoints above */
@media (max-width: 1000px) {
  .cover-letter-grid {
    grid-template-columns: 1fr;
  }
  .ai-resume-card.controls .control-group {
    display: flex;
    flex-direction: column;
    gap: 0.6rem;
  }
  .chip-row {
    display: flex;
    flex-wrap: wrap;
    gap: 0.5rem;
  }
}

@media (max-width: 600px) {
  .ai-resume-card { padding: 0.75rem; }
  .ai-resume-card.controls .control-group input[type="text"],
  .ai-resume-card.controls .control-group textarea,
  .ai-resume-card.controls .control-group select {
    width: 100%;
    box-sizing: border-box;
  }
  .chip { font-size: 0.85rem; padding: 0.25rem 0.5rem; }
  .variation-section .ai-resume-card.insights ul { margin-left: 1rem; }
  .cover-letter-text-preview { max-height: 360px; }
}

/* Small tweaks to ensure lists and insights wrap nicely */
.variation-section .ai-resume-card.insights ul {
  margin-left: 1.25rem;
}

@media (max-width: 420px) {
  .cover-letter-text-preview { padding: 1rem; font-size: 0.95rem; }
  .modal-header h3 { font-size: 1rem; }
>>>>>>> 8ceaee94
}<|MERGE_RESOLUTION|>--- conflicted
+++ resolved
@@ -283,7 +283,106 @@
 	.cover-letter-text-preview {
 	  max-height: 400px;
 	}
-<<<<<<< HEAD
+	
+	.modal-content {
+	  max-width: 95%;
+	  max-height: 95vh;
+	}
+}
+
+/* Responsive layout and tweaks for the cover letter generator */
+.cover-letter-grid {
+  display: grid;
+  grid-template-columns: 360px 1fr; /* controls left column, preview right */
+  gap: 1rem;
+  align-items: start;
+}
+
+.ai-resume-card.controls,
+.ai-resume-card.preview {
+  width: 100%;
+}
+
+
+/* Insights grid: use fixed column counts at breakpoints so rows are uniform */
+.insight-grid {
+  display: grid;
+  grid-template-columns: repeat(3, 1fr); /* desktop: 3 columns */
+  gap: 0.875rem;
+  align-items: start;
+  grid-auto-rows: minmax(0, auto);
+}
+
+/* Tablet: 2 columns */
+@media (max-width: 1000px) {
+  .insight-grid {
+    grid-template-columns: repeat(2, 1fr);
+  }
+}
+
+/* Mobile: 1 column */
+@media (max-width: 600px) {
+  .insight-grid {
+    grid-template-columns: 1fr;
+  }
+}
+
+/* Ensure each insight 'card' aligns to the top and keeps compact height */
+.ai-resume-card.insights .insight-grid > div {
+  display: flex;
+  flex-direction: column;
+  justify-content: flex-start;
+  align-items: stretch;
+  align-self: start;
+  padding: 0.5rem 0.6rem;
+  min-height: 0; /* allow content to define height */
+}
+
+/* Slight visual divider for insight items without adding heavy boxes */
+.ai-resume-card.insights .insight-grid > div strong {
+  display: block;
+  margin-bottom: 0.35rem;
+  font-weight: 600;
+}
+
+/* Collapse layout to a single column for the overall page on narrower screens; keep insight grid's own breakpoints above */
+@media (max-width: 1000px) {
+  .cover-letter-grid {
+    grid-template-columns: 1fr;
+  }
+  .ai-resume-card.controls .control-group {
+    display: flex;
+    flex-direction: column;
+    gap: 0.6rem;
+  }
+  .chip-row {
+    display: flex;
+    flex-wrap: wrap;
+    gap: 0.5rem;
+  }
+}
+
+@media (max-width: 600px) {
+  .ai-resume-card { padding: 0.75rem; }
+  .ai-resume-card.controls .control-group input[type="text"],
+  .ai-resume-card.controls .control-group textarea,
+  .ai-resume-card.controls .control-group select {
+    width: 100%;
+    box-sizing: border-box;
+  }
+  .chip { font-size: 0.85rem; padding: 0.25rem 0.5rem; }
+  .variation-section .ai-resume-card.insights ul { margin-left: 1rem; }
+  .cover-letter-text-preview { max-height: 360px; }
+}
+
+/* Small tweaks to ensure lists and insights wrap nicely */
+.variation-section .ai-resume-card.insights ul {
+  margin-left: 1.25rem;
+}
+
+@media (max-width: 420px) {
+  .cover-letter-text-preview { padding: 1rem; font-size: 0.95rem; }
+  .modal-header h3 { font-size: 1rem; }
 }
 
 /* UC-060: Cover Letter Editing Interface */
@@ -933,106 +1032,4 @@
 .grammar-issue.active-version:hover {
   background: linear-gradient(135deg, #f0fdf4 0%, #dcfce7 100%);
   border-color: #10b981;
-=======
-	
-	.modal-content {
-	  max-width: 95%;
-	  max-height: 95vh;
-	}
-}
-
-/* Responsive layout and tweaks for the cover letter generator */
-.cover-letter-grid {
-  display: grid;
-  grid-template-columns: 360px 1fr; /* controls left column, preview right */
-  gap: 1rem;
-  align-items: start;
-}
-
-.ai-resume-card.controls,
-.ai-resume-card.preview {
-  width: 100%;
-}
-
-
-/* Insights grid: use fixed column counts at breakpoints so rows are uniform */
-.insight-grid {
-  display: grid;
-  grid-template-columns: repeat(3, 1fr); /* desktop: 3 columns */
-  gap: 0.875rem;
-  align-items: start;
-  grid-auto-rows: minmax(0, auto);
-}
-
-/* Tablet: 2 columns */
-@media (max-width: 1000px) {
-  .insight-grid {
-    grid-template-columns: repeat(2, 1fr);
-  }
-}
-
-/* Mobile: 1 column */
-@media (max-width: 600px) {
-  .insight-grid {
-    grid-template-columns: 1fr;
-  }
-}
-
-/* Ensure each insight 'card' aligns to the top and keeps compact height */
-.ai-resume-card.insights .insight-grid > div {
-  display: flex;
-  flex-direction: column;
-  justify-content: flex-start;
-  align-items: stretch;
-  align-self: start;
-  padding: 0.5rem 0.6rem;
-  min-height: 0; /* allow content to define height */
-}
-
-/* Slight visual divider for insight items without adding heavy boxes */
-.ai-resume-card.insights .insight-grid > div strong {
-  display: block;
-  margin-bottom: 0.35rem;
-  font-weight: 600;
-}
-
-/* Collapse layout to a single column for the overall page on narrower screens; keep insight grid's own breakpoints above */
-@media (max-width: 1000px) {
-  .cover-letter-grid {
-    grid-template-columns: 1fr;
-  }
-  .ai-resume-card.controls .control-group {
-    display: flex;
-    flex-direction: column;
-    gap: 0.6rem;
-  }
-  .chip-row {
-    display: flex;
-    flex-wrap: wrap;
-    gap: 0.5rem;
-  }
-}
-
-@media (max-width: 600px) {
-  .ai-resume-card { padding: 0.75rem; }
-  .ai-resume-card.controls .control-group input[type="text"],
-  .ai-resume-card.controls .control-group textarea,
-  .ai-resume-card.controls .control-group select {
-    width: 100%;
-    box-sizing: border-box;
-  }
-  .chip { font-size: 0.85rem; padding: 0.25rem 0.5rem; }
-  .variation-section .ai-resume-card.insights ul { margin-left: 1rem; }
-  .cover-letter-text-preview { max-height: 360px; }
-}
-
-/* Small tweaks to ensure lists and insights wrap nicely */
-.variation-section .ai-resume-card.insights ul {
-  margin-left: 1.25rem;
-}
-
-@media (max-width: 420px) {
-  .cover-letter-text-preview { padding: 1rem; font-size: 0.95rem; }
-  .modal-header h3 { font-size: 1rem; }
->>>>>>> 8ceaee94
 }