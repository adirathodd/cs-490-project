import axios from 'axios';
import { ensureFirebaseToken } from './authToken';

// ⚠️ UC-117: Backend API monitoring tracks all external API calls.
// See backend/core/api_monitoring.py for implementation details.

// Prefer same-origin proxy path when not explicitly configured
const API_BASE_URL = process.env.REACT_APP_API_URL || '/api';

// Create axios instance with base configuration
export const api = axios.create({
  baseURL: API_BASE_URL,
  headers: {
    'Content-Type': 'application/json',
  },
  withCredentials: true,
});

// Add token to requests if available
api.interceptors.request.use(
  async (config) => {
<<<<<<< HEAD
    let token = localStorage.getItem('firebaseToken');
    if (!token) {
      try {
        const { auth } = await import('./firebase');
        if (auth?.currentUser) {
          token = await auth.currentUser.getIdToken();
          if (token) localStorage.setItem('firebaseToken', token);
        }
      } catch {
        // Ignore; will proceed unauthenticated
      }
    }
=======
    const token = await ensureFirebaseToken(false);
    if (!config.headers) config.headers = {};
>>>>>>> 5cad3945
    if (token) {
      config.headers.Authorization = `Bearer ${token}`;
    } else if (config.headers.Authorization) {
      delete config.headers.Authorization;
    }
    return config;
  },
  (error) => Promise.reject(error)
);

// Normalize errors and add light retry for transient GET failures
// Also handle token expiration by refreshing the token
api.interceptors.response.use(
  (response) => response,
  async (error) => {
    const config = error?.config || {};
    const status = error?.response?.status;
    const method = (config.method || '').toLowerCase();
    const isGet = method === 'get';
    const isTransient = !error.response || [408, 429, 500, 502, 503, 504].includes(status);

    // Handle token expiration (401/403 with authentication error)
    if (status === 401 || status === 403) {
      const errorMessage = (error?.response?.data?.error?.message || error?.response?.data?.detail || '').toLowerCase();
      if (!config.__tokenRefreshAttempted && (errorMessage.includes('token') || errorMessage.includes('authentication'))) {
        try {
          config.__tokenRefreshAttempted = true;
          const newToken = await ensureFirebaseToken(true);
          if (newToken) {
            if (!config.headers) config.headers = {};
            config.headers.Authorization = `Bearer ${newToken}`;
            return api.request(config);
          }
        } catch (refreshError) {
          console.error('Token refresh failed:', refreshError);
          try {
            localStorage.removeItem('firebaseToken');
          } catch (_) {
            // ignore
          }
        }
      }
    }

    if (isGet && isTransient && (config.__retryCount || 0) < 1) {
      config.__retryCount = (config.__retryCount || 0) + 1;
      await new Promise((r) => setTimeout(r, 500));
      return api.request(config);
    }

    // Prefer backend error shape if present, preserving any details/messages for callers
    const backendErr = error?.response?.data?.error;
    if (backendErr) {
      return Promise.reject({ error: backendErr });
    }

    return Promise.reject({
      error: {
        code: 'network_error',
        message: 'Network error. Please try again.',
      },
    });
  }
);

// eslint-disable-next-line no-unused-vars
const _extractErrorMessage = (error, fallback) => {
  const data = error?.response?.data;
  if (!data) return fallback;

  if (typeof data === 'string') return data;

  if (typeof data.detail === 'string' && data.detail.trim()) {
    return data.detail;
  }

  for (const value of Object.values(data)) {
    if (!value) continue;
    if (Array.isArray(value)) {
      const first = value.find((v) => typeof v === 'string' && v.trim().length);
      if (first) return first;
    }
    if (typeof value === 'string' && value.trim().length) {
      return value;
    }
  }

  return fallback;
};

// Contacts API (minimal surface used by referrals components)
export const contactsAPI = {
  list: async (params = {}) => {
    try {
      const usp = new URLSearchParams(params).toString();
      const path = usp ? `/contacts?${usp}` : '/contacts';
      const response = await api.get(path);
      return response.data;
    } catch (error) {
      throw error.error || error.response?.data?.error || { message: 'Failed to fetch contacts' };
    }
  },

  get: async (id) => {
    try {
      const response = await api.get(`/contacts/${id}`);
      return response.data;
    } catch (error) {
      throw error.error || error.response?.data?.error || { message: 'Failed to fetch contact' };
    }
  },

  create: async (payload) => {
    try {
      const response = await api.post('/contacts', payload);
      return response.data;
    } catch (error) {
      throw error.error || error.response?.data?.error || { message: 'Failed to create contact' };
    }
  },

  update: async (id, payload) => {
    try {
      const response = await api.patch(`/contacts/${id}`, payload);
      return response.data;
    } catch (error) {
      throw error.error || error.response?.data?.error || { message: 'Failed to update contact' };
    }
  },

  remove: async (id) => {
    try {
      const response = await api.delete(`/contacts/${id}`);
      return response.data;
    } catch (error) {
      throw error.error || error.response?.data?.error || { message: 'Failed to delete contact' };
    }
  },
};

// Profile API calls
export const profileAPI = {
  getUserProfile: async (userId) => {
    try {
      const response = await api.get(userId ? `/users/${userId}/profile` : '/users/profile');
      return response.data;
    } catch (error) {
      throw error.response?.data || error.message;
    }
  },
  
  updateProfile: async (userId, profileData) => {
    try {
      const response = await api.put(userId ? `/users/${userId}/profile` : '/users/profile', profileData);
      return response.data;
    } catch (error) {
      throw error.response?.data || error.message;
    }
  }
};

// Auth API calls
export const authAPI = {
  register: async (userData) => {
    try {
      const response = await api.post('/auth/register', userData);
      return response.data;
    } catch (error) {
      throw error.error || error.response?.data?.error || { code: 'registration_failed', message: 'Registration failed' };
    }
  },

  login: async (credentials) => {
    try {
      const response = await api.post('/auth/login', credentials);
      return response.data;
    } catch (error) {
      throw error.error || error.response?.data?.error || { code: 'login_failed', message: 'Login failed' };
    }
  },

  getCurrentUser: async () => {
    try {
      const response = await api.get('/users/me');
      return response.data;
    } catch (error) {
      throw error.error || error.response?.data?.error || { code: 'fetch_user_failed', message: 'Failed to fetch user' };
    }
  },

  updateProfile: async (profileData) => {
    try {
      const response = await api.patch('/users/me', profileData);
      return response.data;
    } catch (error) {
      throw error.error || error.response?.data?.error || { code: 'update_profile_failed', message: 'Failed to update profile' };
    }
  },

  // UC-021: Basic Profile Information
  getBasicProfile: async () => {
    try {
      const response = await api.get('/profile/basic');
      return response.data;
    } catch (error) {
      throw error;
    }
  },

  updateBasicProfile: async (profileData) => {
    try {
      const response = await api.patch('/profile/basic', profileData);
      return response.data;
    } catch (error) {
      throw error;
    }
  },

  // Exchange a provider access token (e.g., GitHub) for a Firebase custom token
  // when the provider reports an email matching an existing account. Returns { custom_token, email }
  linkProviderToken: async (provider, accessToken) => {
    try {
      const response = await api.post('/auth/oauth/link', { provider, access_token: accessToken });
      return response.data;
    } catch (error) {
      throw error.response?.data || error.message;
    }
  },

  // UC-022: Profile Picture Upload
  getProfilePicture: async () => {
    try {
      const response = await api.get('/profile/picture');
      return response.data; // Returns { profile_picture_url, has_profile_picture, profile_picture_uploaded_at }
    } catch (error) {
      throw error;
    }
  },

  uploadProfilePicture: async (file) => {
    try {
      const formData = new FormData();
      formData.append('profile_picture', file);
      
      const response = await api.post('/profile/picture/upload', formData, {
        headers: {
          'Content-Type': 'multipart/form-data',
        },
      });
      return response.data;
    } catch (error) {
      throw error;
    }
  },

  deleteProfilePicture: async () => {
    try {
      const response = await api.delete('/profile/picture/delete');
      return response.data;
    } catch (error) {
      throw error;
    }
  },

  // UC-009: Account Deletion
  deleteAccount: async () => {
    try {
      const response = await api.delete('/users/me');
      return response.data;
    } catch (error) {
      throw error;
    }
  },

  requestAccountDeletion: async () => {
    try {
      const response = await api.post('/users/me/delete-request');
      return response.data;
    } catch (error) {
      throw error;
    }
  },
};

// UC-026: Skills API calls
export const skillsAPI = {
  // Get all skills for the current user
  getSkills: async () => {
    try {
      const response = await api.get('/skills');
      return response.data;
    } catch (error) {
      throw error.response?.data?.error || { message: 'Failed to fetch skills' };
    }
  },

  // Add a new skill
  addSkill: async (skillData) => {
    try {
      const response = await api.post('/skills', skillData);
      return response.data;
    } catch (error) {
      throw error.response?.data?.error || { message: 'Failed to add skill' };
    }
  },

  // Update skill proficiency level or years
  updateSkill: async (skillId, skillData) => {
    try {
      const response = await api.patch(`/skills/${skillId}`, skillData);
      return response.data;
    } catch (error) {
      throw error.response?.data?.error || { message: 'Failed to update skill' };
    }
  },

  // Delete a skill
  deleteSkill: async (skillId) => {
    try {
      const response = await api.delete(`/skills/${skillId}`);
      return response.data;
    } catch (error) {
      throw error.response?.data?.error || { message: 'Failed to delete skill' };
    }
  },

  // Get autocomplete suggestions for skills
  autocompleteSkills: async (query, category = '', limit = 10) => {
    try {
      const params = new URLSearchParams({ q: query, limit });
      if (category) params.append('category', category);
      const response = await api.get(`/skills/autocomplete?${params.toString()}`);
      return response.data;
    } catch (error) {
      throw error.response?.data?.error || { message: 'Failed to fetch suggestions' };
    }
  },

  // Get available skill categories
  getCategories: async () => {
    try {
      const response = await api.get('/skills/categories');
      return response.data;
    } catch (error) {
      throw error.response?.data?.error || { message: 'Failed to fetch categories' };
    }
  },
  
  // UC-027: Category Organization endpoints
  
  // Get skills grouped by category
  getSkillsByCategory: async () => {
    try {
      const response = await api.get('/skills/by-category');
      return response.data;
    } catch (error) {
      throw error.response?.data?.error || { message: 'Failed to fetch skills by category' };
    }
  },
  
  // Reorder a single skill
  reorderSkill: async (skillId, newOrder, newCategory = null) => {
    try {
      const data = { skill_id: skillId, new_order: newOrder };
      if (newCategory) data.new_category = newCategory;
      const response = await api.post('/skills/reorder', data);
      return response.data;
    } catch (error) {
      throw error.response?.data?.error || { message: 'Failed to reorder skill' };
    }
  },
  
  // Bulk reorder skills
  bulkReorderSkills: async (skillsData) => {
    try {
      const response = await api.post('/skills/bulk-reorder', { skills: skillsData });
      return response.data;
    } catch (error) {
      throw error.response?.data?.error || { message: 'Failed to reorder skills' };
    }
  },
  
  // Export skills
  exportSkills: async (format = 'json') => {
    try {
      const response = await api.get(`/skills/export?format=${format}`, {
        responseType: format === 'csv' ? 'blob' : 'json'
      });
      return response.data;
    } catch (error) {
      throw error.response?.data?.error || { message: 'Failed to export skills' };
    }
  },
};

// Education API calls
export const educationAPI = {
  getLevels: async () => {
    try {
      const response = await api.get('/education/levels');
      return response.data;
    } catch (error) {
      throw error.response?.data?.error || { message: 'Failed to fetch education levels' };
    }
  },

  getEducations: async () => {
    try {
      const response = await api.get('/education');
      return response.data;
    } catch (error) {
      throw error.response?.data?.error || { message: 'Failed to fetch education entries' };
    }
  },

  addEducation: async (data) => {
    try {
      const response = await api.post('/education', data);
      return response.data;
    } catch (error) {
      throw error.response?.data?.error || { message: 'Failed to add education' };
    }
  },

  updateEducation: async (id, data) => {
    try {
      const response = await api.patch(`/education/${id}` , data);
      return response.data;
    } catch (error) {
      throw error.response?.data?.error || { message: 'Failed to update education' };
    }
  },

  deleteEducation: async (id) => {
    try {
      const response = await api.delete(`/education/${id}`);
      return response.data;
    } catch (error) {
      throw error.response?.data?.error || { message: 'Failed to delete education' };
    }
  }
};

// UC-030: Certifications API calls
export const certificationsAPI = {
  getCategories: async () => {
    try {
      const response = await api.get('/certifications/categories');
      return response.data;
    } catch (error) {
      throw error.response?.data?.error || { message: 'Failed to fetch certification categories' };
    }
  },

  searchOrganizations: async (query, limit = 10) => {
    try {
      const params = new URLSearchParams({ q: query, limit });
      const response = await api.get(`/certifications/orgs?${params.toString()}`);
      return response.data; // array of strings
    } catch (error) {
      throw error.response?.data?.error || { message: 'Failed to search organizations' };
    }
  },

  getCertifications: async () => {
    try {
      const response = await api.get('/certifications');
      return response.data;
    } catch (error) {
      throw error.response?.data?.error || { message: 'Failed to fetch certifications' };
    }
  },

  addCertification: async (data) => {
    try {
      // If document or badge file is included, send multipart
      if (data.document instanceof File || data.badge_image instanceof File) {
        const form = new FormData();
        Object.entries(data).forEach(([k, v]) => {
          if (v !== undefined && v !== null) form.append(k, v);
        });
        const response = await api.post('/certifications', form, { headers: { 'Content-Type': 'multipart/form-data' } });
        return response.data;
      }
      const response = await api.post('/certifications', data);
      return response.data;
    } catch (error) {
      throw error.response?.data?.error || { message: 'Failed to add certification' };
    }
  },

  updateCertification: async (id, data) => {
    try {
      const requiresMultipart =
        data.document instanceof File ||
        data.document === null ||
        data.badge_image instanceof File ||
        data.badge_image === null;
      if (requiresMultipart) {
        const form = new FormData();
        Object.entries(data).forEach(([k, v]) => {
          if (v === null) {
            form.append(k, ''); // allow clearing fields
          } else if (v !== undefined) {
            form.append(k, v);
          }
        });
        const response = await api.patch(`/certifications/${id}`, form, { headers: { 'Content-Type': 'multipart/form-data' } });
        return response.data;
      }
      const response = await api.patch(`/certifications/${id}`, data);
      return response.data;
    } catch (error) {
      throw error.response?.data?.error || { message: 'Failed to update certification' };
    }
  },

  deleteCertification: async (id) => {
    try {
      const response = await api.delete(`/certifications/${id}`);
      return response.data;
    } catch (error) {
      throw error.response?.data?.error || { message: 'Failed to delete certification' };
    }
  },
};

// UC-031: Projects API calls
export const projectsAPI = {
  getProjects: async (params = {}) => {
    try {
      // Support filters/sort/search via query params
      const usp = new URLSearchParams();
      Object.entries(params || {}).forEach(([k, v]) => {
        if (v === undefined || v === null || v === '') return;
        usp.append(k, Array.isArray(v) ? v.join(',') : v);
      });
      const path = usp.toString() ? `/projects?${usp.toString()}` : '/projects';
      const response = await api.get(path);
      return response.data;
    } catch (error) {
      throw error.error || error.response?.data?.error || { message: 'Failed to fetch projects' };
    }
  },

  getProject: async (id) => {
    try {
      const response = await api.get(`/projects/${id}`);
      return response.data;
    } catch (error) {
      throw error.error || error.response?.data?.error || { message: 'Failed to fetch project' };
    }
  },

  addProject: async (data) => {
    try {
      // If files present, use multipart
      if (data.media && Array.isArray(data.media) && data.media.length > 0) {
        const form = new FormData();
        Object.entries(data).forEach(([k, v]) => {
          if (k === 'media') return; // handle separately
          if (k === 'technologies' && Array.isArray(v)) {
            form.append('technologies', JSON.stringify(v));
          } else if (v !== undefined && v !== null) {
            form.append(k, v);
          }
        });
        data.media.forEach((file) => form.append('media', file));
        const response = await api.post('/projects', form, { headers: { 'Content-Type': 'multipart/form-data' } });
        return response.data;
      }
      const payload = { ...data };
      const response = await api.post('/projects', payload);
      return response.data;
    } catch (error) {
      throw error.error || error.response?.data?.error || { message: 'Failed to add project' };
    }
  },

  updateProject: async (id, data) => {
    try {
      if (data.media && Array.isArray(data.media) && data.media.length > 0) {
        const form = new FormData();
        Object.entries(data).forEach(([k, v]) => {
          if (k === 'media') return;
          if (k === 'technologies' && Array.isArray(v)) {
            form.append('technologies', JSON.stringify(v));
          } else if (v !== undefined) {
            form.append(k, v === null ? '' : v);
          }
        });
        data.media.forEach((file) => form.append('media', file));
        const response = await api.patch(`/projects/${id}`, form, { headers: { 'Content-Type': 'multipart/form-data' } });
        return response.data;
      }
      const response = await api.patch(`/projects/${id}`, data);
      return response.data;
    } catch (error) {
      throw error.error || error.response?.data?.error || { message: 'Failed to update project' };
    }
  },

  deleteProject: async (id) => {
    try {
      const response = await api.delete(`/projects/${id}`);
      return response.data;
    } catch (error) {
      throw error.error || error.response?.data?.error || { message: 'Failed to delete project' };
    }
  },

  deleteProjectMedia: async (projectId, mediaId) => {
    try {
      const response = await api.delete(`/projects/${projectId}/media/${mediaId}`);
      return response.data;
    } catch (error) {
      throw error.error || error.response?.data?.error || { message: 'Failed to delete media' };
    }
  },
};

// UC-023, UC-024, UC-025: Employment History API calls
authAPI.getEmploymentHistory = async () => {
  try {
    const response = await api.get('/employment');
    return response.data;
  } catch (error) {
    throw error;
  }
};

// UC-036: Jobs API calls
// UC-039: Enhanced with search/filter params support
export const jobsAPI = {
  getJobs: async (params = {}) => {
    try {
      // Build query string from params object
      const usp = new URLSearchParams();
      Object.entries(params || {}).forEach(([k, v]) => {
        if (v === undefined || v === null || v === '') return;
        usp.append(k, v);
      });
      const path = usp.toString() ? `/jobs?${usp.toString()}` : '/jobs';
      const response = await api.get(path);
      return response.data;
    } catch (error) {
      throw error.response?.data?.error || { message: 'Failed to fetch jobs' };
    }
  },

  getJob: async (id) => {
    try {
      const response = await api.get(`/jobs/${id}`);
      return response.data;
    } catch (error) {
      throw error.response?.data?.error || { message: 'Failed to fetch job' };
    }
  },

  getJobCompanyInsights: async (id) => {
    try {
      const response = await api.get(`/jobs/${id}/company`);
      return response.data;
    } catch (error) {
      throw error.response?.data?.error || { message: 'Failed to fetch company insights' };
    }
  },

  // UC-074: Generate company profile using AI when DB fields are missing
  generateCompanyProfile: async (id, options = {}) => {
    try {
      const response = await api.post(`/jobs/${id}/company/generate`, options);
      return response.data;
    } catch (error) {
      throw error.response?.data?.error || { message: 'Failed to generate company profile' };
    }
  },

  getJobInterviewInsights: async (id) => {
    try {
      const response = await api.get(`/jobs/${id}/interview-insights/`);
      return response.data;
    } catch (error) {
      throw error.response?.data?.error || { message: 'Failed to fetch interview insights' };
    }
  },

  getJobTechnicalPrep: async (id, options = {}) => {
    try {
      const params = new URLSearchParams();
      if (options.refresh) params.append('refresh', 'true');
      const path = params.toString() ? `/jobs/${id}/technical-prep/?${params.toString()}` : `/jobs/${id}/technical-prep/`;
      const response = await api.get(path);
      return response.data;
    } catch (error) {
      throw error.response?.data?.error || { message: 'Failed to fetch technical prep' };
    }
  },

  // Interview practice question bank (alias to questionBankAPI)
  getJobQuestionBank: async (jobId, refresh = false) => {
    return questionBankAPI.getQuestionBank(jobId, refresh);
  },

  logQuestionPractice: async (jobId, data) => {
    return questionBankAPI.logQuestionPractice(jobId, data);
  },
  getQuestionPracticeHistory: async (jobId, questionId) => {
    return questionBankAPI.getQuestionPracticeHistory(jobId, questionId);
  },
  coachQuestionResponse: async (jobId, data) => {
    return questionBankAPI.coachQuestionResponse(jobId, data);
  },
  logTechnicalPrepAttempt: async (id, data) => {
    try {
      const response = await api.post(`/jobs/${id}/technical-prep/practice/`, data);
      return response.data;
    } catch (error) {
      throw error.response?.data?.error || { message: 'Failed to log technical prep attempt' };
    }
  },

  togglePreparationChecklist: async (id, data) => {
    try {
      const response = await api.post(`/jobs/${id}/preparation-checklist/`, data);
      return response.data;
    } catch (error) {
      throw error.response?.data?.error || { message: 'Failed to update checklist' };
    }
  },

  // UC-066: Skills Gap Analysis
  getJobSkillsGap: async (id, options = {}) => {
    try {
      const params = new URLSearchParams();
      if (options.refresh) params.append('refresh', 'true');
      if (options.include_similar) params.append('include_similar', 'true');
      const path = params.toString() ? `/jobs/${id}/skills-gap/?${params.toString()}` : `/jobs/${id}/skills-gap/`;
      const response = await api.get(path);
      return response.data;
    } catch (error) {
      throw error.response?.data?.error || { message: 'Failed to fetch skills gap analysis' };
    }
  },

  logSkillProgress: async (skillId, data) => {
    try {
      const response = await api.post(`/skills/${skillId}/progress/`, data);
      return response.data;
    } catch (error) {
      throw error.response?.data?.error || { message: 'Failed to log skill progress' };
    }
  },

  getSkillProgress: async (skillId) => {
    try {
      const response = await api.get(`/skills/${skillId}/progress/`);
      return response.data;
    } catch (error) {
      throw error.response?.data?.error || { message: 'Failed to fetch skill progress' };
    }
  },

  addJob: async (data) => {
    const response = await api.post('/jobs', data);
    return response.data;
  },

  updateJob: async (id, data) => {
    const response = await api.patch(`/jobs/${id}`, data);
    return response.data;
  },

  deleteJob: async (id) => {
    const response = await api.delete(`/jobs/${id}`);
    return response.data;
  },

  // importFromUrl defined below (keep a single implementation)

  // UC-037 additions
  getJobStats: async (params = {}) => {
    const response = await api.get('/jobs/stats', { params });
    return response.data; // { interested: n, applied: n, ... }
  },

  getAnalytics: async (params = {}) => {
    const response = await api.get('/jobs/analytics', { params });
    return response.data; // Enhanced analytics data
  },
  getProductivityAnalytics: async () => {
    const response = await api.get('/productivity/analytics');
    return response.data;
  },
  getCompetitiveAnalysis: async (params = {}) => {
    const response = await api.get('/jobs/competitive-analysis', { params });
    return response.data;
  },
  updateAnalyticsGoals: async (payload) => {
    const response = await api.patch('/jobs/analytics/goals', payload);
    return response.data;
  },

  // UC-097: Application Success Rate Analysis
  getSuccessAnalysis: async () => {
    const response = await api.get('/jobs/success-analysis');
    return response.data;
  },
  getOptimizationInsights: async () => {
    const response = await api.get('/jobs/optimization-dashboard');
    return response.data;
  },

  bulkUpdateStatus: async (ids, status) => {
    const response = await api.post('/jobs/bulk-status', { ids, status });
    return response.data; // { updated: n }
  },
  bulkUpdateDeadline: async (ids, deadline) => {
    // deadline should be a string 'YYYY-MM-DD' or null to clear
    const response = await api.post('/jobs/bulk-deadline', { ids, deadline });
    return response.data; // { updated: n }
  },
  getUpcomingDeadlines: async (limit = 5) => {
    const response = await api.get(`/jobs/upcoming-deadlines?limit=${limit}`);
    return response.data;
  },

  // Commute time for a job (driving by default)
  getJobCommute: async (jobId, options = {}) => {
    try {
      const params = new URLSearchParams();
      const mode = options.mode || 'drive';
      if (mode) params.append('mode', mode);
      const path = params.toString() ? `/jobs/${jobId}/commute?${params.toString()}` : `/jobs/${jobId}/commute`;
      const response = await api.get(path);
      return response.data;
    } catch (error) {
      throw error.response?.data?.error || { message: 'Failed to fetch commute time' };
    }
  },

  // UC-045: Job archiving methods
  archiveJob: async (id, reason = 'other') => {
    const response = await api.post(`/jobs/${id}/archive`, { reason });
    return response.data;
  },

  restoreJob: async (id) => {
    const response = await api.post(`/jobs/${id}/restore`);
    return response.data;
  },

  bulkArchiveJobs: async (ids, reason = 'other') => {
    const response = await api.post('/jobs/bulk-archive', { ids, reason });
    return response.data;
  },

  bulkRestoreJobs: async (ids) => {
    const response = await api.post('/jobs/bulk-restore', { ids });
    return response.data;
  },

  permanentlyDeleteJob: async (id) => {
    const response = await api.delete(`/jobs/${id}/delete`);
    return response.data;
  },

  importFromUrl: async (url) => {
    try {
      const response = await api.post('/jobs/import-from-url', { url });
      return response.data;
    } catch (error) {
      throw error.response?.data?.error || { message: 'Failed to import job from URL' };
    }
  },

  // UC-065: Job Matching Algorithm
  getJobMatchScore: async (id, options = {}) => {
    try {
      const params = new URLSearchParams();
      if (options.refresh) params.append('refresh', 'true');
      const path = params.toString() ? `/jobs/${id}/match-score/?${params.toString()}` : `/jobs/${id}/match-score/`;
      const response = await api.get(path);
      return response;
    } catch (error) {
      throw error.response?.data?.error || { message: 'Failed to fetch job match score' };
    }
  },

  updateJobMatchWeights: async (id, data) => {
    try {
      const response = await api.post(`/jobs/${id}/match-score/`, data);
      return response;
    } catch (error) {
      throw error.response?.data?.error || { message: 'Failed to update match weights' };
    }
  },

  getBulkJobMatchScores: async (options = {}) => {
    try {
      const params = new URLSearchParams();
      if (options.job_ids) params.append('job_ids', options.job_ids);
      if (options.limit) params.append('limit', options.limit);
      if (options.min_score) params.append('min_score', options.min_score);
      if (options.sort_by) params.append('sort_by', options.sort_by);
      if (options.order) params.append('order', options.order);
      const path = params.toString() ? `/jobs/match-scores/?${params.toString()}` : `/jobs/match-scores/`;
      const response = await api.get(path);
      return response;
    } catch (error) {
      throw error.response?.data?.error || { message: 'Failed to fetch bulk job match scores' };
    }
  },

  // Application quality scoring
  getApplicationQuality: async (id, options = {}) => {
    try {
      const params = new URLSearchParams();
      if (options.refresh) params.append('refresh', 'true');
      const path = params.toString() ? `/jobs/${id}/quality/?${params.toString()}` : `/jobs/${id}/quality/`;
      const response = await api.get(path);
      return response.data;
    } catch (error) {
      throw error.response?.data?.error || { message: 'Failed to fetch application quality' };
    }
  },

  refreshApplicationQuality: async (id, data = {}) => {
    try {
      const response = await api.post(`/jobs/${id}/quality/`, data);
      return response.data;
    } catch (error) {
      throw error.response?.data?.error || { message: 'Failed to score application quality' };
    }
  },
};

export const companyAPI = {
  searchCompanies: async (query = '') => {
    try {
      const params = new URLSearchParams();
      if (query) params.append('q', query);
      params.append('limit', '10');
      const path = params.toString() ? `/companies/search?${params.toString()}` : '/companies/search';
      const response = await api.get(path);
      return response.data?.results || [];
    } catch (error) {
      throw error.error || error.response?.data?.error || { message: 'Failed to search companies' };
    }
  },
};

// UC-075 & UC-076: Question Bank and Response Coaching API
export const questionBankAPI = {
  // Get question bank for a job
  getQuestionBank: async (jobId, refresh = false) => {
    try {
      const params = new URLSearchParams();
      if (refresh) params.append('refresh', 'true');
      const path = params.toString() 
        ? `/jobs/${jobId}/question-bank/?${params.toString()}` 
        : `/jobs/${jobId}/question-bank/`;
      const response = await api.get(path);
      return response.data;
    } catch (error) {
      throw error.response?.data?.error || { message: 'Failed to fetch question bank' };
    }
  },

  // Log practice session for a question
  logQuestionPractice: async (jobId, data) => {
    try {
      const response = await api.post(`/jobs/${jobId}/question-bank/practice/`, data);
      return response.data;
    } catch (error) {
      throw error.response?.data?.error || { message: 'Failed to log practice' };
    }
  },

  // Get practice history for a specific question
  getQuestionPracticeHistory: async (jobId, questionId) => {
    try {
      const response = await api.get(`/jobs/${jobId}/question-bank/practice/${questionId}/`);
      return response.data;
    } catch (error) {
      throw error.response?.data?.error || { message: 'Failed to fetch practice history' };
    }
  },

  // Get AI coaching for a response
  coachQuestionResponse: async (jobId, data) => {
    try {
      // Use general endpoint if jobId is 'general'
      const endpoint = jobId === 'general' 
        ? '/general-response-coach/' 
        : `/jobs/${jobId}/question-bank/coach/`;
      const response = await api.post(endpoint, data);
      return response.data;
    } catch (error) {
      throw error.response?.data?.error || { message: 'Failed to generate coaching feedback' };
    }
  },
};

// UC-126: Response Library API
export const responseLibraryAPI = {
  // List all responses with optional filters
  listResponses: async (filters = {}) => {
    try {
      const params = new URLSearchParams();
      if (filters.type) params.append('type', filters.type);
      if (filters.search) params.append('search', filters.search);
      
      const path = params.toString() 
        ? `/response-library/?${params.toString()}` 
        : `/response-library/`;
      const response = await api.get(path);
      return response.data;
    } catch (error) {
      throw error.response?.data?.error || { message: 'Failed to fetch response library' };
    }
  },

  // Create a new response
  createResponse: async (data) => {
    try {
      const response = await api.post('/response-library/', data);
      return response.data;
    } catch (error) {
      throw error.response?.data?.error || { message: 'Failed to create response' };
    }
  },

  // Get a specific response with version history
  getResponse: async (responseId) => {
    try {
      const response = await api.get(`/response-library/${responseId}/`);
      return response.data;
    } catch (error) {
      throw error.response?.data?.error || { message: 'Failed to fetch response' };
    }
  },

  // Update a response
  updateResponse: async (responseId, data) => {
    try {
      const response = await api.put(`/response-library/${responseId}/`, data);
      return response.data;
    } catch (error) {
      throw error.response?.data?.error || { message: 'Failed to update response' };
    }
  },

  // Delete a response
  deleteResponse: async (responseId) => {
    try {
      await api.delete(`/response-library/${responseId}/`);
      return { success: true };
    } catch (error) {
      throw error.response?.data?.error || { message: 'Failed to delete response' };
    }
  },

  // Record usage of a response
  recordUsage: async (responseId, data) => {
    try {
      const response = await api.post(`/response-library/${responseId}/record-usage/`, data);
      return response.data;
    } catch (error) {
      throw error.response?.data?.error || { message: 'Failed to record usage' };
    }
  },

  // Get response suggestions for a job
  getSuggestions: async (jobId, filters = {}) => {
    try {
      const params = new URLSearchParams();
      if (filters.question) params.append('question', filters.question);
      if (filters.type) params.append('type', filters.type);
      
      const path = params.toString()
        ? `/jobs/${jobId}/response-suggestions/?${params.toString()}`
        : `/jobs/${jobId}/response-suggestions/`;
      const response = await api.get(path);
      return response.data;
    } catch (error) {
      throw error.response?.data?.error || { message: 'Failed to fetch suggestions' };
    }
  },

  // Export response library
  exportLibrary: async (format = 'text', questionType = null) => {
    try {
      const params = new URLSearchParams();
      params.append('format', format);
      if (questionType) params.append('type', questionType);
      
      const response = await api.get(`/response-library/export/?${params.toString()}`, {
        responseType: 'blob'
      });
      return response.data;
    } catch (error) {
      throw error.response?.data?.error || { message: 'Failed to export library' };
    }
  },

  // Save a coached response to the library
  saveFromCoaching: async (data) => {
    try {
      const response = await api.post('/response-library/save-from-coaching/', data);
      return response.data;
    } catch (error) {
      throw error.response?.data?.error || { message: 'Failed to save to library' };
    }
  },
};

// UC-042: Application Materials API calls
export const materialsAPI = {
  // List documents with optional type filter
  listDocuments: async (type = '') => {
    try {
      const path = type ? `/documents/?type=${type}` : '/documents/';
      const response = await api.get(path);
      return response.data;
    } catch (error) {
      throw error.response?.data?.error || { message: 'Failed to fetch documents' };
    }
  },

  // Upload a new document
  uploadDocument: async (data) => {
    try {
      const formData = new FormData();
      formData.append('file', data.file);
      formData.append('document_type', data.document_type);
      formData.append('document_name', data.document_name);
      formData.append('version_number', data.version_number || '1');
      
      const response = await api.post('/documents/', formData, {
        headers: {
          'Content-Type': 'multipart/form-data',
        },
      });
      return response.data;
    } catch (error) {
      throw error.response?.data?.error || { message: 'Failed to upload document' };
    }
  },

  // Delete a document
  deleteDocument: async (docId) => {
    try {
      const response = await api.delete(`/documents/${docId}/`);
      return response.data;
    } catch (error) {
      throw error.response?.data?.error || { message: 'Failed to delete document' };
    }
  },

  // Download a document (returns the file URL)
  getDownloadUrl: (docId) => {
    return `${API_BASE_URL}/documents/${docId}/download/`;
  },

  // Get materials for a specific job
  getJobMaterials: async (jobId) => {
    try {
      const response = await api.get(`/jobs/${jobId}/materials/`);
      return response.data;
    } catch (error) {
      throw error.response?.data?.error || { message: 'Failed to fetch job materials' };
    }
  },

  // Update materials for a specific job
  updateJobMaterials: async (jobId, data) => {
    try {
      const response = await api.post(`/jobs/${jobId}/materials/`, data);
      return response.data;
    } catch (error) {
      throw error.response?.data?.error || { message: 'Failed to update job materials' };
    }
  },

  // Get default materials
  getDefaults: async () => {
    try {
      const response = await api.get('/materials/defaults/');
      return response.data;
    } catch (error) {
      throw error.response?.data?.error || { message: 'Failed to fetch defaults' };
    }
  },

  // Set default materials
  setDefaults: async (data) => {
    try {
      const response = await api.post('/materials/defaults/', data);
      return response.data;
    } catch (error) {
      throw error.response?.data?.error || { message: 'Failed to set defaults' };
    }
  },

  // Get materials usage analytics
  getAnalytics: async () => {
    try {
      const response = await api.get('/materials/analytics/');
      return response.data;
    } catch (error) {
      throw error.response?.data?.error || { message: 'Failed to fetch analytics' };
    }
  },
};

// UC-067: Salary Research and Benchmarking API calls
export const salaryAPI = {
  // Get salary research data for a job
  getSalaryResearch: async (jobId) => {
    try {
      const response = await api.get(`/jobs/${jobId}/salary-research/`);
      return response.data;
    } catch (error) {
      throw error.response?.data?.error || { message: 'Failed to fetch salary research' };
    }
  },

  // Trigger new salary research or refresh existing data
  triggerResearch: async (jobId, options = {}) => {
    try {
      const response = await api.post(`/jobs/${jobId}/salary-research/`, options);
      return response.data;
    } catch (error) {
      throw error.response?.data?.error || { message: 'Failed to trigger salary research' };
    }
  },

  // Export salary research report
  exportResearch: async (jobId, format = 'json') => {
    try {
      const response = await api.get(`/jobs/${jobId}/salary-research/export/`, {
        params: { format },
        responseType: format === 'pdf' ? 'blob' : 'json'
      });
      
      if (format === 'pdf') {
        // Create blob URL for PDF download
        const blob = new Blob([response.data], { type: 'application/pdf' });
        const url = window.URL.createObjectURL(blob);
        return { url, blob };
      }
      
      return response.data;
    } catch (error) {
      throw error.response?.data?.error || { message: 'Failed to export salary research' };
    }
  },

  // Get salary benchmarks (BLS + community) with caching
  getSalaryBenchmarks: async (jobId, options = {}) => {
    try {
      const params = new URLSearchParams();
      if (options.refresh) params.append('refresh', 'true');
      const path = params.toString()
        ? `/jobs/${jobId}/salary-benchmarks/?${params.toString()}`
        : `/jobs/${jobId}/salary-benchmarks/`;
      const response = await api.get(path);
      return response.data;
    } catch (error) {
      throw error.response?.data?.error || { message: 'Failed to fetch salary benchmarks' };
    }
  },
};

// UC-083: Salary Negotiation planning + outcome tracking
export const salaryNegotiationAPI = {
  getPlan: async (jobId) => {
    try {
      const response = await api.get(`/jobs/${jobId}/salary-negotiation/`);
      return response.data;
    } catch (error) {
      throw error.response?.data?.error || { message: 'Failed to load negotiation plan' };
    }
  },

  refreshPlan: async (jobId, payload = {}) => {
    try {
      const response = await api.post(`/jobs/${jobId}/salary-negotiation/`, payload);
      return response.data;
    } catch (error) {
      throw error.response?.data?.error || { message: 'Failed to refresh negotiation plan' };
    }
  },

  getOutcomes: async (jobId) => {
    try {
      const response = await api.get(`/jobs/${jobId}/salary-negotiation/outcomes/`);
      return response.data;
    } catch (error) {
      throw error.response?.data?.error || { message: 'Failed to load negotiation outcomes' };
    }
  },

  createOutcome: async (jobId, payload) => {
    try {
      const response = await api.post(`/jobs/${jobId}/salary-negotiation/outcomes/`, payload);
      return response.data;
    } catch (error) {
      throw error.response?.data?.error || { message: 'Failed to log negotiation outcome' };
    }
  },

  deleteOutcome: async (jobId, outcomeId) => {
    try {
      const response = await api.delete(`/jobs/${jobId}/salary-negotiation/outcomes/${outcomeId}/`);
      return response.data;
    } catch (error) {
      throw error.response?.data?.error || { message: 'Failed to delete negotiation outcome' };
    }
  },
};

// UC-127: Offer comparison + scenario analysis
export const offerAPI = {
  list: async (params = {}) => {
    try {
      const usp = new URLSearchParams();
      Object.entries(params || {}).forEach(([key, value]) => {
        if (value === undefined || value === null || value === '') return;
        usp.append(key, value);
      });
      const path = usp.toString() ? `/job-offers/?${usp.toString()}` : '/job-offers/';
      const response = await api.get(path);
      return response.data;
    } catch (error) {
      throw error.response?.data?.error || { message: 'Failed to load job offers' };
    }
  },

  create: async (payload) => {
    try {
      const response = await api.post('/job-offers/', payload);
      return response.data?.result;
    } catch (error) {
      throw error.response?.data?.error || { message: 'Failed to save job offer' };
    }
  },

  update: async (offerId, payload) => {
    try {
      const response = await api.patch(`/job-offers/${offerId}/`, payload);
      return response.data?.result;
    } catch (error) {
      throw error.response?.data?.error || { message: 'Failed to update job offer' };
    }
  },

  delete: async (offerId) => {
    try {
      await api.delete(`/job-offers/${offerId}/`);
    } catch (error) {
      throw error.response?.data?.error || { message: 'Failed to delete job offer' };
    }
  },

  archive: async (offerId, reason = 'declined') => {
    try {
      const response = await api.post(`/job-offers/${offerId}/archive/`, { reason });
      return response.data?.result;
    } catch (error) {
      throw error.response?.data?.error || { message: 'Failed to archive job offer' };
    }
  },

  getComparison: async (options = {}) => {
    try {
      const usp = new URLSearchParams();
      if (options.includeArchived) usp.append('include_archived', 'true');
      const path = usp.toString() ? `/job-offers/comparison/?${usp.toString()}` : '/job-offers/comparison/';
      const response = await api.get(path);
      return response.data;
    } catch (error) {
      throw error.response?.data?.error || { message: 'Failed to load offer comparison' };
    }
  },

  runScenario: async (scenario = {}) => {
    try {
      const response = await api.post('/job-offers/comparison/', { scenario });
      return response.data;
    } catch (error) {
      throw error.response?.data?.error || { message: 'Failed to run scenario analysis' };
    }
  },
};

// UC-047: AI Resume Generation API calls
export const resumeAIAPI = {
  generateForJob: async (jobId, options = {}) => {
    try {
      const response = await api.post(`/jobs/${jobId}/resume/generate`, {
        tone: options.tone,
        variation_count: options.variation_count,
      });
      return response.data;
    } catch (error) {
      throw error.response?.data?.error || { message: 'Failed to generate AI resume content' };
    }
  },
  generateExperienceVariations: async (jobId, experienceId, options = {}) => {
    try {
      const response = await api.post(`/jobs/${jobId}/resume/tailor-experience/${experienceId}`, {
        tone: options.tone,
        variation_count: options.variation_count,
        bullet_index: options.bullet_index,
      });
      return response.data;
    } catch (error) {
      throw error.response?.data?.error || { message: 'Failed to generate experience variations' };
    }
  },
  regenerateExperienceBullet: async (jobId, experienceId, options = {}) => {
    try {
      const response = await api.post(`/jobs/${jobId}/resume/tailor-experience/${experienceId}/bullet`, {
        tone: options.tone,
        bullet_index: options.bullet_index,
        variant_id: options.variant_id,
      });
      return response.data;
    } catch (error) {
      throw error.response?.data?.error || { message: 'Failed to regenerate bullet' };
    }
  },
  
  compileLatex: async (latexContent) => {
    try {
      const response = await api.post('/resume/compile-latex/', {
        latex_content: latexContent,
      });
      return response.data;
    } catch (error) {
      throw error.response?.data?.error || { message: 'Failed to compile LaTeX' };
    }
  },
};

// UC-071: Interview Scheduling API calls
export const interviewsAPI = {
  // Get all interviews with optional filters
  getInterviews: async (params = {}) => {
    try {
      const usp = new URLSearchParams();
      Object.entries(params || {}).forEach(([k, v]) => {
        if (v !== undefined && v !== null && v !== '') {
          usp.append(k, String(v));
        }
      });
      const path = usp.toString() ? `/interviews/?${usp.toString()}` : '/interviews/';
      const response = await api.get(path);
      return response.data;
    } catch (error) {
      throw error.response?.data?.error || { message: 'Failed to fetch interviews' };
    }
  },

  // Get a specific interview by ID
  getInterview: async (id) => {
    try {
      const response = await api.get(`/interviews/${id}/`);
      return response.data;
    } catch (error) {
      throw error.response?.data?.error || { message: 'Failed to fetch interview' };
    }
  },

  // Create a new interview
  createInterview: async (data) => {
    try {
      const response = await api.post('/interviews/', data);
      return response.data;
    } catch (error) {
      console.error('createInterview API error:', error);
      console.error('error.response:', error.response);
      console.error('error.response.data:', error.response?.data);
      console.error('error.error:', error.error);
      
      // The response interceptor transforms errors, so check both error.response.data and error.error
      // If error.error is an array, it's from the interceptor wrapping backend validation errors
      if (error.error && Array.isArray(error.error) && error.error.length > 0) {
        // Backend returns validation errors as strings in an array
        // We need to wrap it in an object so the component can display it
        const errorMessage = error.error[0];
        if (typeof errorMessage === 'string') {
          // This is likely a conflict message, so put it in scheduled_at field
          throw new Error(JSON.stringify({ scheduled_at: errorMessage }));
        }
        throw new Error(JSON.stringify(error.error[0]));
      }
      
      throw error.response?.data || error.error || { message: 'Failed to create interview' };
    }
  },

  // Update an interview (including reschedule)
  updateInterview: async (id, data) => {
    try {
      const response = await api.put(`/interviews/${id}/`, data);
      return response.data;
    } catch (error) {
      console.error('updateInterview API error:', error);
      console.error('error.response:', error.response);
      console.error('error.response.data:', error.response?.data);
      console.error('error.error:', error.error);
      
      // The response interceptor transforms errors, so check both error.response.data and error.error
      if (error.error && Array.isArray(error.error) && error.error.length > 0) {
        const errorMessage = error.error[0];
        if (typeof errorMessage === 'string') {
          // This is likely a conflict message, so put it in scheduled_at field
          const err = new Error(errorMessage);
          err.scheduled_at = errorMessage;
          throw err;
        }
        throw new Error(JSON.stringify(error.error[0]));
      }
      
      const errData = error.response?.data || error.error || { message: 'Failed to update interview' };
      throw new Error(typeof errData === 'string' ? errData : JSON.stringify(errData));
    }
  },

  // Cancel an interview
  cancelInterview: async (id, reason = '') => {
    try {
      const response = await api.delete(`/interviews/${id}/`, {
        data: { cancelled_reason: reason }
      });
      return response.data;
    } catch (error) {
      throw error.response?.data?.error || { message: 'Failed to cancel interview' };
    }
  },

  // Delete an interview permanently
  deleteInterview: async (id) => {
    try {
      const response = await api.delete(`/interviews/${id}/`);
      return response.data;
    } catch (error) {
      throw error.response?.data?.error || { message: 'Failed to delete interview' };
    }
  },

  // Mark interview as completed with outcome
  completeInterview: async (id, data) => {
    try {
      const response = await api.post(`/interviews/${id}/complete/`, data);
      return response.data;
    } catch (error) {
      throw error.response?.data?.error || { message: 'Failed to complete interview' };
    }
  },

  // Dismiss a reminder (24h or 1h)
  dismissReminder: async (id, reminderType) => {
    try {
      const response = await api.post(`/interviews/${id}/dismiss-reminder/`, {
        reminder_type: reminderType // '24h' or '1h'
      });
      return response.data;
    } catch (error) {
      throw error.response?.data?.error || { message: 'Failed to dismiss reminder' };
    }
  },

  // Get all active reminders for the user
  getActiveReminders: async () => {
    try {
      const response = await api.get('/interviews/reminders/');
      return response.data;
    } catch (error) {
      throw error.response?.data?.error || { message: 'Failed to fetch reminders' };
    }
  },

  // Toggle a preparation task completion
  togglePreparationTask: async (taskId) => {
    try {
      const response = await api.put(`/interviews/tasks/${taskId}/toggle/`);
      return response.data;
    } catch (error) {
      throw error.response?.data?.error || { message: 'Failed to toggle task' };
    }
  },

  // UC-081: Get comprehensive preparation checklist for an interview
  getPreparationChecklist: async (interviewId) => {
    try {
      const response = await api.get(`/interviews/${interviewId}/checklist/`);
      return response.data;
    } catch (error) {
      throw error.response?.data?.error || { message: 'Failed to fetch preparation checklist' };
    }
  },

  // UC-081: Toggle a checklist item completion
  toggleChecklistItem: async (interviewId, taskData) => {
    try {
      const response = await api.post(`/interviews/${interviewId}/checklist/toggle/`, taskData);
      return response.data;
    } catch (error) {
      throw error.response?.data?.error || { message: 'Failed to toggle checklist item' };
    }
  },

  // UC-085: Interview success probability forecast
  getSuccessForecast: async ({ jobId, refresh } = {}) => {
    try {
      const params = new URLSearchParams();
      if (jobId) params.append('job', jobId);
      if (refresh) params.append('refresh', 'true');
      const query = params.toString() ? `?${params.toString()}` : '';
      const response = await api.get(`/interviews/success-forecast/${query}`);
      return response.data;
    } catch (error) {
      throw error.response?.data?.error || error.response?.data || { message: 'Failed to load success forecast' };
    }
  },

  // UC-082: Generate interview follow-up templates
  generateFollowUp: async (data) => {
    try {
      const response = await api.post('/interviews/follow-up/generate/', data);
      return response.data;
    } catch (error) {
      throw error.response?.data?.error || { message: 'Failed to generate follow-up' };
    }
  },

  // UC-080: Interview performance analytics
  getPerformanceAnalytics: async () => {
    try {
      const response = await api.get('/interviews/performance-analytics/');
      return response.data;
    } catch (error) {
      throw error.response?.data?.error || { message: 'Failed to load interview analytics' };
    }
  },

  // UC-098: Interview performance tracking
  getPerformanceTracking: async () => {
    try {
      const response = await api.get('/interviews/performance-tracking/');
      return response.data;
    } catch (error) {
      throw error.response?.data?.error || { message: 'Failed to load performance tracking' };
    }
  },
};

// UC-079: Calendar integrations (Google, Outlook, etc.)
export const calendarAPI = {
  getIntegrations: async () => {
    try {
      const response = await api.get('/calendar/integrations/');
      return response.data;
    } catch (error) {
      throw error.error || error.response?.data?.error || { message: 'Failed to load calendar integrations' };
    }
  },

  startGoogleConnect: async (payload = {}) => {
    try {
      const response = await api.post('/calendar/google/start', payload);
      return response.data;
    } catch (error) {
      throw error.error || error.response?.data?.error || { message: 'Failed to start Google authorization' };
    }
  },

  fetchGoogleEvents: async (params = {}) => {
    try {
      const usp = new URLSearchParams();
      Object.entries(params || {}).forEach(([key, value]) => {
        if (value === undefined || value === null || value === '') return;
        usp.append(key, String(value));
      });
      const path = usp.toString() ? `/calendar/google/events?${usp.toString()}` : '/calendar/google/events';
      const response = await api.get(path);
      return response.data;
    } catch (error) {
      throw error.error || error.response?.data?.error || { message: 'Failed to load Google calendar events' };
    }
  },

  disconnectGoogle: async (integrationId, reason) => {
    try {
      const payload = { integration_id: integrationId };
      if (reason) {
        payload.reason = reason;
      }
      const response = await api.post('/calendar/google/disconnect', payload);
      return response.data;
    } catch (error) {
      throw error.error || error.response?.data?.error || { message: 'Failed to disconnect Google Calendar' };
    }
  },

  updateIntegration: async (provider, payload) => {
    try {
      const response = await api.patch(`/calendar/integrations/${provider}/`, payload);
      return response.data;
    } catch (error) {
      throw error.error || error.response?.data?.error || { message: 'Failed to update calendar integration' };
    }
  },
};

// UC-056: AI Cover Letter Generation API calls
export const coverLetterAIAPI = {
  generateForJob: async (jobId, options = {}) => {
    try {
      const response = await api.post(`/jobs/${jobId}/cover-letter/generate`, {
        tone: options.tone,
        variation_count: options.variation_count,
        length: options.length,
        writing_style: options.writing_style,
        company_culture: options.company_culture,
        industry: options.industry,
        custom_instructions: options.custom_instructions,
      });
      return response.data;
    } catch (error) {
      throw error.response?.data?.error || { message: 'Failed to generate AI cover letter content' };
    }
  },
  
  compileLatex: async (latexContent) => {
    try {
      const response = await api.post('/cover-letter/compile-latex/', {
        latex_content: latexContent,
      });
      return response.data;
    } catch (error) {
      throw error.response?.data?.error || { message: 'Failed to compile LaTeX' };
    }
  },
  
  // UC-061: Export cover letter as Word document
  exportDocx: async (coverLetterData) => {
    try {
      const response = await api.post('/cover-letter/export-docx/', coverLetterData, {
        responseType: 'blob',
      });
      return response.data;
    } catch (error) {
      throw error.response?.data?.error || { message: 'Failed to export Word document' };
    }
  },

  saveToDocuments: async (payload) => {
    try {
      const response = await api.post('/cover-letter/save-document/', payload);
      return response.data;
    } catch (error) {
      throw error.response?.data?.error || { message: 'Failed to save cover letter to Documents' };
    }
  },
};

authAPI.getEmploymentTimeline = async () => {
  try {
    const response = await api.get('/employment/timeline');
    return response.data;
  } catch (error) {
    throw error;
  }
};

authAPI.getEmployment = async (id) => {
  try {
    const response = await api.get(`/employment/${id}`);
    return response.data;
  } catch (error) {
    throw error;
  }
};

authAPI.createEmployment = async (employmentData) => {
  try {
    const response = await api.post('/employment', employmentData);
    return response.data;
  } catch (error) {
    throw error;
  }
};

authAPI.updateEmployment = async (id, employmentData) => {
  try {
    const response = await api.patch(`/employment/${id}`, employmentData);
    return response.data;
  } catch (error) {
    throw error;
  }
};

authAPI.deleteEmployment = async (id) => {
  try {
    const response = await api.delete(`/employment/${id}`);
    return response.data;
  } catch (error) {
    throw error;
  }
};

// Cover Letter Template API
export const coverLetterTemplateAPI = {
  // Get all templates (shared + user's custom)
  getTemplates: async () => {
    const response = await api.get('/cover-letter-templates');
    return response.data;
  },

  // Get a specific template by ID
  getTemplate: async (id) => {
    const response = await api.get(`/cover-letter-templates/${id}`);
    return response.data;
  },

  // Create a new template
  createTemplate: async (templateData) => {
    const response = await api.post('/cover-letter-templates', templateData);
    return response.data;
  },

  // Update an existing template
  updateTemplate: async (id, templateData) => {
    const response = await api.put(`/cover-letter-templates/${id}`, templateData);
    return response.data;
  },

  // Delete a template
  deleteTemplate: async (id) => {
    await api.delete(`/cover-letter-templates/${id}`);
  },

  // Import a custom template
  importTemplate: async (templateData) => {
    // For file uploads, create a new request without the default Content-Type header
    if (templateData instanceof FormData) {
      const token = localStorage.getItem('firebaseToken');
      const response = await axios.post(
        `${API_BASE_URL}/cover-letter-templates/import`, 
        templateData,
        {
          headers: {
            ...(token && { Authorization: `Bearer ${token}` }),
            // Don't set Content-Type - let browser handle it for FormData
          },
        }
      );
      return response.data;
    } else {
      // For JSON data, use the normal api instance
      const response = await api.post('/cover-letter-templates/import', templateData);
      return response.data;
    }
  },

  // Share a template (make it public)
  shareTemplate: async (id) => {
    const response = await api.post(`/cover-letter-templates/${id}/share`);
    return response.data;
  },

  // Track template usage analytics
  trackUsage: async (id) => {
    const response = await api.post(`/cover-letter-templates/${id}/analytics`);
    return response.data;
  },

  // Get comprehensive template statistics
  getStats: async () => {
    const response = await api.get('/cover-letter-templates/stats');
    return response.data;
  },

  // Download template in specified format (txt, docx, pdf)
  downloadTemplate: async (id, format = 'txt') => {
    const response = await api.get(`/cover-letter-templates/${id}/download/${format}`, {
      responseType: 'blob', // Important for file downloads
    });
    
    // Create download link
    const url = window.URL.createObjectURL(new Blob([response.data]));
    const link = document.createElement('a');
    link.href = url;
    
    // Get filename from response headers or create default
    const contentDisposition = response.headers['content-disposition'];
    let filename = `cover-letter-template.${format}`;
    if (contentDisposition) {
      const match = contentDisposition.match(/filename="(.+)"/);
      if (match) filename = match[1];
    }
    
    link.setAttribute('download', filename);
    document.body.appendChild(link);
    link.click();
    link.remove();
    window.URL.revokeObjectURL(url);
    
    return { success: true, filename };
  },

  // Customize template styling options
  customize: async (id, customizationOptions) => {
    const response = await api.post(`/cover-letter-templates/${id}/customize`, customizationOptions);
    return response.data;
  },
};

// UC-051: Resume Export API
export const resumeExportAPI = {
  getThemes: async () => {
    try {
      const response = await api.get('/resume/export/themes');
      return response.data;
    } catch (error) {
      throw error.error || error.response?.data?.error || { code: 'fetch_failed', message: 'Failed to fetch themes' };
    }
  },

  exportResume: async (format, theme = 'professional', watermark = '', filename = '') => {
    try {
      const params = new URLSearchParams({ format });
      if (theme) params.append('theme', theme);
      if (watermark) params.append('watermark', watermark);
      if (filename) params.append('filename', filename);

      const response = await api.get(`/resume/export?${params.toString()}`, {
        responseType: 'blob', // Important for file downloads
      });

      // Create a download link
      const url = window.URL.createObjectURL(new Blob([response.data]));
      const link = document.createElement('a');
      link.href = url;

      // Extract filename from Content-Disposition header or use default
      const contentDisposition = response.headers['content-disposition'];
      let downloadFilename = `resume.${format}`;
      if (contentDisposition) {
        const filenameMatch = contentDisposition.match(/filename="?(.+?)"?$/);
        if (filenameMatch && filenameMatch[1]) {
          downloadFilename = filenameMatch[1];
        }
      }

      link.setAttribute('download', downloadFilename);
      document.body.appendChild(link);
      link.click();
      link.remove();
      window.URL.revokeObjectURL(url);

      return { success: true, filename: downloadFilename };
    } catch (error) {
      // For blob responses, error.response.data is a Blob, need to parse it
      if (error.response?.data instanceof Blob) {
        const text = await error.response.data.text();
        try {
          const errorData = JSON.parse(text);
          throw new Error(JSON.stringify(errorData.error || { code: 'export_failed', message: 'Export failed' }));
        } catch (parseErr) {
          if (parseErr instanceof Error && parseErr.message.includes('export_failed')) throw parseErr;
          throw new Error(JSON.stringify({ code: 'export_failed', message: 'Export failed' }));
        }
      }
      const errInfo = error.error || error.response?.data?.error || { code: 'export_failed', message: 'Export failed' };
      throw new Error(typeof errInfo === 'string' ? errInfo : JSON.stringify(errInfo));
    }
  },

  // Export AI-generated resume with custom options
  exportAIResume: async (latexContent, format, theme = 'professional', watermark = '', filename = '', profileData = null) => {
    try {
      const response = await api.post('/resume/export/ai', {
        latex_content: latexContent,
        format,
        theme,
        watermark,
        filename,
        profile_data: profileData
      }, {
        responseType: 'blob', // Important for file downloads
      });

      // Create a download link
      const url = window.URL.createObjectURL(new Blob([response.data]));
      const link = document.createElement('a');
      link.href = url;

      // Extract filename from Content-Disposition header or use default
      const contentDisposition = response.headers['content-disposition'];
      let downloadFilename = `resume.${format}`;
      if (contentDisposition) {
        // Try multiple patterns to extract filename
        const patterns = [
          /filename\*=UTF-8''([^;]+)/,  // RFC 5987 format
          /filename="([^"]+)"/,           // Quoted filename
          /filename=([^;]+)/              // Unquoted filename
        ];
        
        for (const pattern of patterns) {
          const match = contentDisposition.match(pattern);
          if (match && match[1]) {
            downloadFilename = decodeURIComponent(match[1].trim());
            break;
          }
        }
      }

      link.setAttribute('download', downloadFilename);
      document.body.appendChild(link);
      link.click();
      link.remove();
      window.URL.revokeObjectURL(url);

      return { success: true, filename: downloadFilename };
    } catch (error) {
      // For blob responses, error.response.data is a Blob, need to parse it
      if (error.response?.data instanceof Blob) {
        const text = await error.response.data.text();
        try {
          const errorData = JSON.parse(text);
          throw new Error(JSON.stringify(errorData.error || { code: 'export_failed', message: 'Export failed' }));
        } catch (parseErr) {
          if (parseErr instanceof Error && parseErr.message.includes('export_failed')) throw parseErr;
          throw new Error(JSON.stringify({ code: 'export_failed', message: 'Export failed' }));
        }
      }
      const errInfo = error.error || error.response?.data?.error || { code: 'export_failed', message: 'Export failed' };
      throw new Error(typeof errInfo === 'string' ? errInfo : JSON.stringify(errInfo));
    }
  },
};

// UC-061: Cover Letter Export API
export const coverLetterExportAPI = {
  getThemes: async () => {
    try {
      const response = await api.get('/cover-letter/export/themes');
      return response.data;
    } catch (error) {
      throw error.error || error.response?.data?.error || { code: 'fetch_failed', message: 'Failed to fetch themes' };
    }
  },

  // Export AI-generated cover letter with custom options
  exportAICoverLetter: async (latexContent, format, theme = 'professional', watermark = '', filename = '', profileData = null, jobData = null) => {
    try {
      const response = await api.post('/cover-letter/export/ai', {
        latex_content: latexContent,
        format,
        theme,
        watermark,
        filename,
        profile_data: profileData,
        job_data: jobData
      }, {
        responseType: 'blob', // Important for file downloads
      });

      // Create a download link
      const url = window.URL.createObjectURL(new Blob([response.data]));
      const link = document.createElement('a');
      link.href = url;

      // Extract filename from Content-Disposition header or use default
      const contentDisposition = response.headers['content-disposition'];
      let downloadFilename = `cover_letter.${format}`;
      if (contentDisposition) {
        // Try multiple patterns to extract filename
        const patterns = [
          /filename\*=UTF-8''([^;]+)/,  // RFC 5987 format
          /filename="([^"]+)"/,           // Quoted filename
          /filename=([^;]+)/              // Unquoted filename
        ];
        
        for (const pattern of patterns) {
          const match = contentDisposition.match(pattern);
          if (match && match[1]) {
            downloadFilename = decodeURIComponent(match[1].trim());
            break;
          }
        }
      }

      link.setAttribute('download', downloadFilename);
      document.body.appendChild(link);
      link.click();
      link.remove();
      window.URL.revokeObjectURL(url);

      return { success: true, filename: downloadFilename };
    } catch (error) {
      // For blob responses, error.response.data is a Blob, need to parse it
      if (error.response?.data instanceof Blob) {
        const text = await error.response.data.text();
        try {
          const errorData = JSON.parse(text);
          throw new Error(JSON.stringify(errorData.error || { code: 'export_failed', message: 'Export failed' }));
        } catch (parseErr) {
          if (parseErr instanceof Error && parseErr.message.includes('export_failed')) throw parseErr;
          throw new Error(JSON.stringify({ code: 'export_failed', message: 'Export failed' }));
        }
      }
      const errInfo = error.error || error.response?.data?.error || { code: 'export_failed', message: 'Export failed' };
      throw new Error(typeof errInfo === 'string' ? errInfo : JSON.stringify(errInfo));
    }
  },
};

// Application follow-up reminders (UC-124 intelligent reminders)
export const followupAPI = {
  getPlaybook: async ({ jobId, stage }) => {
    try {
      const params = stage ? `?stage=${encodeURIComponent(stage)}` : '';
      const response = await api.get(`/reminders/playbook/${jobId}/${params}`);
      return response.data;
    } catch (error) {
      throw error.response?.data || error.response?.data?.error || { message: 'Failed to load follow-up suggestion' };
    }
  },

  createFromPlaybook: async ({ jobId, stage }) => {
    try {
      const response = await api.post(`/reminders/playbook/${jobId}/`, stage ? { stage } : {});
      return response.data;
    } catch (error) {
      throw error.response?.data || error.response?.data?.error || { message: 'Failed to schedule follow-up' };
    }
  },

  list: async () => {
    try {
      const response = await api.get('/reminders/');
      return response.data;
    } catch (error) {
      throw error.response?.data || error.response?.data?.error || { message: 'Failed to fetch reminders' };
    }
  },

  snooze: async (id, payload) => {
    try {
      const response = await api.post(`/reminders/${id}/snooze/`, payload || {});
      return response.data;
    } catch (error) {
      throw error.response?.data || error.response?.data?.error || { message: 'Failed to snooze reminder' };
    }
  },

  dismiss: async (id) => {
    try {
      const response = await api.post(`/reminders/${id}/dismiss/`);
      return response.data;
    } catch (error) {
      throw error.response?.data || error.response?.data?.error || { message: 'Failed to dismiss reminder' };
    }
  },

  complete: async (id, payload) => {
    try {
      const response = await api.post(`/reminders/${id}/complete/`, payload || {});
      return response.data;
    } catch (error) {
      throw error.response?.data || error.response?.data?.error || { message: 'Failed to complete reminder' };
    }
  },
};

// UC-114: GitHub Integration API (define before default export to avoid TDZ)
export const githubAPI = {
  connect: async (includePrivate = false) => {
    // Use authenticated request so Authorization header is sent, then follow redirect/URL
    const usp = new URLSearchParams();
    if (includePrivate) usp.append('include_private', 'true');
    const path = usp.toString() ? `/github/connect/?${usp.toString()}` : '/github/connect/';
    try {
      const response = await api.get(path, { maxRedirects: 0, headers: { Accept: 'application/json' } });
      const redirectUrl = response.data?.authorize_url || response.headers?.location || `${API_BASE_URL}${path}`;
      window.location.href = redirectUrl;
    } catch (error) {
      // If server responds with 302, axios may treat as error when maxRedirects: 0
      const loc = error?.response?.headers?.location;
      const fallback = `${API_BASE_URL}${path}`;
      window.location.href = loc || fallback;
    }
  },
  disconnect: async () => {
    try {
      const response = await api.delete('/github/disconnect/');
      return response.data;
    } catch (error) {
      throw error.error || error.response?.data?.error || { message: 'Failed to disconnect GitHub' };
    }
  },

  listRepos: async (refresh = false) => {
    try {
      const usp = new URLSearchParams();
      if (refresh) usp.append('refresh', 'true');
      const path = usp.toString() ? `/github/repos/?${usp.toString()}` : '/github/repos/';
      const response = await api.get(path);
      return response.data;
    } catch (error) {
      throw error.error || error.response?.data?.error || { message: 'Failed to load GitHub repositories' };
    }
  },

  getFeatured: async () => {
    try {
      const response = await api.get('/github/featured/');
      return response.data;
    } catch (error) {
      throw error.error || error.response?.data?.error || { message: 'Failed to load featured repositories' };
    }
  },

  setFeatured: async (repoIds = []) => {
    try {
      const response = await api.post('/github/featured/', { featured_repo_ids: repoIds });
      return response.data;
    } catch (error) {
      throw error.error || error.response?.data?.error || { message: 'Failed to update featured repositories' };
    }
  },

  contribSummary: async () => {
    try {
      const response = await api.get('/github/contrib/summary/');
      return response.data;
    } catch (error) {
      throw error.error || error.response?.data?.error || { message: 'Failed to load contributions summary' };
    }
  },

  totalCommits: async (fromIso, toIso) => {
    try {
      const params = new URLSearchParams();
      if (fromIso) params.append('from', fromIso);
      if (toIso) params.append('to', toIso);
      const path = params.toString() ? `/github/contrib/commits/?${params.toString()}` : '/github/contrib/commits/';
      const response = await api.get(path);
      return response.data;
    } catch (error) {
      throw error.error || error.response?.data?.error || { message: 'Failed to load total commits' };
    }
  },

  commitsByRepo: async (fromIso, toIso) => {
    try {
      const params = new URLSearchParams();
      if (fromIso) params.append('from', fromIso);
      if (toIso) params.append('to', toIso);
      const path = params.toString() ? `/github/contrib/commits-by-repo/?${params.toString()}` : '/github/contrib/commits-by-repo/';
      const response = await api.get(path);
      return response.data; // { repos: [{ full_name, commits }], total_commits }
    } catch (error) {
      throw error.error || error.response?.data?.error || { message: 'Failed to load commits by repo' };
    }
  },
};

// UC-116: Geocoding & Commute
export const geoAPI = {
  suggest: async (params = {}) => {
    const usp = new URLSearchParams(params).toString();
    const path = usp ? `/geo/suggest?${usp}` : '/geo/suggest';
    const resp = await api.get(path);
    return resp.data;
  },
  resolve: async (q) => {
    const resp = await api.post('/geo/resolve', { q });
    return resp.data;
  },
  commuteEstimate: async ({ from_lat, from_lon, to_lat, to_lon, mode = 'driving' }) => {
    const usp = new URLSearchParams({ from_lat, from_lon, to_lat, to_lon, mode }).toString();
    const resp = await api.get(`/commute/estimate?${usp}`);
    return resp.data;
  },
  jobsGeo: async (filters = {}) => {
    const params = new URLSearchParams(filters);
    if (!params.has('office_only')) params.set('office_only', 'true');
    const usp = params.toString();
    const path = usp ? `/jobs/geo?${usp}` : '/jobs/geo';
    const resp = await api.get(path);
    return resp.data;
  },
  listOfficeLocations: async (jobId) => {
    const resp = await api.get(`/jobs/${jobId}/locations`);
    return resp.data; // { locations: [...] }
  },
  addOfficeLocation: async (jobId, payload) => {
    const resp = await api.post(`/jobs/${jobId}/locations`, payload);
    return resp.data; // { location: {...} }
  },
  updateOfficeLocation: async (jobId, locationId, payload) => {
    const resp = await api.patch(`/jobs/${jobId}/locations/${locationId}`, payload);
    return resp.data; // { location: {...} }
  },
  deleteOfficeLocation: async (jobId, locationId) => {
    const resp = await api.delete(`/jobs/${jobId}/locations/${locationId}`);
    return resp.data; // { deleted: true }
  },
};

// Provide a forgiving default export that supports both
// - `import api from './services/api'` and calling `api.get(...)`
// - `import { authAPI } from './services/api'`
// and also exposes other API groups as properties for callers that expect `api.authAPI`.
const _defaultExport = Object.assign(api, {
  // Preserve direct axios usage while giving callers access to the raw instance
  http: api,
  // include grouped namespaces as properties
  authAPI,
  // Legacy convenience aliases expected by tests and older code
  getBasicProfile: (...args) => authAPI.getBasicProfile(...args),
  updateBasicProfile: (...args) => authAPI.updateBasicProfile(...args),
  profileAPI,
  skillsAPI,
  educationAPI,
  certificationsAPI,
  projectsAPI,
  jobsAPI,
  coverLetterTemplateAPI,
  materialsAPI,
  resumeAIAPI,
  resumeExportAPI,
  coverLetterExportAPI,
  interviewsAPI,
  calendarAPI,
  githubAPI,
<<<<<<< HEAD
  geoAPI,
};
=======
  responseLibraryAPI,
});
>>>>>>> 5cad3945

export default _defaultExport;


// UC-052: Resume Version Management API calls
export const resumeVersionAPI = {
  // List all resume versions
  listVersions: async (includeArchived = false) => {
    try {
      const response = await api.get('/resume-versions/', {
        params: { include_archived: includeArchived }
      });
      return response.data;
    } catch (error) {
      throw error.error || error.response?.data?.error || { message: 'Failed to fetch resume versions' };
    }
  },

  // Get a specific version
  getVersion: async (versionId) => {
    try {
      const response = await api.get(`/resume-versions/${versionId}/`);
      return response.data;
    } catch (error) {
      throw error.error || error.response?.data?.error || { message: 'Failed to fetch resume version' };
    }
  },

  // Create a new version
  createVersion: async (versionData) => {
    try {
      const response = await api.post('/resume-versions/', versionData);
      return response.data;
    } catch (error) {
      throw error.error || error.response?.data?.error || { message: 'Failed to create resume version' };
    }
  },

  // Update a version
  updateVersion: async (versionId, versionData) => {
    try {
      const response = await api.put(`/resume-versions/${versionId}/`, versionData);
      return response.data;
    } catch (error) {
      throw error.error || error.response?.data?.error || { message: 'Failed to update resume version' };
    }
  },

  // Delete a version
  deleteVersion: async (versionId) => {
    try {
      const response = await api.delete(`/resume-versions/${versionId}/`);
      return response.data;
    } catch (error) {
      throw error.error || error.response?.data?.error || { message: 'Failed to delete resume version' };
    }
  },

  // Set as default version
  setDefault: async (versionId) => {
    try {
      const response = await api.post(`/resume-versions/${versionId}/set-default/`);
      return response.data;
    } catch (error) {
      throw error.error || error.response?.data?.error || { message: 'Failed to set default version' };
    }
  },

  // Archive a version
  archiveVersion: async (versionId) => {
    try {
      const response = await api.post(`/resume-versions/${versionId}/archive/`);
      return response.data;
    } catch (error) {
      throw error.error || error.response?.data?.error || { message: 'Failed to archive version' };
    }
  },

  // Restore an archived version
  restoreVersion: async (versionId) => {
    try {
      const response = await api.post(`/resume-versions/${versionId}/restore/`);
      return response.data;
    } catch (error) {
      throw error.error || error.response?.data?.error || { message: 'Failed to restore version' };
    }
  },

  // Duplicate a version
  duplicateVersion: async (versionId, newVersionName) => {
    try {
      const response = await api.post(`/resume-versions/${versionId}/duplicate/`, {
        new_version_name: newVersionName
      });
      return response.data;
    } catch (error) {
      throw error.error || error.response?.data?.error || { message: 'Failed to duplicate version' };
    }
  },

  // Compare two versions
  compareVersions: async (version1Id, version2Id) => {
    try {
      const response = await api.post('/resume-versions/compare/', {
        version1_id: version1Id,
        version2_id: version2Id
      });
      return response.data;
    } catch (error) {
      throw error.error || error.response?.data?.error || { message: 'Failed to compare versions' };
    }
  },

  // Merge versions
  mergeVersions: async (sourceVersionId, targetVersionId, mergeFields = [], createNew = false, newVersionName = null) => {
    try {
      const response = await api.post('/resume-versions/merge/', {
        source_version_id: sourceVersionId,
        target_version_id: targetVersionId,
        merge_fields: mergeFields,
        create_new: createNew,
        new_version_name: newVersionName
      });
      return response.data;
    } catch (error) {
      throw error.error || error.response?.data?.error || { message: 'Failed to merge versions' };
    }
  },

  // Get version history
  getVersionHistory: async (versionId) => {
    try {
      const response = await api.get(`/resume-versions/${versionId}/history/`);
      return response.data;
    } catch (error) {
      throw error.error || error.response?.data?.error || { message: 'Failed to fetch version history' };
    }
  }
};

// ESM-only: no CommonJS interop here to avoid init-order issues



// Default export: axios instance used across services
// Also export the raw axios instance for callers that need it (named export)
// Avoid named export of axios instance to reduce init-order issues

// UC-052: Resume Sharing and Feedback API calls
export const resumeSharingAPI = {
  // List all shares for user's resumes
  listShares: async () => {
    try {
      const response = await api.get('/resume-shares/');
      return response.data;
    } catch (error) {
      throw error.error || error.response?.data?.error || { message: 'Failed to fetch resume shares' };
    }
  },

  // Create a new share link
  createShare: async (shareData) => {
    try {
      const response = await api.post('/resume-shares/', shareData);
      console.log('API Response:', response);
      console.log('API Response Data:', response.data);
      return response.data;
    } catch (error) {
      throw error.error || error.response?.data?.error || { message: 'Failed to create share link' };
    }
  },

  // Get share details
  getShare: async (shareId) => {
    try {
      const response = await api.get(`/resume-shares/${shareId}/`);
      return response.data;
    } catch (error) {
      throw error.error || error.response?.data?.error || { message: 'Failed to fetch share details' };
    }
  },

  // Update share settings
  updateShare: async (shareId, shareData) => {
    try {
      const response = await api.put(`/resume-shares/${shareId}/`, shareData);
      return response.data;
    } catch (error) {
      throw error.error || error.response?.data?.error || { message: 'Failed to update share' };
    }
  },

  // Delete share
  deleteShare: async (shareId) => {
    try {
      const response = await api.delete(`/resume-shares/${shareId}/`);
      return response.data;
    } catch (error) {
      throw error.error || error.response?.data?.error || { message: 'Failed to delete share' };
    }
  },

  // List shares available to the logged-in reviewer
  listReviewerShares: async () => {
    try {
      const response = await api.get('/resume-shares/reviewer/');
      return response.data;
    } catch (error) {
      throw error.error || error.response?.data?.error || { message: 'Failed to fetch shared resumes' };
    }
  },

  getReviewerStats: async () => {
    try {
      const response = await api.get('/resume-shares/reviewer/stats/');
      return response.data;
    } catch (error) {
      throw error.error || error.response?.data?.error || { message: 'Failed to fetch reviewer stats' };
    }
  },

  // View shared resume (public endpoint)
  viewSharedResume: async (shareToken, accessData = {}) => {
    try {
      console.log('Sending access data:', accessData); // Debug log
      console.log('Share token:', shareToken); // Debug log
      console.log('Request URL:', `/shared-resume/${shareToken}/`); // Debug log
      const response = await api.post(`/shared-resume/${shareToken}/`, accessData);
      console.log('Success response:', response.data); // Debug log
      return response.data;
    } catch (error) {
      console.log('Full error object:', error); // Debug log
      console.log('Error response:', error.response); // Debug log
      console.log('Error response status:', error.response?.status); // Debug log
      console.log('Error response data:', error.response?.data); // Debug log
      console.log('Error message:', error.message); // Debug log
      
      // Pass through the response data which contains requires_password, requires_reviewer_info flags
      const errorData = error.response?.data || {};
      const errObj = new Error(errorData.error || error.message || 'Failed to access shared resume');
      errObj.status = error.response?.status;
      errObj.requires_password = errorData.requires_password || false;
      errObj.requires_reviewer_info = errorData.requires_reviewer_info || false;
      errObj.requires_email = errorData.requires_email || false;
      Object.assign(errObj, errorData);
      throw errObj;
    }
  },
  // Download PDF for shared resume (with auth context)
  previewSharePdf: async (shareToken, accessData = {}) => {
    try {
      const response = await api.get(`/shared-resume/${shareToken}/pdf/`, {
        params: accessData,
        responseType: 'arraybuffer',
      });
      return response.data;
    } catch (error) {
      throw error.error || error.response?.data?.error || { message: 'Failed to load shared PDF' };
    }
  },
  // Update shared resume (if editing is enabled on the share)
  editSharedResume: async (shareToken, data) => {
    try {
      const response = await api.put(`/shared-resume/${shareToken}/`, data);
      return response.data;
    } catch (error) {
      throw error.error || error.response?.data?.error || { message: 'Failed to update shared resume' };
    }
  },
};

export const feedbackAPI = {
  // List all feedback for user's resumes
  listFeedback: async (filters = {}) => {
    try {
      const response = await api.get('/feedback/', { params: filters });
      return response.data;
    } catch (error) {
      throw error.error || error.response?.data?.error || { message: 'Failed to fetch feedback' };
    }
  },

  // Create feedback (public endpoint)
  createFeedback: async (feedbackData) => {
    try {
      const response = await api.post('/feedback/create/', feedbackData);
      return response.data;
    } catch (error) {
      throw error.error || error.response?.data?.error || { message: 'Failed to submit feedback' };
    }
  },

  // Get feedback details
  getFeedback: async (feedbackId) => {
    try {
      const response = await api.get(`/feedback/${feedbackId}/`);
      return response.data;
    } catch (error) {
      throw error.error || error.response?.data?.error || { message: 'Failed to fetch feedback details' };
    }
  },

  // Update feedback status
  updateFeedback: async (feedbackId, updates) => {
    try {
      const response = await api.put(`/feedback/${feedbackId}/`, updates);
      return response.data;
    } catch (error) {
      throw error.error || error.response?.data?.error || { message: 'Failed to update feedback' };
    }
  },

  // Delete feedback
  deleteFeedback: async (feedbackId) => {
    try {
      const response = await api.delete(`/feedback/${feedbackId}/`);
      return response.data;
    } catch (error) {
      throw error.error || error.response?.data?.error || { message: 'Failed to delete feedback' };
    }
  },

  // Mark feedback as resolved
  resolveFeedback: async (feedbackId, resolutionNotes = '', incorporatedVersionId = null) => {
    try {
      const response = await api.put(`/feedback/${feedbackId}/`, {
        is_resolved: true,
        resolution_notes: resolutionNotes,
        incorporated_in_version_id: incorporatedVersionId
      });
      return response.data;
    } catch (error) {
      throw error.error || error.response?.data?.error || { message: 'Failed to resolve feedback' };
    }
  },

  // Export feedback summary
  exportFeedbackSummary: async (versionId, options = {}) => {
    try {
      const response = await api.post('/feedback/export/', {
        resume_version_id: versionId,
        include_resolved: options.includeResolved !== false,
        include_comments: options.includeComments !== false,
        format: options.format || 'json'
      });
      return response.data;
    } catch (error) {
      throw error.error || error.response?.data?.error || { message: 'Failed to export feedback' };
    }
  },
};

export const commentAPI = {
  // Create a comment on feedback
  createComment: async (commentData) => {
    try {
      const response = await api.post('/comments/create/', commentData);
      return response.data;
    } catch (error) {
      throw error.error || error.response?.data?.error || { message: 'Failed to post comment' };
    }
  },

  // Update comment (resolve/unresolve)
  updateComment: async (commentId, updates) => {
    try {
      const response = await api.put(`/comments/${commentId}/`, updates);
      return response.data;
    } catch (error) {
      throw error.error || error.response?.data?.error || { message: 'Failed to update comment' };
    }
  },

  // Delete comment
  deleteComment: async (commentId) => {
    try {
      const response = await api.delete(`/comments/${commentId}/`);
      return response.data;
    } catch (error) {
      throw error.error || error.response?.data?.error || { message: 'Failed to delete comment' };
    }
  },

  // Resolve a comment
  resolveComment: async (commentId) => {
    try {
      const response = await api.put(`/comments/${commentId}/`, {
        is_resolved: true
      });
      return response.data;
    } catch (error) {
      throw error.error || error.response?.data?.error || { message: 'Failed to resolve comment' };
    }
  },
};

export const notificationAPI = {
  // Get feedback notifications
  getFeedbackNotifications: async (filters = {}) => {
    try {
      const response = await api.get('/feedback-notifications/', { params: filters });
      return response.data;
    } catch (error) {
      throw error.error || error.response?.data?.error || { message: 'Failed to fetch notifications' };
    }
  },

  // Mark notification as read
  markNotificationRead: async (notificationId) => {
    try {
      const response = await api.put(`/feedback-notifications/${notificationId}/read/`);
      return response.data;
    } catch (error) {
      throw error.error || error.response?.data?.error || { message: 'Failed to mark notification as read' };
    }
  },
};

// =====================
// UC-088: Networking Event Management API
// =====================

export const networkingAPI = {
  // Events
  getEvents: async (filters = {}) => {
    try {
      const response = await api.get('/networking-events', { params: filters });
      return response.data;
    } catch (error) {
      throw error.error || error.response?.data?.error || { message: 'Failed to fetch networking events' };
    }
  },

  getEvent: async (eventId) => {
    try {
      const response = await api.get(`/networking-events/${eventId}`);
      return response.data;
    } catch (error) {
      throw error.error || error.response?.data?.error || { message: 'Failed to fetch event details' };
    }
  },

  createEvent: async (eventData) => {
    try {
      const response = await api.post('/networking-events', eventData);
      return response.data;
    } catch (error) {
      throw error.error || error.response?.data?.error || { message: 'Failed to create networking event' };
    }
  },

  updateEvent: async (eventId, eventData) => {
    try {
      const response = await api.patch(`/networking-events/${eventId}`, eventData);
      return response.data;
    } catch (error) {
      throw error.error || error.response?.data?.error || { message: 'Failed to update event' };
    }
  },

  deleteEvent: async (eventId) => {
    try {
      await api.delete(`/networking-events/${eventId}`);
    } catch (error) {
      throw error.error || error.response?.data?.error || { message: 'Failed to delete event' };
    }
  },

  // Goals
  getGoals: async (eventId) => {
    try {
      const response = await api.get(`/networking-events/${eventId}/goals`);
      return response.data;
    } catch (error) {
      throw error.error || error.response?.data?.error || { message: 'Failed to fetch goals' };
    }
  },

  createGoal: async (eventId, goalData) => {
    try {
      const response = await api.post(`/networking-events/${eventId}/goals`, goalData);
      return response.data;
    } catch (error) {
      throw error.error || error.response?.data?.error || { message: 'Failed to create goal' };
    }
  },

  updateGoal: async (eventId, goalId, goalData) => {
    try {
      const response = await api.patch(`/networking-events/${eventId}/goals/${goalId}`, goalData);
      return response.data;
    } catch (error) {
      throw error.error || error.response?.data?.error || { message: 'Failed to update goal' };
    }
  },

  deleteGoal: async (eventId, goalId) => {
    try {
      await api.delete(`/networking-events/${eventId}/goals/${goalId}`);
    } catch (error) {
      throw error.error || error.response?.data?.error || { message: 'Failed to delete goal' };
    }
  },

  // Connections
  getConnections: async (eventId) => {
    try {
      const response = await api.get(`/networking-events/${eventId}/connections`);
      return response.data;
    } catch (error) {
      throw error.error || error.response?.data?.error || { message: 'Failed to fetch connections' };
    }
  },

  createConnection: async (eventId, connectionData) => {
    try {
      const response = await api.post(`/networking-events/${eventId}/connections`, connectionData);
      return response.data;
    } catch (error) {
      throw error.error || error.response?.data?.error || { message: 'Failed to add connection' };
    }
  },

  updateConnection: async (eventId, connectionId, connectionData) => {
    try {
      const response = await api.patch(`/networking-events/${eventId}/connections/${connectionId}`, connectionData);
      return response.data;
    } catch (error) {
      throw error.error || error.response?.data?.error || { message: 'Failed to update connection' };
    }
  },

  deleteConnection: async (eventId, connectionId) => {
    try {
      await api.delete(`/networking-events/${eventId}/connections/${connectionId}`);
    } catch (error) {
      throw error.error || error.response?.data?.error || { message: 'Failed to delete connection' };
    }
  },

  // Follow-ups
  getFollowUps: async (eventId) => {
    try {
      const response = await api.get(`/networking-events/${eventId}/follow-ups`);
      return response.data;
    } catch (error) {
      throw error.error || error.response?.data?.error || { message: 'Failed to fetch follow-ups' };
    }
  },

  createFollowUp: async (eventId, followUpData) => {
    try {
      const response = await api.post(`/networking-events/${eventId}/follow-ups`, followUpData);
      return response.data;
    } catch (error) {
      throw error.error || error.response?.data?.error || { message: 'Failed to create follow-up' };
    }
  },

  updateFollowUp: async (eventId, followUpId, followUpData) => {
    try {
      const response = await api.patch(`/networking-events/${eventId}/follow-ups/${followUpId}`, followUpData);
      return response.data;
    } catch (error) {
      throw error.error || error.response?.data?.error || { message: 'Failed to update follow-up' };
    }
  },

  deleteFollowUp: async (eventId, followUpId) => {
    try {
      await api.delete(`/networking-events/${eventId}/follow-ups/${followUpId}`);
    } catch (error) {
      throw error.error || error.response?.data?.error || { message: 'Failed to delete follow-up' };
    }
  },

  completeFollowUp: async (eventId, followUpId) => {
    try {
      const response = await api.post(`/networking-events/${eventId}/follow-ups/${followUpId}/complete`);
      return response.data;
    } catch (error) {
      throw error.error || error.response?.data?.error || { message: 'Failed to complete follow-up' };
    }
  },

  // Analytics
  getAnalytics: async () => {
    try {
      const response = await api.get('/networking-events/analytics');
      return response.data;
    } catch (error) {
      throw error.error || error.response?.data?.error || { message: 'Failed to fetch analytics' };
    }
  },
};

// UC-090: Informational Interview Management API
export const informationalInterviewsAPI = {
  // List and filter informational interviews
  getInterviews: async (filters = {}) => {
    try {
      const response = await api.get('/informational-interviews', { params: filters });
      return response.data;
    } catch (error) {
      throw error.error || error.response?.data?.error || { message: 'Failed to fetch informational interviews' };
    }
  },

  // Get specific interview
  getInterview: async (id) => {
    try {
      const response = await api.get(`/informational-interviews/${id}`);
      return response.data;
    } catch (error) {
      throw error.error || error.response?.data?.error || { message: 'Failed to fetch interview details' };
    }
  },

  // Create new interview
  createInterview: async (interviewData) => {
    try {
      const response = await api.post('/informational-interviews', interviewData);
      return response.data;
    } catch (error) {
      throw error.error || error.response?.data?.error || { message: 'Failed to create informational interview' };
    }
  },

  // Update interview
  updateInterview: async (id, interviewData) => {
    try {
      const response = await api.patch(`/informational-interviews/${id}`, interviewData);
      return response.data;
    } catch (error) {
      throw error.error || error.response?.data?.error || { message: 'Failed to update interview' };
    }
  },

  // Delete interview
  deleteInterview: async (id) => {
    try {
      await api.delete(`/informational-interviews/${id}`);
    } catch (error) {
      throw error.error || error.response?.data?.error || { message: 'Failed to delete interview' };
    }
  },

  // Mark outreach as sent
  markOutreachSent: async (id) => {
    try {
      const response = await api.post(`/informational-interviews/${id}/mark-outreach-sent`);
      return response.data;
    } catch (error) {
      throw error.error || error.response?.data?.error || { message: 'Failed to mark outreach as sent' };
    }
  },

  // Mark as scheduled
  markScheduled: async (id, scheduledAt) => {
    try {
      const response = await api.post(`/informational-interviews/${id}/mark-scheduled`, {
        scheduled_at: scheduledAt
      });
      return response.data;
    } catch (error) {
      throw error.error || error.response?.data?.error || { message: 'Failed to mark interview as scheduled' };
    }
  },

  // Mark as completed
  markCompleted: async (id, outcome) => {
    try {
      const response = await api.post(`/informational-interviews/${id}/mark-completed`, {
        outcome
      });
      return response.data;
    } catch (error) {
      throw error.error || error.response?.data?.error || { message: 'Failed to mark interview as completed' };
    }
  },

  // Generate outreach message template
  generateOutreach: async (id, style = 'professional') => {
    try {
      const response = await api.post(`/informational-interviews/${id}/generate-outreach`, {
        style
      });
      return response.data;
    } catch (error) {
      throw error.error || error.response?.data?.error || { message: 'Failed to generate outreach template' };
    }
  },

  // Generate preparation framework
  generatePreparation: async (id) => {
    try {
      const response = await api.post(`/informational-interviews/${id}/generate-preparation`);
      return response.data;
    } catch (error) {
      throw error.error || error.response?.data?.error || { message: 'Failed to generate preparation framework' };
    }
  },

  // Get analytics
  getAnalytics: async () => {
    try {
      const response = await api.get('/informational-interviews/analytics');
      return response.data;
    } catch (error) {
      throw error.error || error.response?.data?.error || { message: 'Failed to fetch analytics' };
    }
  },
};

export const mentorshipAPI = {
  getRequests: async () => {
    try {
      const response = await api.get('/mentorship/requests');
      return response.data;
    } catch (error) {
      throw error.error || error.response?.data || { message: 'Failed to load mentorship requests' };
    }
  },

  getRelationships: async () => {
    try {
      const response = await api.get('/mentorship/relationships');
      return response.data;
    } catch (error) {
      throw error.error || error.response?.data || { message: 'Failed to load mentorship relationships' };
    }
  },

  sendRequest: async (payload) => {
    try {
      const response = await api.post('/mentorship/requests', payload);
      return response.data;
    } catch (error) {
      throw error.error || error.response?.data || { message: 'Failed to send mentorship request' };
    }
  },

  respondToRequest: async (requestId, action) => {
    try {
      const response = await api.post(`/mentorship/requests/${requestId}/respond`, { action });
      return response.data;
    } catch (error) {
      throw error.error || error.response?.data || { message: 'Failed to update mentorship request' };
    }
  },

  cancelRequest: async (requestId) => {
    try {
      const response = await api.post(`/mentorship/requests/${requestId}/cancel`);
      return response.data;
    } catch (error) {
      throw error.error || error.response?.data || { message: 'Failed to cancel mentorship request' };
    }
  },

  getShareSettings: async (teamMemberId) => {
    try {
      const response = await api.get(`/mentorship/relationships/${teamMemberId}/sharing`);
      return response.data;
    } catch (error) {
      throw error.error || error.response?.data || { message: 'Failed to load sharing settings' };
    }
  },

  updateShareSettings: async (teamMemberId, payload) => {
    try {
      const response = await api.put(`/mentorship/relationships/${teamMemberId}/sharing`, payload);
      return response.data;
    } catch (error) {
      throw error.error || error.response?.data || { message: 'Failed to update sharing settings' };
    }
  },

  getSharedData: async (teamMemberId) => {
    try {
      const response = await api.get(`/mentorship/relationships/${teamMemberId}/shared-data`);
      return response.data;
    } catch (error) {
      throw error.error || error.response?.data || { message: 'Failed to load shared data' };
    }
  },

  getGoals: async (teamMemberId) => {
    try {
      const response = await api.get(`/mentorship/relationships/${teamMemberId}/goals`);
      return response.data;
    } catch (error) {
      throw error.error || error.response?.data || { message: 'Failed to load mentorship goals' };
    }
  },

  createGoal: async (teamMemberId, payload) => {
    try {
      const response = await api.post(`/mentorship/relationships/${teamMemberId}/goals`, payload);
      return response.data;
    } catch (error) {
      throw error.error || error.response?.data || { message: 'Failed to create mentorship goal' };
    }
  },

  updateGoal: async (goalId, payload) => {
    try {
      const response = await api.patch(`/mentorship/goals/${goalId}`, payload);
      return response.data;
    } catch (error) {
      throw error.error || error.response?.data || { message: 'Failed to update mentorship goal' };
    }
  },

  deleteGoal: async (goalId) => {
    try {
      await api.delete(`/mentorship/goals/${goalId}`);
    } catch (error) {
      throw error.error || error.response?.data || { message: 'Failed to delete mentorship goal' };
    }
  },

  getProgressReport: async (teamMemberId, params = {}) => {
    try {
      const search = new URLSearchParams(params).toString();
      const path = search
        ? `/mentorship/relationships/${teamMemberId}/progress-report?${search}`
        : `/mentorship/relationships/${teamMemberId}/progress-report`;
      const response = await api.get(path);
      return response.data;
    } catch (error) {
      throw error.error || error.response?.data || { message: 'Failed to load progress report' };
    }
  },

  getAnalytics: async (teamMemberId) => {
    try {
      const response = await api.get(`/mentorship/relationships/${teamMemberId}/analytics`);
      return response.data;
    } catch (error) {
      throw error.error || error.response?.data || { message: 'Failed to load mentee analytics' };
    }
  },

  getMessages: async (teamMemberId, params = {}) => {
    try {
      const query = new URLSearchParams(params).toString();
      const url = query
        ? `/mentorship/relationships/${teamMemberId}/messages?${query}`
        : `/mentorship/relationships/${teamMemberId}/messages`;
      const response = await api.get(url);
      return response.data;
    } catch (error) {
      throw error.error || error.response?.data || { message: 'Failed to load messages' };
    }
  },

  sendMessage: async (teamMemberId, payload) => {
    try {
      const response = await api.post(`/mentorship/relationships/${teamMemberId}/messages`, payload);
      return response.data;
    } catch (error) {
      throw error.error || error.response?.data || { message: 'Failed to send message' };
    }
  },
};

// (moved earlier)

export const supportersAPI = {
  listInvites: () => api.get('/supporters').then((res) => res.data),
  createInvite: (payload) => api.post('/supporters', payload).then((res) => res.data),
  updateInvite: (inviteId, payload) => api.patch(`/supporters/${inviteId}`, payload).then((res) => res.data),
  deleteInvite: (inviteId) => api.delete(`/supporters/${inviteId}`).then((res) => res.data),
  fetchDashboard: (token, params = {}) =>
    api.get('/supporters/dashboard', { params: { token, ...params } }).then((res) => res.data),
  sendEncouragement: (token, payload) =>
    api.post('/supporters/encouragements', { token, ...payload }).then((res) => res.data),
  listEncouragements: () => api.get('/supporters/encouragements/list').then((res) => res.data),
  fetchChat: (token) => api.get('/supporters/chat', { params: { token } }).then((res) => res.data),
  sendChat: (token, payload) => api.post('/supporters/chat', { token, ...payload }).then((res) => res.data),
  candidateChat: () => api.get('/supporters/chat/candidate').then((res) => res.data),
  candidateSendChat: (payload) => api.post('/supporters/chat/candidate', payload).then((res) => res.data),
  getMood: () => api.get('/supporters/mood').then((res) => res.data),
  updateMood: (payload) => api.patch('/supporters/mood', payload).then((res) => res.data),
};

// UC-095: Referral / Reference requests API
export const referralAPI = {
  list: async (params = {}) => {
    try {
      const usp = new URLSearchParams();
      Object.entries(params || {}).forEach(([k, v]) => {
        if (v === undefined || v === null || v === '') return;
        usp.append(k, v);
      });
      const path = usp.toString() ? `/referrals?${usp.toString()}` : '/referrals';
      const response = await api.get(path);
      return response.data;
    } catch (error) {
      throw error.error || error.response?.data?.error || { message: 'Failed to fetch referrals' };
    }
  },

  getAnalytics: async () => {
    try {
      const response = await api.get('/referrals/analytics');
      return response.data;
    } catch (error) {
      throw error.error || error.response?.data?.error || { message: 'Failed to fetch referral analytics' };
    }
  },

  create: async (payload) => {
    try {
      const response = await api.post('/referrals', payload);
      return response.data;
    } catch (error) {
      throw error.error || error.response?.data?.error || { message: 'Failed to create referral' };
    }
  },

  update: async (id, payload) => {
    try {
      const response = await api.patch(`/referrals/${id}`, payload);
      return response.data;
    } catch (error) {
      throw error.error || error.response?.data?.error || { message: 'Failed to update referral' };
    }
  },

  remove: async (id) => {
    try {
      const response = await api.delete(`/referrals/${id}`);
      return response.data;
    } catch (error) {
      throw error.error || error.response?.data?.error || { message: 'Failed to delete referral' };
    }
  },

  generateMessage: async (payload) => {
    try {
      const response = await api.post('/referrals/generate-message', payload);
      return response.data;
    } catch (error) {
      throw error.error || error.response?.data?.error || { message: 'Failed to generate referral message' };
    }
  },

  markSent: async (id) => {
    try {
      const response = await api.post(`/referrals/${id}/mark-sent`);
      return response.data;
    } catch (error) {
      throw error.error || error.response?.data?.error || { message: 'Failed to mark referral as sent' };
    }
  },

  markResponse: async (id, payload) => {
    try {
      const response = await api.post(`/referrals/${id}/response`, payload);
      return response.data;
    } catch (error) {
      throw error.error || error.response?.data?.error || { message: 'Failed to record referral response' };
    }
  },

  markCompleted: async (id) => {
    try {
      const response = await api.post(`/referrals/${id}/complete`);
      return response.data;
    } catch (error) {
      throw error.error || error.response?.data?.error || { message: 'Failed to mark referral completed' };
    }
  },

  unmarkCompleted: async (id) => {
    try {
      const response = await api.post(`/referrals/${id}/uncomplete`);
      return response.data;
    } catch (error) {
      throw error.error || error.response?.data?.error || { message: 'Failed to unmark referral completed' };
    }
  },

  expressGratitude: async (id, payload = {}) => {
    try {
      const response = await api.post(`/referrals/${id}/express-gratitude`, payload);
      return response.data;
    } catch (error) {
      throw error.error || error.response?.data?.error || { message: 'Failed to record gratitude' };
    }
  },

  suggestFollowUp: async (id) => {
    try {
      const response = await api.get(`/referrals/${id}/suggest-follow-up`);
      return response.data;
    } catch (error) {
      throw error.error || error.response?.data?.error || { message: 'Failed to suggest follow-up' };
    }
  },

  updateOutcome: async (id, payload) => {
    try {
      const response = await api.post(`/referrals/${id}/outcome`, payload);
      return response.data;
    } catch (error) {
      throw error.error || error.response?.data?.error || { message: 'Failed to update outcome' };
    }
  },
};

// UC-101: Career Goals API
export const goalsAPI = {
  // Goals CRUD
  getGoals: async (filters = {}) => {
    try {
      const params = new URLSearchParams();
      if (filters.status) params.append('status', filters.status);
      if (filters.goal_type) params.append('goal_type', filters.goal_type);
      const query = params.toString() ? `?${params.toString()}` : '';
      const response = await api.get(`/career-goals/${query}`);
      return response.data;
    } catch (error) {
      throw error.error || error.response?.data?.error || { message: 'Failed to fetch goals' };
    }
  },

  getGoal: async (goalId) => {
    try {
      const response = await api.get(`/career-goals/${goalId}/`);
      return response.data;
    } catch (error) {
      throw error.error || error.response?.data?.error || { message: 'Failed to fetch goal details' };
    }
  },

  createGoal: async (goalData) => {
    try {
      const response = await api.post('/career-goals/', goalData);
      return response.data;
    } catch (error) {
      throw error.error || error.response?.data?.error || { message: 'Failed to create goal' };
    }
  },

  updateGoal: async (goalId, goalData) => {
    try {
      const response = await api.patch(`/career-goals/${goalId}/`, goalData);
      return response.data;
    } catch (error) {
      throw error.error || error.response?.data?.error || { message: 'Failed to update goal' };
    }
  },

  deleteGoal: async (goalId) => {
    try {
      await api.delete(`/career-goals/${goalId}/`);
    } catch (error) {
      throw error.error || error.response?.data?.error || { message: 'Failed to delete goal' };
    }
  },

  // Progress tracking
  updateProgress: async (goalId, currentValue) => {
    try {
      const response = await api.post(`/career-goals/${goalId}/update-progress/`, {
        current_value: currentValue,
      });
      return response.data;
    } catch (error) {
      throw error.error || error.response?.data?.error || { message: 'Failed to update progress' };
    }
  },

  completeGoal: async (goalId) => {
    try {
      const response = await api.post(`/career-goals/${goalId}/complete/`);
      return response.data;
    } catch (error) {
      throw error.error || error.response?.data?.error || { message: 'Failed to complete goal' };
    }
  },

  // Milestones
  getMilestones: async (goalId) => {
    try {
      const response = await api.get(`/career-goals/${goalId}/milestones/`);
      return response.data;
    } catch (error) {
      throw error.error || error.response?.data?.error || { message: 'Failed to fetch milestones' };
    }
  },

  createMilestone: async (goalId, milestoneData) => {
    try {
      const response = await api.post(`/career-goals/${goalId}/milestones/`, milestoneData);
      return response.data;
    } catch (error) {
      throw error.error || error.response?.data?.error || { message: 'Failed to create milestone' };
    }
  },

  updateMilestone: async (goalId, milestoneId, milestoneData) => {
    try {
      const response = await api.patch(`/career-goals/${goalId}/milestones/${milestoneId}/`, milestoneData);
      return response.data;
    } catch (error) {
      throw error.error || error.response?.data?.error || { message: 'Failed to update milestone' };
    }
  },

  deleteMilestone: async (goalId, milestoneId) => {
    try {
      await api.delete(`/career-goals/${goalId}/milestones/${milestoneId}/`);
    } catch (error) {
      throw error.error || error.response?.data?.error || { message: 'Failed to delete milestone' };
    }
  },

  completeMilestone: async (goalId, milestoneId) => {
    try {
      const response = await api.post(`/career-goals/${goalId}/milestones/${milestoneId}/complete/`);
      return response.data;
    } catch (error) {
      throw error.error || error.response?.data?.error || { message: 'Failed to complete milestone' };
    }
  },

  // Analytics
  getAnalytics: async () => {
    try {
      const response = await api.get('/career-goals/analytics/');
      return response.data;
    } catch (error) {
      throw error.error || error.response?.data?.error || { message: 'Failed to fetch analytics' };
    }
  },
};

// UC-077: Mock Interview API
export const mockInterviewAPI = {
  // Start a new mock interview session
  startSession: async (sessionData) => {
    try {
      const response = await api.post('/mock-interviews/start', sessionData);
      return response.data;
    } catch (error) {
      throw error.error || error.response?.data?.error || { message: 'Failed to start mock interview' };
    }
  },

  // Submit an answer to a question
  submitAnswer: async (answerData) => {
    try {
      const response = await api.post('/mock-interviews/answer', answerData);
      return response.data;
    } catch (error) {
      throw error.error || error.response?.data?.error || { message: 'Failed to submit answer' };
    }
  },

  // Complete a mock interview session
  completeSession: async (sessionId) => {
    try {
      const response = await api.post('/mock-interviews/complete', { session_id: sessionId });
      return response.data;
    } catch (error) {
      throw error.error || error.response?.data?.error || { message: 'Failed to complete interview' };
    }
  },

  // List all mock interview sessions
  listSessions: async (params = {}) => {
    try {
      const queryString = new URLSearchParams(params).toString();
      const url = queryString ? `/mock-interviews?${queryString}` : '/mock-interviews';
      const response = await api.get(url);
      return response.data;
    } catch (error) {
      throw error.error || error.response?.data?.error || { message: 'Failed to fetch sessions' };
    }
  },

  // Get details of a specific session
  getSession: async (sessionId) => {
    try {
      const response = await api.get(`/mock-interviews/${sessionId}`);
      return response.data;
    } catch (error) {
      throw error.error || error.response?.data?.error || { message: 'Failed to fetch session' };
    }
  },

  // Get summary of a completed session
  getSummary: async (sessionId) => {
    try {
      const response = await api.get(`/mock-interviews/${sessionId}/summary`);
      return response.data;
    } catch (error) {
      const errorData = error.error || error.response?.data?.error || { message: 'Failed to fetch summary' };
      if (error.response?.status === 404) {
        errorData.code = 'not_found';
      }
      throw errorData;
    }
  },

  // Delete a mock interview session
  deleteSession: async (sessionId) => {
    try {
      const response = await api.delete(`/mock-interviews/${sessionId}/delete`);
      return response.data;
    } catch (error) {
      throw error.error || error.response?.data?.error || { message: 'Failed to delete session' };
    }
  },
};

// LinkedIn Integration API (UC-089)
export const linkedInAPI = {
  // OAuth flow
  initiateOAuth: async () => {
    try {
      const response = await api.get('/auth/oauth/linkedin/initiate');
      return response.data;
    } catch (error) {
      throw error.error || error.response?.data || { message: 'Failed to initiate LinkedIn OAuth' };
    }
  },

  completeOAuth: async (code, state) => {
    try {
      const response = await api.post('/auth/oauth/linkedin/callback', { code, state });
      return response.data;
    } catch (error) {
      throw error.error || error.response?.data || { message: 'Failed to complete LinkedIn OAuth' };
    }
  },

  // Integration status
  getIntegrationStatus: async () => {
    try {
      const response = await api.get('/linkedin/integration-status');
      return response.data;
    } catch (error) {
      throw error.error || error.response?.data || { message: 'Failed to get integration status' };
    }
  },

  // Profile optimization
  getProfileOptimization: async () => {
    try {
      const response = await api.post('/linkedin/profile-optimization');
      return response.data;
    } catch (error) {
      throw error.error || error.response?.data || { message: 'Failed to get profile optimization' };
    }
  },

  // Networking message generation
  generateNetworkingMessage: async (params) => {
    try {
      const response = await api.post('/linkedin/networking-message', params);
      return response.data;
    } catch (error) {
      throw error.error || error.response?.data || { message: 'Failed to generate message' };
    }
  },

  // Content strategy
  getContentStrategy: async () => {
    try {
      const response = await api.get('/linkedin/content-strategy');
      return response.data;
    } catch (error) {
      throw error.error || error.response?.data || { message: 'Failed to get content strategy' };
    }
  },
};

// Team accounts & collaboration
export const teamAPI = {
  listAccounts: async () => {
    try {
      const response = await api.get('/team/accounts');
      return response.data;
    } catch (error) {
      throw error.error || error.response?.data?.error || { message: 'Failed to load team accounts' };
    }
  },
  createAccount: async (payload) => {
    try {
      const response = await api.post('/team/accounts', payload);
      return response.data;
    } catch (error) {
      throw error.error || error.response?.data?.error || { message: 'Unable to create team' };
    }
  },
  getAccount: async (teamId) => {
    try {
      const response = await api.get(`/team/accounts/${teamId}`);
      return response.data;
    } catch (error) {
      throw error.error || error.response?.data?.error || { message: 'Failed to load team details' };
    }
  },
  updateSubscription: async (teamId, payload) => {
    try {
      const response = await api.patch(`/team/accounts/${teamId}/subscription`, payload);
      return response.data;
    } catch (error) {
      throw error.error || error.response?.data?.error || { message: 'Failed to update subscription' };
    }
  },
  listInvitations: async (teamId) => {
    try {
      const response = await api.get(`/team/accounts/${teamId}/invites`);
      return response.data;
    } catch (error) {
      throw error.error || error.response?.data?.error || { message: 'Failed to load invites' };
    }
  },
  inviteMember: async (teamId, payload) => {
    try {
      const response = await api.post(`/team/accounts/${teamId}/invites`, payload);
      return response.data;
    } catch (error) {
      throw error.error || error.response?.data?.error || { message: 'Failed to send invite' };
    }
  },
  acceptInvite: async (token) => {
    try {
      const response = await api.post(`/team/invites/${token}/accept`);
      return response.data;
    } catch (error) {
      throw error.error || error.response?.data?.error || { message: 'Failed to accept invite' };
    }
  },
  updateMember: async (membershipId, payload) => {
    try {
      const response = await api.patch(`/team/memberships/${membershipId}`, payload);
      return response.data;
    } catch (error) {
      throw error.error || error.response?.data?.error || { message: 'Failed to update member' };
    }
  },
  listAccess: async (teamId) => {
    try {
      const response = await api.get(`/team/accounts/${teamId}/access`);
      return response.data;
    } catch (error) {
      throw error.error || error.response?.data?.error || { message: 'Failed to load access controls' };
    }
  },
  upsertAccess: async (teamId, payload) => {
    try {
      const response = await api.post(`/team/accounts/${teamId}/access`, payload);
      return response.data;
    } catch (error) {
      throw error.error || error.response?.data?.error || { message: 'Failed to update access' };
    }
  },
  getDashboard: async (teamId) => {
    try {
      const response = await api.get(`/team/accounts/${teamId}/dashboard`);
      return response.data;
    } catch (error) {
      throw error.error || error.response?.data?.error || { message: 'Failed to load dashboard' };
    }
  },
  getReports: async (teamId) => {
    try {
      const response = await api.get(`/team/accounts/${teamId}/reports`);
      return response.data;
    } catch (error) {
      throw error.error || error.response?.data?.error || { message: 'Failed to load reports' };
    }
  },
  listMessages: async (teamId) => {
    try {
      const response = await api.get(`/team/accounts/${teamId}/messages`);
      return response.data;
    } catch (error) {
      throw error.error || error.response?.data?.error || { message: 'Failed to load team messages' };
    }
  },
  postMessage: async (teamId, payload) => {
    try {
      const response = await api.post(`/team/accounts/${teamId}/messages`, payload);
      return response.data;
    } catch (error) {
      throw error.error || error.response?.data?.error || { message: 'Failed to send message' };
    }
  },
  getMyPendingInvites: async () => {
    try {
      const response = await api.get('/team/my-invites');
      return response.data;
    } catch (error) {
      throw error.error || error.response?.data?.error || { message: 'Failed to load pending invitations' };
    }
  },
  // Shared Jobs
  getMyShareableJobs: async () => {
    try {
      const response = await api.get('/team/my-shareable-jobs');
      return response.data;
    } catch (error) {
      throw error.error || error.response?.data?.error || { message: 'Failed to load your jobs' };
    }
  },
  listSharedJobs: async (teamId) => {
    try {
      const response = await api.get(`/team/accounts/${teamId}/shared-jobs`);
      return response.data;
    } catch (error) {
      throw error.error || error.response?.data?.error || { message: 'Failed to load shared jobs' };
    }
  },
  shareJob: async (teamId, payload) => {
    try {
      const response = await api.post(`/team/accounts/${teamId}/share-job`, payload);
      return response.data;
    } catch (error) {
      const errMsg = error.response?.data?.error || 'Failed to share job';
      throw new Error(errMsg);
    }
  },
  unshareJob: async (teamId, sharedJobId) => {
    try {
      const response = await api.delete(`/team/accounts/${teamId}/shared-jobs/${sharedJobId}`);
      return response.data;
    } catch (error) {
      throw error.error || error.response?.data?.error || { message: 'Failed to unshare job' };
    }
  },
  listSharedJobComments: async (teamId, sharedJobId) => {
    try {
      const response = await api.get(`/team/accounts/${teamId}/shared-jobs/${sharedJobId}/comments`);
      return response.data;
    } catch (error) {
      throw error.error || error.response?.data?.error || { message: 'Failed to load comments' };
    }
  },
  addSharedJobComment: async (teamId, sharedJobId, content) => {
    try {
      const response = await api.post(`/team/accounts/${teamId}/shared-jobs/${sharedJobId}/comments`, { content });
      return response.data;
    } catch (error) {
      throw error.error || error.response?.data?.error || { message: 'Failed to add comment' };
    }
  },
  deleteSharedJobComment: async (teamId, sharedJobId, commentId) => {
    try {
      const response = await api.delete(`/team/accounts/${teamId}/shared-jobs/${sharedJobId}/comments/${commentId}`);
      return response.data;
    } catch (error) {
      throw error.error || error.response?.data?.error || { message: 'Failed to delete comment' };
    }
  },
};

// UC-128: Career Growth Calculator API
export const careerGrowthAPI = {
  getScenarios: () => api.get('/career-growth/scenarios/'),
  getScenario: (scenarioId) => api.get(`/career-growth/scenarios/${scenarioId}/`),
  createScenario: (data) => api.post('/career-growth/scenarios/', data),
  updateScenario: (scenarioId, data) => api.put(`/career-growth/scenarios/${scenarioId}/`, data),
  deleteScenario: (scenarioId) => api.delete(`/career-growth/scenarios/${scenarioId}/`),
  calculateProjection: (data) => api.post('/career-growth/calculate/', data),
  compareScenarios: (scenarioIds) => api.post('/career-growth/compare/', { scenario_ids: scenarioIds }),
  getProgressionData: (jobTitle, companyName, industry) => 
    api.get('/career-growth/progression-data/', {
      params: { job_title: jobTitle, company_name: companyName, industry }
    }),
};

// ESM-only: no CommonJS interop here to avoid init-order issues<|MERGE_RESOLUTION|>--- conflicted
+++ resolved
@@ -19,23 +19,8 @@
 // Add token to requests if available
 api.interceptors.request.use(
   async (config) => {
-<<<<<<< HEAD
-    let token = localStorage.getItem('firebaseToken');
-    if (!token) {
-      try {
-        const { auth } = await import('./firebase');
-        if (auth?.currentUser) {
-          token = await auth.currentUser.getIdToken();
-          if (token) localStorage.setItem('firebaseToken', token);
-        }
-      } catch {
-        // Ignore; will proceed unauthenticated
-      }
-    }
-=======
     const token = await ensureFirebaseToken(false);
     if (!config.headers) config.headers = {};
->>>>>>> 5cad3945
     if (token) {
       config.headers.Authorization = `Bearer ${token}`;
     } else if (config.headers.Authorization) {
@@ -874,6 +859,16 @@
       return response.data;
     } catch (error) {
       throw error.response?.data?.error || { message: 'Failed to fetch commute time' };
+    }
+  },
+
+  // Jobs ranked by fastest stored commute time
+  getCommuteRanking: async () => {
+    try {
+      const response = await api.get('/jobs/commute-ranking');
+      return response.data; // { results: [{ job_id, title, company_name, min_commute_eta_min, min_commute_distance_km }] }
+    } catch (error) {
+      throw error.response?.data?.error || { message: 'Failed to load commute ranking' };
     }
   },
 
@@ -2380,13 +2375,9 @@
   interviewsAPI,
   calendarAPI,
   githubAPI,
-<<<<<<< HEAD
   geoAPI,
-};
-=======
   responseLibraryAPI,
 });
->>>>>>> 5cad3945
 
 export default _defaultExport;
 
