--- conflicted
+++ resolved
@@ -3015,66 +3015,6 @@
   },
 };
 
-<<<<<<< HEAD
-// LinkedIn Integration API (UC-089)
-export const linkedInAPI = {
-  // OAuth flow
-  initiateOAuth: async () => {
-    try {
-      const response = await api.get('/auth/oauth/linkedin/initiate');
-      return response.data;
-    } catch (error) {
-      throw error.error || error.response?.data || { message: 'Failed to initiate LinkedIn OAuth' };
-    }
-  },
-
-  completeOAuth: async (code, state) => {
-    try {
-      const response = await api.post('/auth/oauth/linkedin/callback', { code, state });
-      return response.data;
-    } catch (error) {
-      throw error.error || error.response?.data || { message: 'Failed to complete LinkedIn OAuth' };
-    }
-  },
-
-  // Integration status
-  getIntegrationStatus: async () => {
-    try {
-      const response = await api.get('/linkedin/integration-status');
-      return response.data;
-    } catch (error) {
-      throw error.error || error.response?.data || { message: 'Failed to get integration status' };
-    }
-  },
-
-  // Profile optimization
-  getProfileOptimization: async () => {
-    try {
-      const response = await api.post('/linkedin/profile-optimization');
-      return response.data;
-    } catch (error) {
-      throw error.error || error.response?.data || { message: 'Failed to get profile optimization' };
-    }
-  },
-
-  // Networking message generation
-  generateNetworkingMessage: async (params) => {
-    try {
-      const response = await api.post('/linkedin/networking-message', params);
-      return response.data;
-    } catch (error) {
-      throw error.error || error.response?.data || { message: 'Failed to generate message' };
-    }
-  },
-
-  // Content strategy
-  getContentStrategy: async () => {
-    try {
-      const response = await api.get('/linkedin/content-strategy');
-      return response.data;
-    } catch (error) {
-      throw error.error || error.response?.data || { message: 'Failed to get content strategy' };
-=======
 // UC-077: Mock Interview API
 export const mockInterviewAPI = {
   // Start a new mock interview session
@@ -3150,7 +3090,68 @@
       return response.data;
     } catch (error) {
       throw error.error || error.response?.data?.error || { message: 'Failed to delete session' };
->>>>>>> d21e185e
+    }
+  },
+};
+
+// LinkedIn Integration API (UC-089)
+export const linkedInAPI = {
+  // OAuth flow
+  initiateOAuth: async () => {
+    try {
+      const response = await api.get('/auth/oauth/linkedin/initiate');
+      return response.data;
+    } catch (error) {
+      throw error.error || error.response?.data || { message: 'Failed to initiate LinkedIn OAuth' };
+    }
+  },
+
+  completeOAuth: async (code, state) => {
+    try {
+      const response = await api.post('/auth/oauth/linkedin/callback', { code, state });
+      return response.data;
+    } catch (error) {
+      throw error.error || error.response?.data || { message: 'Failed to complete LinkedIn OAuth' };
+    }
+  },
+
+  // Integration status
+  getIntegrationStatus: async () => {
+    try {
+      const response = await api.get('/linkedin/integration-status');
+      return response.data;
+    } catch (error) {
+      throw error.error || error.response?.data || { message: 'Failed to get integration status' };
+    }
+  },
+
+  // Profile optimization
+  getProfileOptimization: async () => {
+    try {
+      const response = await api.post('/linkedin/profile-optimization');
+      return response.data;
+    } catch (error) {
+      throw error.error || error.response?.data || { message: 'Failed to get profile optimization' };
+    }
+  },
+
+  // Networking message generation
+  generateNetworkingMessage: async (params) => {
+    try {
+      const response = await api.post('/linkedin/networking-message', params);
+      return response.data;
+    } catch (error) {
+      throw error.error || error.response?.data || { message: 'Failed to generate message' };
+    }
+  },
+
+  // Content strategy
+  getContentStrategy: async () => {
+    try {
+      const response = await api.get('/linkedin/content-strategy');
+      return response.data;
+    } catch (error) {
+      throw error.error || error.response?.data || { message: 'Failed to get content strategy' };
     }
   },
 };
@@ -3166,12 +3167,9 @@
     module.exports.networkingAPI = networkingAPI;
     module.exports.mentorshipAPI = mentorshipAPI;
     module.exports.goalsAPI = goalsAPI;
-<<<<<<< HEAD
-    module.exports.linkedInAPI = linkedInAPI;
-=======
     module.exports.mockInterviewAPI = mockInterviewAPI;
     module.exports.questionBankAPI = questionBankAPI;
->>>>>>> d21e185e
+    module.exports.linkedInAPI = linkedInAPI;
   }
 } catch (e) {
   // ignore
