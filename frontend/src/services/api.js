--- conflicted
+++ resolved
@@ -612,7 +612,6 @@
     return response.data;
   },
 
-<<<<<<< HEAD
   // UC-045: Job archiving methods
   archiveJob: async (id, reason = 'other') => {
     const response = await api.post(`/jobs/${id}/archive`, { reason });
@@ -632,7 +631,8 @@
   permanentlyDeleteJob: async (id) => {
     const response = await api.delete(`/jobs/${id}/delete`);
     return response.data;
-=======
+  },
+
   importFromUrl: async (url) => {
     try {
       const response = await api.post('/jobs/import-from-url', { url });
@@ -640,7 +640,6 @@
     } catch (error) {
       throw error.response?.data?.error || { message: 'Failed to import job from URL' };
     }
->>>>>>> 548d63f4
   },
 };
 
