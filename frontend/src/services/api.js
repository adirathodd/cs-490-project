import axios from 'axios';
import { ensureFirebaseToken } from './authToken';

// ⚠️ UC-117: Backend API monitoring tracks all external API calls.
// See backend/core/api_monitoring.py for implementation details.

const API_BASE_URL = process.env.REACT_APP_API_URL || 'http://localhost:8000/api';

// Create axios instance with base configuration
export const api = axios.create({
  baseURL: process.env.REACT_APP_API_URL || 'http://localhost:8000/api',
  headers: {
    'Content-Type': 'application/json',
  },
  withCredentials: true,
});

// Add token to requests if available
api.interceptors.request.use(
  async (config) => {
    const token = await ensureFirebaseToken(false);
    if (!config.headers) config.headers = {};
    if (token) {
      config.headers.Authorization = `Bearer ${token}`;
    } else if (config.headers.Authorization) {
      delete config.headers.Authorization;
    }
    return config;
  },
  (error) => Promise.reject(error)
);

// Normalize errors and add light retry for transient GET failures
// Also handle token expiration by refreshing the token
api.interceptors.response.use(
  (response) => response,
  async (error) => {
    const config = error?.config || {};
    const status = error?.response?.status;
    const method = (config.method || '').toLowerCase();
    const isGet = method === 'get';
    const isTransient = !error.response || [408, 429, 500, 502, 503, 504].includes(status);

    // Handle token expiration (401/403 with authentication error)
    if (status === 401 || status === 403) {
      const errorMessage = (error?.response?.data?.error?.message || error?.response?.data?.detail || '').toLowerCase();
      if (!config.__tokenRefreshAttempted && (errorMessage.includes('token') || errorMessage.includes('authentication'))) {
        try {
          config.__tokenRefreshAttempted = true;
          const newToken = await ensureFirebaseToken(true);
          if (newToken) {
            if (!config.headers) config.headers = {};
            config.headers.Authorization = `Bearer ${newToken}`;
            return api.request(config);
          }
        } catch (refreshError) {
          console.error('Token refresh failed:', refreshError);
          try {
            localStorage.removeItem('firebaseToken');
          } catch (_) {
            // ignore
          }
        }
      }
    }

    if (isGet && isTransient && (config.__retryCount || 0) < 1) {
      config.__retryCount = (config.__retryCount || 0) + 1;
      await new Promise((r) => setTimeout(r, 500));
      return api.request(config);
    }

    // Prefer backend error shape if present, preserving any details/messages for callers
    const backendErr = error?.response?.data?.error;
    if (backendErr) {
      return Promise.reject({ error: backendErr });
    }

    return Promise.reject({
      error: {
        code: 'network_error',
        message: 'Network error. Please try again.',
      },
    });
  }
);

// eslint-disable-next-line no-unused-vars
const _extractErrorMessage = (error, fallback) => {
  const data = error?.response?.data;
  if (!data) return fallback;

  if (typeof data === 'string') return data;

  if (typeof data.detail === 'string' && data.detail.trim()) {
    return data.detail;
  }

  for (const value of Object.values(data)) {
    if (!value) continue;
    if (Array.isArray(value)) {
      const first = value.find((v) => typeof v === 'string' && v.trim().length);
      if (first) return first;
    }
    if (typeof value === 'string' && value.trim().length) {
      return value;
    }
  }

  return fallback;
};

// Contacts API (minimal surface used by referrals components)
export const contactsAPI = {
  list: async (params = {}) => {
    try {
      const usp = new URLSearchParams(params).toString();
      const path = usp ? `/contacts?${usp}` : '/contacts';
      const response = await api.get(path);
      return response.data;
    } catch (error) {
      throw error.error || error.response?.data?.error || { message: 'Failed to fetch contacts' };
    }
  },

  get: async (id) => {
    try {
      const response = await api.get(`/contacts/${id}`);
      return response.data;
    } catch (error) {
      throw error.error || error.response?.data?.error || { message: 'Failed to fetch contact' };
    }
  },

  create: async (payload) => {
    try {
      const response = await api.post('/contacts', payload);
      return response.data;
    } catch (error) {
      throw error.error || error.response?.data?.error || { message: 'Failed to create contact' };
    }
  },

  update: async (id, payload) => {
    try {
      const response = await api.patch(`/contacts/${id}`, payload);
      return response.data;
    } catch (error) {
      throw error.error || error.response?.data?.error || { message: 'Failed to update contact' };
    }
  },

  remove: async (id) => {
    try {
      const response = await api.delete(`/contacts/${id}`);
      return response.data;
    } catch (error) {
      throw error.error || error.response?.data?.error || { message: 'Failed to delete contact' };
    }
  },
};

// Profile API calls
export const profileAPI = {
  getUserProfile: async (userId) => {
    try {
      const response = await api.get(userId ? `/users/${userId}/profile` : '/users/profile');
      return response.data;
    } catch (error) {
      throw error.response?.data || error.message;
    }
  },
  
  updateProfile: async (userId, profileData) => {
    try {
      const response = await api.put(userId ? `/users/${userId}/profile` : '/users/profile', profileData);
      return response.data;
    } catch (error) {
      throw error.response?.data || error.message;
    }
  }
};

// Auth API calls
export const authAPI = {
  register: async (userData) => {
    try {
      const response = await api.post('/auth/register', userData);
      return response.data;
    } catch (error) {
      throw error.error || error.response?.data?.error || { code: 'registration_failed', message: 'Registration failed' };
    }
  },

  login: async (credentials) => {
    try {
      const response = await api.post('/auth/login', credentials);
      return response.data;
    } catch (error) {
      throw error.error || error.response?.data?.error || { code: 'login_failed', message: 'Login failed' };
    }
  },

  getCurrentUser: async () => {
    try {
      const response = await api.get('/users/me');
      return response.data;
    } catch (error) {
      throw error.error || error.response?.data?.error || { code: 'fetch_user_failed', message: 'Failed to fetch user' };
    }
  },

  updateProfile: async (profileData) => {
    try {
      const response = await api.patch('/users/me', profileData);
      return response.data;
    } catch (error) {
      throw error.error || error.response?.data?.error || { code: 'update_profile_failed', message: 'Failed to update profile' };
    }
  },

  // UC-021: Basic Profile Information
  getBasicProfile: async () => {
    try {
      const response = await api.get('/profile/basic');
      return response.data;
    } catch (error) {
      throw error;
    }
  },

  updateBasicProfile: async (profileData) => {
    try {
      const response = await api.patch('/profile/basic', profileData);
      return response.data;
    } catch (error) {
      throw error;
    }
  },

  // Exchange a provider access token (e.g., GitHub) for a Firebase custom token
  // when the provider reports an email matching an existing account. Returns { custom_token, email }
  linkProviderToken: async (provider, accessToken) => {
    try {
      const response = await api.post('/auth/oauth/link', { provider, access_token: accessToken });
      return response.data;
    } catch (error) {
      throw error.response?.data || error.message;
    }
  },

  // UC-022: Profile Picture Upload
  getProfilePicture: async () => {
    try {
      const response = await api.get('/profile/picture');
      return response.data; // Returns { profile_picture_url, has_profile_picture, profile_picture_uploaded_at }
    } catch (error) {
      throw error;
    }
  },

  uploadProfilePicture: async (file) => {
    try {
      const formData = new FormData();
      formData.append('profile_picture', file);
      
      const response = await api.post('/profile/picture/upload', formData, {
        headers: {
          'Content-Type': 'multipart/form-data',
        },
      });
      return response.data;
    } catch (error) {
      throw error;
    }
  },

  deleteProfilePicture: async () => {
    try {
      const response = await api.delete('/profile/picture/delete');
      return response.data;
    } catch (error) {
      throw error;
    }
  },

  // UC-009: Account Deletion
  deleteAccount: async () => {
    try {
      const response = await api.delete('/users/me');
      return response.data;
    } catch (error) {
      throw error;
    }
  },

  requestAccountDeletion: async () => {
    try {
      const response = await api.post('/users/me/delete-request');
      return response.data;
    } catch (error) {
      throw error;
    }
  },
};

// UC-026: Skills API calls
export const skillsAPI = {
  // Get all skills for the current user
  getSkills: async () => {
    try {
      const response = await api.get('/skills');
      return response.data;
    } catch (error) {
      throw error.response?.data?.error || { message: 'Failed to fetch skills' };
    }
  },

  // Add a new skill
  addSkill: async (skillData) => {
    try {
      const response = await api.post('/skills', skillData);
      return response.data;
    } catch (error) {
      throw error.response?.data?.error || { message: 'Failed to add skill' };
    }
  },

  // Update skill proficiency level or years
  updateSkill: async (skillId, skillData) => {
    try {
      const response = await api.patch(`/skills/${skillId}`, skillData);
      return response.data;
    } catch (error) {
      throw error.response?.data?.error || { message: 'Failed to update skill' };
    }
  },

  // Delete a skill
  deleteSkill: async (skillId) => {
    try {
      const response = await api.delete(`/skills/${skillId}`);
      return response.data;
    } catch (error) {
      throw error.response?.data?.error || { message: 'Failed to delete skill' };
    }
  },

  // Get autocomplete suggestions for skills
  autocompleteSkills: async (query, category = '', limit = 10) => {
    try {
      const params = new URLSearchParams({ q: query, limit });
      if (category) params.append('category', category);
      const response = await api.get(`/skills/autocomplete?${params.toString()}`);
      return response.data;
    } catch (error) {
      throw error.response?.data?.error || { message: 'Failed to fetch suggestions' };
    }
  },

  // Get available skill categories
  getCategories: async () => {
    try {
      const response = await api.get('/skills/categories');
      return response.data;
    } catch (error) {
      throw error.response?.data?.error || { message: 'Failed to fetch categories' };
    }
  },
  
  // UC-027: Category Organization endpoints
  
  // Get skills grouped by category
  getSkillsByCategory: async () => {
    try {
      const response = await api.get('/skills/by-category');
      return response.data;
    } catch (error) {
      throw error.response?.data?.error || { message: 'Failed to fetch skills by category' };
    }
  },
  
  // Reorder a single skill
  reorderSkill: async (skillId, newOrder, newCategory = null) => {
    try {
      const data = { skill_id: skillId, new_order: newOrder };
      if (newCategory) data.new_category = newCategory;
      const response = await api.post('/skills/reorder', data);
      return response.data;
    } catch (error) {
      throw error.response?.data?.error || { message: 'Failed to reorder skill' };
    }
  },
  
  // Bulk reorder skills
  bulkReorderSkills: async (skillsData) => {
    try {
      const response = await api.post('/skills/bulk-reorder', { skills: skillsData });
      return response.data;
    } catch (error) {
      throw error.response?.data?.error || { message: 'Failed to reorder skills' };
    }
  },
  
  // Export skills
  exportSkills: async (format = 'json') => {
    try {
      const response = await api.get(`/skills/export?format=${format}`, {
        responseType: format === 'csv' ? 'blob' : 'json'
      });
      return response.data;
    } catch (error) {
      throw error.response?.data?.error || { message: 'Failed to export skills' };
    }
  },
};

// Education API calls
export const educationAPI = {
  getLevels: async () => {
    try {
      const response = await api.get('/education/levels');
      return response.data;
    } catch (error) {
      throw error.response?.data?.error || { message: 'Failed to fetch education levels' };
    }
  },

  getEducations: async () => {
    try {
      const response = await api.get('/education');
      return response.data;
    } catch (error) {
      throw error.response?.data?.error || { message: 'Failed to fetch education entries' };
    }
  },

  addEducation: async (data) => {
    try {
      const response = await api.post('/education', data);
      return response.data;
    } catch (error) {
      throw error.response?.data?.error || { message: 'Failed to add education' };
    }
  },

  updateEducation: async (id, data) => {
    try {
      const response = await api.patch(`/education/${id}` , data);
      return response.data;
    } catch (error) {
      throw error.response?.data?.error || { message: 'Failed to update education' };
    }
  },

  deleteEducation: async (id) => {
    try {
      const response = await api.delete(`/education/${id}`);
      return response.data;
    } catch (error) {
      throw error.response?.data?.error || { message: 'Failed to delete education' };
    }
  }
};

// UC-030: Certifications API calls
export const certificationsAPI = {
  getCategories: async () => {
    try {
      const response = await api.get('/certifications/categories');
      return response.data;
    } catch (error) {
      throw error.response?.data?.error || { message: 'Failed to fetch certification categories' };
    }
  },

  searchOrganizations: async (query, limit = 10) => {
    try {
      const params = new URLSearchParams({ q: query, limit });
      const response = await api.get(`/certifications/orgs?${params.toString()}`);
      return response.data; // array of strings
    } catch (error) {
      throw error.response?.data?.error || { message: 'Failed to search organizations' };
    }
  },

  getCertifications: async () => {
    try {
      const response = await api.get('/certifications');
      return response.data;
    } catch (error) {
      throw error.response?.data?.error || { message: 'Failed to fetch certifications' };
    }
  },

  addCertification: async (data) => {
    try {
      // If document or badge file is included, send multipart
      if (data.document instanceof File || data.badge_image instanceof File) {
        const form = new FormData();
        Object.entries(data).forEach(([k, v]) => {
          if (v !== undefined && v !== null) form.append(k, v);
        });
        const response = await api.post('/certifications', form, { headers: { 'Content-Type': 'multipart/form-data' } });
        return response.data;
      }
      const response = await api.post('/certifications', data);
      return response.data;
    } catch (error) {
      throw error.response?.data?.error || { message: 'Failed to add certification' };
    }
  },

  updateCertification: async (id, data) => {
    try {
      const requiresMultipart =
        data.document instanceof File ||
        data.document === null ||
        data.badge_image instanceof File ||
        data.badge_image === null;
      if (requiresMultipart) {
        const form = new FormData();
        Object.entries(data).forEach(([k, v]) => {
          if (v === null) {
            form.append(k, ''); // allow clearing fields
          } else if (v !== undefined) {
            form.append(k, v);
          }
        });
        const response = await api.patch(`/certifications/${id}`, form, { headers: { 'Content-Type': 'multipart/form-data' } });
        return response.data;
      }
      const response = await api.patch(`/certifications/${id}`, data);
      return response.data;
    } catch (error) {
      throw error.response?.data?.error || { message: 'Failed to update certification' };
    }
  },

  deleteCertification: async (id) => {
    try {
      const response = await api.delete(`/certifications/${id}`);
      return response.data;
    } catch (error) {
      throw error.response?.data?.error || { message: 'Failed to delete certification' };
    }
  },
};

// UC-031: Projects API calls
export const projectsAPI = {
  getProjects: async (params = {}) => {
    try {
      // Support filters/sort/search via query params
      const usp = new URLSearchParams();
      Object.entries(params || {}).forEach(([k, v]) => {
        if (v === undefined || v === null || v === '') return;
        usp.append(k, Array.isArray(v) ? v.join(',') : v);
      });
      const path = usp.toString() ? `/projects?${usp.toString()}` : '/projects';
      const response = await api.get(path);
      return response.data;
    } catch (error) {
      throw error.error || error.response?.data?.error || { message: 'Failed to fetch projects' };
    }
  },

  getProject: async (id) => {
    try {
      const response = await api.get(`/projects/${id}`);
      return response.data;
    } catch (error) {
      throw error.error || error.response?.data?.error || { message: 'Failed to fetch project' };
    }
  },

  addProject: async (data) => {
    try {
      // If files present, use multipart
      if (data.media && Array.isArray(data.media) && data.media.length > 0) {
        const form = new FormData();
        Object.entries(data).forEach(([k, v]) => {
          if (k === 'media') return; // handle separately
          if (k === 'technologies' && Array.isArray(v)) {
            form.append('technologies', JSON.stringify(v));
          } else if (v !== undefined && v !== null) {
            form.append(k, v);
          }
        });
        data.media.forEach((file) => form.append('media', file));
        const response = await api.post('/projects', form, { headers: { 'Content-Type': 'multipart/form-data' } });
        return response.data;
      }
      const payload = { ...data };
      const response = await api.post('/projects', payload);
      return response.data;
    } catch (error) {
      throw error.error || error.response?.data?.error || { message: 'Failed to add project' };
    }
  },

  updateProject: async (id, data) => {
    try {
      if (data.media && Array.isArray(data.media) && data.media.length > 0) {
        const form = new FormData();
        Object.entries(data).forEach(([k, v]) => {
          if (k === 'media') return;
          if (k === 'technologies' && Array.isArray(v)) {
            form.append('technologies', JSON.stringify(v));
          } else if (v !== undefined) {
            form.append(k, v === null ? '' : v);
          }
        });
        data.media.forEach((file) => form.append('media', file));
        const response = await api.patch(`/projects/${id}`, form, { headers: { 'Content-Type': 'multipart/form-data' } });
        return response.data;
      }
      const response = await api.patch(`/projects/${id}`, data);
      return response.data;
    } catch (error) {
      throw error.error || error.response?.data?.error || { message: 'Failed to update project' };
    }
  },

  deleteProject: async (id) => {
    try {
      const response = await api.delete(`/projects/${id}`);
      return response.data;
    } catch (error) {
      throw error.error || error.response?.data?.error || { message: 'Failed to delete project' };
    }
  },

  deleteProjectMedia: async (projectId, mediaId) => {
    try {
      const response = await api.delete(`/projects/${projectId}/media/${mediaId}`);
      return response.data;
    } catch (error) {
      throw error.error || error.response?.data?.error || { message: 'Failed to delete media' };
    }
  },
};

// UC-023, UC-024, UC-025: Employment History API calls
authAPI.getEmploymentHistory = async () => {
  try {
    const response = await api.get('/employment');
    return response.data;
  } catch (error) {
    throw error;
  }
};

// UC-036: Jobs API calls
// UC-039: Enhanced with search/filter params support
export const jobsAPI = {
  getJobs: async (params = {}) => {
    try {
      // Build query string from params object
      const usp = new URLSearchParams();
      Object.entries(params || {}).forEach(([k, v]) => {
        if (v === undefined || v === null || v === '') return;
        usp.append(k, v);
      });
      const path = usp.toString() ? `/jobs?${usp.toString()}` : '/jobs';
      const response = await api.get(path);
      return response.data;
    } catch (error) {
      throw error.response?.data?.error || { message: 'Failed to fetch jobs' };
    }
  },

  getJob: async (id) => {
    try {
      const response = await api.get(`/jobs/${id}`);
      return response.data;
    } catch (error) {
      throw error.response?.data?.error || { message: 'Failed to fetch job' };
    }
  },

  getJobCompanyInsights: async (id) => {
    try {
      const response = await api.get(`/jobs/${id}/company`);
      return response.data;
    } catch (error) {
      throw error.response?.data?.error || { message: 'Failed to fetch company insights' };
    }
  },

  // UC-074: Generate company profile using AI when DB fields are missing
  generateCompanyProfile: async (id, options = {}) => {
    try {
      const response = await api.post(`/jobs/${id}/company/generate`, options);
      return response.data;
    } catch (error) {
      throw error.response?.data?.error || { message: 'Failed to generate company profile' };
    }
  },

  getJobInterviewInsights: async (id) => {
    try {
      const response = await api.get(`/jobs/${id}/interview-insights/`);
      return response.data;
    } catch (error) {
      throw error.response?.data?.error || { message: 'Failed to fetch interview insights' };
    }
  },

  getJobTechnicalPrep: async (id, options = {}) => {
    try {
      const params = new URLSearchParams();
      if (options.refresh) params.append('refresh', 'true');
      const path = params.toString() ? `/jobs/${id}/technical-prep/?${params.toString()}` : `/jobs/${id}/technical-prep/`;
      const response = await api.get(path);
      return response.data;
    } catch (error) {
      throw error.response?.data?.error || { message: 'Failed to fetch technical prep' };
    }
  },

  // Interview practice question bank (alias to questionBankAPI)
  getJobQuestionBank: async (jobId, refresh = false) => {
    return questionBankAPI.getQuestionBank(jobId, refresh);
  },

  logQuestionPractice: async (jobId, data) => {
    return questionBankAPI.logQuestionPractice(jobId, data);
  },
  getQuestionPracticeHistory: async (jobId, questionId) => {
    return questionBankAPI.getQuestionPracticeHistory(jobId, questionId);
  },
  coachQuestionResponse: async (jobId, data) => {
    return questionBankAPI.coachQuestionResponse(jobId, data);
  },
  logTechnicalPrepAttempt: async (id, data) => {
    try {
      const response = await api.post(`/jobs/${id}/technical-prep/practice/`, data);
      return response.data;
    } catch (error) {
      throw error.response?.data?.error || { message: 'Failed to log technical prep attempt' };
    }
  },

  togglePreparationChecklist: async (id, data) => {
    try {
      const response = await api.post(`/jobs/${id}/preparation-checklist/`, data);
      return response.data;
    } catch (error) {
      throw error.response?.data?.error || { message: 'Failed to update checklist' };
    }
  },

  // UC-066: Skills Gap Analysis
  getJobSkillsGap: async (id, options = {}) => {
    try {
      const params = new URLSearchParams();
      if (options.refresh) params.append('refresh', 'true');
      if (options.include_similar) params.append('include_similar', 'true');
      const path = params.toString() ? `/jobs/${id}/skills-gap/?${params.toString()}` : `/jobs/${id}/skills-gap/`;
      const response = await api.get(path);
      return response.data;
    } catch (error) {
      throw error.response?.data?.error || { message: 'Failed to fetch skills gap analysis' };
    }
  },

  logSkillProgress: async (skillId, data) => {
    try {
      const response = await api.post(`/skills/${skillId}/progress/`, data);
      return response.data;
    } catch (error) {
      throw error.response?.data?.error || { message: 'Failed to log skill progress' };
    }
  },

  getSkillProgress: async (skillId) => {
    try {
      const response = await api.get(`/skills/${skillId}/progress/`);
      return response.data;
    } catch (error) {
      throw error.response?.data?.error || { message: 'Failed to fetch skill progress' };
    }
  },

  addJob: async (data) => {
    const response = await api.post('/jobs', data);
    return response.data;
  },

  updateJob: async (id, data) => {
    const response = await api.patch(`/jobs/${id}`, data);
    return response.data;
  },

  deleteJob: async (id) => {
    const response = await api.delete(`/jobs/${id}`);
    return response.data;
  },

  // importFromUrl defined below (keep a single implementation)

  // UC-037 additions
  getJobStats: async (params = {}) => {
    const response = await api.get('/jobs/stats', { params });
    return response.data; // { interested: n, applied: n, ... }
  },

  getAnalytics: async (params = {}) => {
    const response = await api.get('/jobs/analytics', { params });
    return response.data; // Enhanced analytics data
  },
  getProductivityAnalytics: async () => {
    const response = await api.get('/productivity/analytics');
    return response.data;
  },
  getCompetitiveAnalysis: async (params = {}) => {
    const response = await api.get('/jobs/competitive-analysis', { params });
    return response.data;
  },
  updateAnalyticsGoals: async (payload) => {
    const response = await api.patch('/jobs/analytics/goals', payload);
    return response.data;
  },

  // UC-097: Application Success Rate Analysis
  getSuccessAnalysis: async () => {
    const response = await api.get('/jobs/success-analysis');
    return response.data;
  },
  getOptimizationInsights: async () => {
    const response = await api.get('/jobs/optimization-dashboard');
    return response.data;
  },

  bulkUpdateStatus: async (ids, status) => {
    const response = await api.post('/jobs/bulk-status', { ids, status });
    return response.data; // { updated: n }
  },
  bulkUpdateDeadline: async (ids, deadline) => {
    // deadline should be a string 'YYYY-MM-DD' or null to clear
    const response = await api.post('/jobs/bulk-deadline', { ids, deadline });
    return response.data; // { updated: n }
  },
  getUpcomingDeadlines: async (limit = 5) => {
    const response = await api.get(`/jobs/upcoming-deadlines?limit=${limit}`);
    return response.data;
  },

  // UC-045: Job archiving methods
  archiveJob: async (id, reason = 'other') => {
    const response = await api.post(`/jobs/${id}/archive`, { reason });
    return response.data;
  },

  restoreJob: async (id) => {
    const response = await api.post(`/jobs/${id}/restore`);
    return response.data;
  },

  bulkArchiveJobs: async (ids, reason = 'other') => {
    const response = await api.post('/jobs/bulk-archive', { ids, reason });
    return response.data;
  },

  bulkRestoreJobs: async (ids) => {
    const response = await api.post('/jobs/bulk-restore', { ids });
    return response.data;
  },

  permanentlyDeleteJob: async (id) => {
    const response = await api.delete(`/jobs/${id}/delete`);
    return response.data;
  },

  importFromUrl: async (url) => {
    try {
      const response = await api.post('/jobs/import-from-url', { url });
      return response.data;
    } catch (error) {
      throw error.response?.data?.error || { message: 'Failed to import job from URL' };
    }
  },

  // UC-065: Job Matching Algorithm
  getJobMatchScore: async (id, options = {}) => {
    try {
      const params = new URLSearchParams();
      if (options.refresh) params.append('refresh', 'true');
      const path = params.toString() ? `/jobs/${id}/match-score/?${params.toString()}` : `/jobs/${id}/match-score/`;
      const response = await api.get(path);
      return response;
    } catch (error) {
      throw error.response?.data?.error || { message: 'Failed to fetch job match score' };
    }
  },

  updateJobMatchWeights: async (id, data) => {
    try {
      const response = await api.post(`/jobs/${id}/match-score/`, data);
      return response;
    } catch (error) {
      throw error.response?.data?.error || { message: 'Failed to update match weights' };
    }
  },

  getBulkJobMatchScores: async (options = {}) => {
    try {
      const params = new URLSearchParams();
      if (options.job_ids) params.append('job_ids', options.job_ids);
      if (options.limit) params.append('limit', options.limit);
      if (options.min_score) params.append('min_score', options.min_score);
      if (options.sort_by) params.append('sort_by', options.sort_by);
      if (options.order) params.append('order', options.order);
      const path = params.toString() ? `/jobs/match-scores/?${params.toString()}` : `/jobs/match-scores/`;
      const response = await api.get(path);
      return response;
    } catch (error) {
      throw error.response?.data?.error || { message: 'Failed to fetch bulk job match scores' };
    }
  },

  // Application quality scoring
  getApplicationQuality: async (id, options = {}) => {
    try {
      const params = new URLSearchParams();
      if (options.refresh) params.append('refresh', 'true');
      const path = params.toString() ? `/jobs/${id}/quality/?${params.toString()}` : `/jobs/${id}/quality/`;
      const response = await api.get(path);
      return response.data;
    } catch (error) {
      throw error.response?.data?.error || { message: 'Failed to fetch application quality' };
    }
  },

  refreshApplicationQuality: async (id, data = {}) => {
    try {
      const response = await api.post(`/jobs/${id}/quality/`, data);
      return response.data;
    } catch (error) {
      throw error.response?.data?.error || { message: 'Failed to score application quality' };
    }
  },
};

export const companyAPI = {
  searchCompanies: async (query = '') => {
    try {
      const params = new URLSearchParams();
      if (query) params.append('q', query);
      params.append('limit', '10');
      const path = params.toString() ? `/companies/search?${params.toString()}` : '/companies/search';
      const response = await api.get(path);
      return response.data?.results || [];
    } catch (error) {
      throw error.error || error.response?.data?.error || { message: 'Failed to search companies' };
    }
  },
};

// UC-075 & UC-076: Question Bank and Response Coaching API
export const questionBankAPI = {
  // Get question bank for a job
  getQuestionBank: async (jobId, refresh = false) => {
    try {
      const params = new URLSearchParams();
      if (refresh) params.append('refresh', 'true');
      const path = params.toString() 
        ? `/jobs/${jobId}/question-bank/?${params.toString()}` 
        : `/jobs/${jobId}/question-bank/`;
      const response = await api.get(path);
      return response.data;
    } catch (error) {
      throw error.response?.data?.error || { message: 'Failed to fetch question bank' };
    }
  },

  // Log practice session for a question
  logQuestionPractice: async (jobId, data) => {
    try {
      const response = await api.post(`/jobs/${jobId}/question-bank/practice/`, data);
      return response.data;
    } catch (error) {
      throw error.response?.data?.error || { message: 'Failed to log practice' };
    }
  },

  // Get practice history for a specific question
  getQuestionPracticeHistory: async (jobId, questionId) => {
    try {
      const response = await api.get(`/jobs/${jobId}/question-bank/practice/${questionId}/`);
      return response.data;
    } catch (error) {
      throw error.response?.data?.error || { message: 'Failed to fetch practice history' };
    }
  },

  // Get AI coaching for a response
  coachQuestionResponse: async (jobId, data) => {
    try {
      // Use general endpoint if jobId is 'general'
      const endpoint = jobId === 'general' 
        ? '/general-response-coach/' 
        : `/jobs/${jobId}/question-bank/coach/`;
      const response = await api.post(endpoint, data);
      return response.data;
    } catch (error) {
      throw error.response?.data?.error || { message: 'Failed to generate coaching feedback' };
    }
  },
};

// UC-126: Response Library API
export const responseLibraryAPI = {
  // List all responses with optional filters
  listResponses: async (filters = {}) => {
    try {
      const params = new URLSearchParams();
      if (filters.type) params.append('type', filters.type);
      if (filters.search) params.append('search', filters.search);
      
      const path = params.toString() 
        ? `/response-library/?${params.toString()}` 
        : `/response-library/`;
      const response = await api.get(path);
      return response.data;
    } catch (error) {
      throw error.response?.data?.error || { message: 'Failed to fetch response library' };
    }
  },

  // Create a new response
  createResponse: async (data) => {
    try {
      const response = await api.post('/response-library/', data);
      return response.data;
    } catch (error) {
      throw error.response?.data?.error || { message: 'Failed to create response' };
    }
  },

  // Get a specific response with version history
  getResponse: async (responseId) => {
    try {
      const response = await api.get(`/response-library/${responseId}/`);
      return response.data;
    } catch (error) {
      throw error.response?.data?.error || { message: 'Failed to fetch response' };
    }
  },

  // Update a response
  updateResponse: async (responseId, data) => {
    try {
      const response = await api.put(`/response-library/${responseId}/`, data);
      return response.data;
    } catch (error) {
      throw error.response?.data?.error || { message: 'Failed to update response' };
    }
  },

  // Delete a response
  deleteResponse: async (responseId) => {
    try {
      await api.delete(`/response-library/${responseId}/`);
      return { success: true };
    } catch (error) {
      throw error.response?.data?.error || { message: 'Failed to delete response' };
    }
  },

  // Record usage of a response
  recordUsage: async (responseId, data) => {
    try {
      const response = await api.post(`/response-library/${responseId}/record-usage/`, data);
      return response.data;
    } catch (error) {
      throw error.response?.data?.error || { message: 'Failed to record usage' };
    }
  },

  // Get response suggestions for a job
  getSuggestions: async (jobId, filters = {}) => {
    try {
      const params = new URLSearchParams();
      if (filters.question) params.append('question', filters.question);
      if (filters.type) params.append('type', filters.type);
      
      const path = params.toString()
        ? `/jobs/${jobId}/response-suggestions/?${params.toString()}`
        : `/jobs/${jobId}/response-suggestions/`;
      const response = await api.get(path);
      return response.data;
    } catch (error) {
      throw error.response?.data?.error || { message: 'Failed to fetch suggestions' };
    }
  },

  // Export response library
  exportLibrary: async (format = 'text', questionType = null) => {
    try {
      const params = new URLSearchParams();
      params.append('format', format);
      if (questionType) params.append('type', questionType);
      
      const response = await api.get(`/response-library/export/?${params.toString()}`, {
        responseType: 'blob'
      });
      return response.data;
    } catch (error) {
      throw error.response?.data?.error || { message: 'Failed to export library' };
    }
  },

  // Save a coached response to the library
  saveFromCoaching: async (data) => {
    try {
      const response = await api.post('/response-library/save-from-coaching/', data);
      return response.data;
    } catch (error) {
      throw error.response?.data?.error || { message: 'Failed to save to library' };
    }
  },
};

// UC-042: Application Materials API calls
export const materialsAPI = {
  // List documents with optional type filter
  listDocuments: async (type = '') => {
    try {
      const path = type ? `/documents/?type=${type}` : '/documents/';
      const response = await api.get(path);
      return response.data;
    } catch (error) {
      throw error.response?.data?.error || { message: 'Failed to fetch documents' };
    }
  },

  // Upload a new document
  uploadDocument: async (data) => {
    try {
      const formData = new FormData();
      formData.append('file', data.file);
      formData.append('document_type', data.document_type);
      formData.append('document_name', data.document_name);
      formData.append('version_number', data.version_number || '1');
      
      const response = await api.post('/documents/', formData, {
        headers: {
          'Content-Type': 'multipart/form-data',
        },
      });
      return response.data;
    } catch (error) {
      throw error.response?.data?.error || { message: 'Failed to upload document' };
    }
  },

  // Delete a document
  deleteDocument: async (docId) => {
    try {
      const response = await api.delete(`/documents/${docId}/`);
      return response.data;
    } catch (error) {
      throw error.response?.data?.error || { message: 'Failed to delete document' };
    }
  },

  // Download a document (returns the file URL)
  getDownloadUrl: (docId) => {
    return `${API_BASE_URL}/documents/${docId}/download/`;
  },

  // Get materials for a specific job
  getJobMaterials: async (jobId) => {
    try {
      const response = await api.get(`/jobs/${jobId}/materials/`);
      return response.data;
    } catch (error) {
      throw error.response?.data?.error || { message: 'Failed to fetch job materials' };
    }
  },

  // Update materials for a specific job
  updateJobMaterials: async (jobId, data) => {
    try {
      const response = await api.post(`/jobs/${jobId}/materials/`, data);
      return response.data;
    } catch (error) {
      throw error.response?.data?.error || { message: 'Failed to update job materials' };
    }
  },

  // Get default materials
  getDefaults: async () => {
    try {
      const response = await api.get('/materials/defaults/');
      return response.data;
    } catch (error) {
      throw error.response?.data?.error || { message: 'Failed to fetch defaults' };
    }
  },

  // Set default materials
  setDefaults: async (data) => {
    try {
      const response = await api.post('/materials/defaults/', data);
      return response.data;
    } catch (error) {
      throw error.response?.data?.error || { message: 'Failed to set defaults' };
    }
  },

  // Get materials usage analytics
  getAnalytics: async () => {
    try {
      const response = await api.get('/materials/analytics/');
      return response.data;
    } catch (error) {
      throw error.response?.data?.error || { message: 'Failed to fetch analytics' };
    }
  },
};

// UC-067: Salary Research and Benchmarking API calls
export const salaryAPI = {
  // Get salary research data for a job
  getSalaryResearch: async (jobId) => {
    try {
      const response = await api.get(`/jobs/${jobId}/salary-research/`);
      return response.data;
    } catch (error) {
      throw error.response?.data?.error || { message: 'Failed to fetch salary research' };
    }
  },

  // Trigger new salary research or refresh existing data
  triggerResearch: async (jobId, options = {}) => {
    try {
      const response = await api.post(`/jobs/${jobId}/salary-research/`, options);
      return response.data;
    } catch (error) {
      throw error.response?.data?.error || { message: 'Failed to trigger salary research' };
    }
  },

  // Export salary research report
  exportResearch: async (jobId, format = 'json') => {
    try {
      const response = await api.get(`/jobs/${jobId}/salary-research/export/`, {
        params: { format },
        responseType: format === 'pdf' ? 'blob' : 'json'
      });
      
      if (format === 'pdf') {
        // Create blob URL for PDF download
        const blob = new Blob([response.data], { type: 'application/pdf' });
        const url = window.URL.createObjectURL(blob);
        return { url, blob };
      }
      
      return response.data;
    } catch (error) {
      throw error.response?.data?.error || { message: 'Failed to export salary research' };
    }
  },

  // Get salary benchmarks (BLS + community) with caching
  getSalaryBenchmarks: async (jobId, options = {}) => {
    try {
      const params = new URLSearchParams();
      if (options.refresh) params.append('refresh', 'true');
      const path = params.toString()
        ? `/jobs/${jobId}/salary-benchmarks/?${params.toString()}`
        : `/jobs/${jobId}/salary-benchmarks/`;
      const response = await api.get(path);
      return response.data;
    } catch (error) {
      throw error.response?.data?.error || { message: 'Failed to fetch salary benchmarks' };
    }
  },
};

// UC-083: Salary Negotiation planning + outcome tracking
export const salaryNegotiationAPI = {
  getPlan: async (jobId) => {
    try {
      const response = await api.get(`/jobs/${jobId}/salary-negotiation/`);
      return response.data;
    } catch (error) {
      throw error.response?.data?.error || { message: 'Failed to load negotiation plan' };
    }
  },

  refreshPlan: async (jobId, payload = {}) => {
    try {
      const response = await api.post(`/jobs/${jobId}/salary-negotiation/`, payload);
      return response.data;
    } catch (error) {
      throw error.response?.data?.error || { message: 'Failed to refresh negotiation plan' };
    }
  },

  getOutcomes: async (jobId) => {
    try {
      const response = await api.get(`/jobs/${jobId}/salary-negotiation/outcomes/`);
      return response.data;
    } catch (error) {
      throw error.response?.data?.error || { message: 'Failed to load negotiation outcomes' };
    }
  },

  createOutcome: async (jobId, payload) => {
    try {
      const response = await api.post(`/jobs/${jobId}/salary-negotiation/outcomes/`, payload);
      return response.data;
    } catch (error) {
      throw error.response?.data?.error || { message: 'Failed to log negotiation outcome' };
    }
  },

  deleteOutcome: async (jobId, outcomeId) => {
    try {
      const response = await api.delete(`/jobs/${jobId}/salary-negotiation/outcomes/${outcomeId}/`);
      return response.data;
    } catch (error) {
      throw error.response?.data?.error || { message: 'Failed to delete negotiation outcome' };
    }
  },
};

// UC-127: Offer comparison + scenario analysis
export const offerAPI = {
  list: async (params = {}) => {
    try {
      const usp = new URLSearchParams();
      Object.entries(params || {}).forEach(([key, value]) => {
        if (value === undefined || value === null || value === '') return;
        usp.append(key, value);
      });
      const path = usp.toString() ? `/job-offers/?${usp.toString()}` : '/job-offers/';
      const response = await api.get(path);
      return response.data;
    } catch (error) {
      throw error.response?.data?.error || { message: 'Failed to load job offers' };
    }
  },

  create: async (payload) => {
    try {
      const response = await api.post('/job-offers/', payload);
      return response.data?.result;
    } catch (error) {
      throw error.response?.data?.error || { message: 'Failed to save job offer' };
    }
  },

  update: async (offerId, payload) => {
    try {
      const response = await api.patch(`/job-offers/${offerId}/`, payload);
      return response.data?.result;
    } catch (error) {
      throw error.response?.data?.error || { message: 'Failed to update job offer' };
    }
  },

  delete: async (offerId) => {
    try {
      await api.delete(`/job-offers/${offerId}/`);
    } catch (error) {
      throw error.response?.data?.error || { message: 'Failed to delete job offer' };
    }
  },

  archive: async (offerId, reason = 'declined') => {
    try {
      const response = await api.post(`/job-offers/${offerId}/archive/`, { reason });
      return response.data?.result;
    } catch (error) {
      throw error.response?.data?.error || { message: 'Failed to archive job offer' };
    }
  },

  getComparison: async (options = {}) => {
    try {
      const usp = new URLSearchParams();
      if (options.includeArchived) usp.append('include_archived', 'true');
      const path = usp.toString() ? `/job-offers/comparison/?${usp.toString()}` : '/job-offers/comparison/';
      const response = await api.get(path);
      return response.data;
    } catch (error) {
      throw error.response?.data?.error || { message: 'Failed to load offer comparison' };
    }
  },

  runScenario: async (scenario = {}) => {
    try {
      const response = await api.post('/job-offers/comparison/', { scenario });
      return response.data;
    } catch (error) {
      throw error.response?.data?.error || { message: 'Failed to run scenario analysis' };
    }
  },
};

// UC-047: AI Resume Generation API calls
export const resumeAIAPI = {
  generateForJob: async (jobId, options = {}) => {
    try {
      const response = await api.post(`/jobs/${jobId}/resume/generate`, {
        tone: options.tone,
        variation_count: options.variation_count,
      });
      return response.data;
    } catch (error) {
      throw error.response?.data?.error || { message: 'Failed to generate AI resume content' };
    }
  },
  generateExperienceVariations: async (jobId, experienceId, options = {}) => {
    try {
      const response = await api.post(`/jobs/${jobId}/resume/tailor-experience/${experienceId}`, {
        tone: options.tone,
        variation_count: options.variation_count,
        bullet_index: options.bullet_index,
      });
      return response.data;
    } catch (error) {
      throw error.response?.data?.error || { message: 'Failed to generate experience variations' };
    }
  },
  regenerateExperienceBullet: async (jobId, experienceId, options = {}) => {
    try {
      const response = await api.post(`/jobs/${jobId}/resume/tailor-experience/${experienceId}/bullet`, {
        tone: options.tone,
        bullet_index: options.bullet_index,
        variant_id: options.variant_id,
      });
      return response.data;
    } catch (error) {
      throw error.response?.data?.error || { message: 'Failed to regenerate bullet' };
    }
  },
  
  compileLatex: async (latexContent) => {
    try {
      const response = await api.post('/resume/compile-latex/', {
        latex_content: latexContent,
      });
      return response.data;
    } catch (error) {
      throw error.response?.data?.error || { message: 'Failed to compile LaTeX' };
    }
  },
};

// UC-071: Interview Scheduling API calls
export const interviewsAPI = {
  // Get all interviews with optional filters
  getInterviews: async (params = {}) => {
    try {
      const usp = new URLSearchParams();
      Object.entries(params || {}).forEach(([k, v]) => {
        if (v !== undefined && v !== null && v !== '') {
          usp.append(k, String(v));
        }
      });
      const path = usp.toString() ? `/interviews/?${usp.toString()}` : '/interviews/';
      const response = await api.get(path);
      return response.data;
    } catch (error) {
      throw error.response?.data?.error || { message: 'Failed to fetch interviews' };
    }
  },

  // Get a specific interview by ID
  getInterview: async (id) => {
    try {
      const response = await api.get(`/interviews/${id}/`);
      return response.data;
    } catch (error) {
      throw error.response?.data?.error || { message: 'Failed to fetch interview' };
    }
  },

  // Create a new interview
  createInterview: async (data) => {
    try {
      const response = await api.post('/interviews/', data);
      return response.data;
    } catch (error) {
      console.error('createInterview API error:', error);
      console.error('error.response:', error.response);
      console.error('error.response.data:', error.response?.data);
      console.error('error.error:', error.error);
      
      // The response interceptor transforms errors, so check both error.response.data and error.error
      // If error.error is an array, it's from the interceptor wrapping backend validation errors
      if (error.error && Array.isArray(error.error) && error.error.length > 0) {
        // Backend returns validation errors as strings in an array
        // We need to wrap it in an object so the component can display it
        const errorMessage = error.error[0];
        if (typeof errorMessage === 'string') {
          // This is likely a conflict message, so put it in scheduled_at field
          throw new Error(JSON.stringify({ scheduled_at: errorMessage }));
        }
        throw new Error(JSON.stringify(error.error[0]));
      }
      
      throw error.response?.data || error.error || { message: 'Failed to create interview' };
    }
  },

  // Update an interview (including reschedule)
  updateInterview: async (id, data) => {
    try {
      const response = await api.put(`/interviews/${id}/`, data);
      return response.data;
    } catch (error) {
      console.error('updateInterview API error:', error);
      console.error('error.response:', error.response);
      console.error('error.response.data:', error.response?.data);
      console.error('error.error:', error.error);
      
      // The response interceptor transforms errors, so check both error.response.data and error.error
      if (error.error && Array.isArray(error.error) && error.error.length > 0) {
        const errorMessage = error.error[0];
        if (typeof errorMessage === 'string') {
          // This is likely a conflict message, so put it in scheduled_at field
          const err = new Error(errorMessage);
          err.scheduled_at = errorMessage;
          throw err;
        }
        throw new Error(JSON.stringify(error.error[0]));
      }
      
      const errData = error.response?.data || error.error || { message: 'Failed to update interview' };
      throw new Error(typeof errData === 'string' ? errData : JSON.stringify(errData));
    }
  },

  // Cancel an interview
  cancelInterview: async (id, reason = '') => {
    try {
      const response = await api.delete(`/interviews/${id}/`, {
        data: { cancelled_reason: reason }
      });
      return response.data;
    } catch (error) {
      throw error.response?.data?.error || { message: 'Failed to cancel interview' };
    }
  },

  // Delete an interview permanently
  deleteInterview: async (id) => {
    try {
      const response = await api.delete(`/interviews/${id}/`);
      return response.data;
    } catch (error) {
      throw error.response?.data?.error || { message: 'Failed to delete interview' };
    }
  },

  // Mark interview as completed with outcome
  completeInterview: async (id, data) => {
    try {
      const response = await api.post(`/interviews/${id}/complete/`, data);
      return response.data;
    } catch (error) {
      throw error.response?.data?.error || { message: 'Failed to complete interview' };
    }
  },

  // Dismiss a reminder (24h or 1h)
  dismissReminder: async (id, reminderType) => {
    try {
      const response = await api.post(`/interviews/${id}/dismiss-reminder/`, {
        reminder_type: reminderType // '24h' or '1h'
      });
      return response.data;
    } catch (error) {
      throw error.response?.data?.error || { message: 'Failed to dismiss reminder' };
    }
  },

  // Get all active reminders for the user
  getActiveReminders: async () => {
    try {
      const response = await api.get('/interviews/reminders/');
      return response.data;
    } catch (error) {
      throw error.response?.data?.error || { message: 'Failed to fetch reminders' };
    }
  },

  // Toggle a preparation task completion
  togglePreparationTask: async (taskId) => {
    try {
      const response = await api.put(`/interviews/tasks/${taskId}/toggle/`);
      return response.data;
    } catch (error) {
      throw error.response?.data?.error || { message: 'Failed to toggle task' };
    }
  },

  // UC-081: Get comprehensive preparation checklist for an interview
  getPreparationChecklist: async (interviewId) => {
    try {
      const response = await api.get(`/interviews/${interviewId}/checklist/`);
      return response.data;
    } catch (error) {
      throw error.response?.data?.error || { message: 'Failed to fetch preparation checklist' };
    }
  },

  // UC-081: Toggle a checklist item completion
  toggleChecklistItem: async (interviewId, taskData) => {
    try {
      const response = await api.post(`/interviews/${interviewId}/checklist/toggle/`, taskData);
      return response.data;
    } catch (error) {
      throw error.response?.data?.error || { message: 'Failed to toggle checklist item' };
    }
  },

  // UC-085: Interview success probability forecast
  getSuccessForecast: async ({ jobId, refresh } = {}) => {
    try {
      const params = new URLSearchParams();
      if (jobId) params.append('job', jobId);
      if (refresh) params.append('refresh', 'true');
      const query = params.toString() ? `?${params.toString()}` : '';
      const response = await api.get(`/interviews/success-forecast/${query}`);
      return response.data;
    } catch (error) {
      throw error.response?.data?.error || error.response?.data || { message: 'Failed to load success forecast' };
    }
  },

  // UC-082: Generate interview follow-up templates
  generateFollowUp: async (data) => {
    try {
      const response = await api.post('/interviews/follow-up/generate/', data);
      return response.data;
    } catch (error) {
      throw error.response?.data?.error || { message: 'Failed to generate follow-up' };
    }
  },

  // UC-080: Interview performance analytics
  getPerformanceAnalytics: async () => {
    try {
      const response = await api.get('/interviews/performance-analytics/');
      return response.data;
    } catch (error) {
      throw error.response?.data?.error || { message: 'Failed to load interview analytics' };
    }
  },

  // UC-098: Interview performance tracking
  getPerformanceTracking: async () => {
    try {
      const response = await api.get('/interviews/performance-tracking/');
      return response.data;
    } catch (error) {
      throw error.response?.data?.error || { message: 'Failed to load performance tracking' };
    }
  },
};

// UC-079: Calendar integrations (Google, Outlook, etc.)
export const calendarAPI = {
  getIntegrations: async () => {
    try {
      const response = await api.get('/calendar/integrations/');
      return response.data;
    } catch (error) {
      throw error.error || error.response?.data?.error || { message: 'Failed to load calendar integrations' };
    }
  },

  startGoogleConnect: async (payload = {}) => {
    try {
      const response = await api.post('/calendar/google/start', payload);
      return response.data;
    } catch (error) {
      throw error.error || error.response?.data?.error || { message: 'Failed to start Google authorization' };
    }
  },

  fetchGoogleEvents: async (params = {}) => {
    try {
      const usp = new URLSearchParams();
      Object.entries(params || {}).forEach(([key, value]) => {
        if (value === undefined || value === null || value === '') return;
        usp.append(key, String(value));
      });
      const path = usp.toString() ? `/calendar/google/events?${usp.toString()}` : '/calendar/google/events';
      const response = await api.get(path);
      return response.data;
    } catch (error) {
      throw error.error || error.response?.data?.error || { message: 'Failed to load Google calendar events' };
    }
  },

  disconnectGoogle: async (integrationId, reason) => {
    try {
      const payload = { integration_id: integrationId };
      if (reason) {
        payload.reason = reason;
      }
      const response = await api.post('/calendar/google/disconnect', payload);
      return response.data;
    } catch (error) {
      throw error.error || error.response?.data?.error || { message: 'Failed to disconnect Google Calendar' };
    }
  },

  updateIntegration: async (provider, payload) => {
    try {
      const response = await api.patch(`/calendar/integrations/${provider}/`, payload);
      return response.data;
    } catch (error) {
      throw error.error || error.response?.data?.error || { message: 'Failed to update calendar integration' };
    }
  },
};

// UC-056: AI Cover Letter Generation API calls
export const coverLetterAIAPI = {
  generateForJob: async (jobId, options = {}) => {
    try {
      const response = await api.post(`/jobs/${jobId}/cover-letter/generate`, {
        tone: options.tone,
        variation_count: options.variation_count,
        length: options.length,
        writing_style: options.writing_style,
        company_culture: options.company_culture,
        industry: options.industry,
        custom_instructions: options.custom_instructions,
      });
      return response.data;
    } catch (error) {
      throw error.response?.data?.error || { message: 'Failed to generate AI cover letter content' };
    }
  },
  
  compileLatex: async (latexContent) => {
    try {
      const response = await api.post('/cover-letter/compile-latex/', {
        latex_content: latexContent,
      });
      return response.data;
    } catch (error) {
      throw error.response?.data?.error || { message: 'Failed to compile LaTeX' };
    }
  },
  
  // UC-061: Export cover letter as Word document
  exportDocx: async (coverLetterData) => {
    try {
      const response = await api.post('/cover-letter/export-docx/', coverLetterData, {
        responseType: 'blob',
      });
      return response.data;
    } catch (error) {
      throw error.response?.data?.error || { message: 'Failed to export Word document' };
    }
  },

  saveToDocuments: async (payload) => {
    try {
      const response = await api.post('/cover-letter/save-document/', payload);
      return response.data;
    } catch (error) {
      throw error.response?.data?.error || { message: 'Failed to save cover letter to Documents' };
    }
  },
};

authAPI.getEmploymentTimeline = async () => {
  try {
    const response = await api.get('/employment/timeline');
    return response.data;
  } catch (error) {
    throw error;
  }
};

authAPI.getEmployment = async (id) => {
  try {
    const response = await api.get(`/employment/${id}`);
    return response.data;
  } catch (error) {
    throw error;
  }
};

authAPI.createEmployment = async (employmentData) => {
  try {
    const response = await api.post('/employment', employmentData);
    return response.data;
  } catch (error) {
    throw error;
  }
};

authAPI.updateEmployment = async (id, employmentData) => {
  try {
    const response = await api.patch(`/employment/${id}`, employmentData);
    return response.data;
  } catch (error) {
    throw error;
  }
};

authAPI.deleteEmployment = async (id) => {
  try {
    const response = await api.delete(`/employment/${id}`);
    return response.data;
  } catch (error) {
    throw error;
  }
};

// Cover Letter Template API
export const coverLetterTemplateAPI = {
  // Get all templates (shared + user's custom)
  getTemplates: async () => {
    const response = await api.get('/cover-letter-templates');
    return response.data;
  },

  // Get a specific template by ID
  getTemplate: async (id) => {
    const response = await api.get(`/cover-letter-templates/${id}`);
    return response.data;
  },

  // Create a new template
  createTemplate: async (templateData) => {
    const response = await api.post('/cover-letter-templates', templateData);
    return response.data;
  },

  // Update an existing template
  updateTemplate: async (id, templateData) => {
    const response = await api.put(`/cover-letter-templates/${id}`, templateData);
    return response.data;
  },

  // Delete a template
  deleteTemplate: async (id) => {
    await api.delete(`/cover-letter-templates/${id}`);
  },

  // Import a custom template
  importTemplate: async (templateData) => {
    // For file uploads, create a new request without the default Content-Type header
    if (templateData instanceof FormData) {
      const token = localStorage.getItem('firebaseToken');
      const response = await axios.post(
        `${API_BASE_URL}/cover-letter-templates/import`, 
        templateData,
        {
          headers: {
            ...(token && { Authorization: `Bearer ${token}` }),
            // Don't set Content-Type - let browser handle it for FormData
          },
        }
      );
      return response.data;
    } else {
      // For JSON data, use the normal api instance
      const response = await api.post('/cover-letter-templates/import', templateData);
      return response.data;
    }
  },

  // Share a template (make it public)
  shareTemplate: async (id) => {
    const response = await api.post(`/cover-letter-templates/${id}/share`);
    return response.data;
  },

  // Track template usage analytics
  trackUsage: async (id) => {
    const response = await api.post(`/cover-letter-templates/${id}/analytics`);
    return response.data;
  },

  // Get comprehensive template statistics
  getStats: async () => {
    const response = await api.get('/cover-letter-templates/stats');
    return response.data;
  },

  // Download template in specified format (txt, docx, pdf)
  downloadTemplate: async (id, format = 'txt') => {
    const response = await api.get(`/cover-letter-templates/${id}/download/${format}`, {
      responseType: 'blob', // Important for file downloads
    });
    
    // Create download link
    const url = window.URL.createObjectURL(new Blob([response.data]));
    const link = document.createElement('a');
    link.href = url;
    
    // Get filename from response headers or create default
    const contentDisposition = response.headers['content-disposition'];
    let filename = `cover-letter-template.${format}`;
    if (contentDisposition) {
      const match = contentDisposition.match(/filename="(.+)"/);
      if (match) filename = match[1];
    }
    
    link.setAttribute('download', filename);
    document.body.appendChild(link);
    link.click();
    link.remove();
    window.URL.revokeObjectURL(url);
    
    return { success: true, filename };
  },

  // Customize template styling options
  customize: async (id, customizationOptions) => {
    const response = await api.post(`/cover-letter-templates/${id}/customize`, customizationOptions);
    return response.data;
  },
};

// UC-051: Resume Export API
export const resumeExportAPI = {
  getThemes: async () => {
    try {
      const response = await api.get('/resume/export/themes');
      return response.data;
    } catch (error) {
      throw error.error || error.response?.data?.error || { code: 'fetch_failed', message: 'Failed to fetch themes' };
    }
  },

  exportResume: async (format, theme = 'professional', watermark = '', filename = '') => {
    try {
      const params = new URLSearchParams({ format });
      if (theme) params.append('theme', theme);
      if (watermark) params.append('watermark', watermark);
      if (filename) params.append('filename', filename);

      const response = await api.get(`/resume/export?${params.toString()}`, {
        responseType: 'blob', // Important for file downloads
      });

      // Create a download link
      const url = window.URL.createObjectURL(new Blob([response.data]));
      const link = document.createElement('a');
      link.href = url;

      // Extract filename from Content-Disposition header or use default
      const contentDisposition = response.headers['content-disposition'];
      let downloadFilename = `resume.${format}`;
      if (contentDisposition) {
        const filenameMatch = contentDisposition.match(/filename="?(.+?)"?$/);
        if (filenameMatch && filenameMatch[1]) {
          downloadFilename = filenameMatch[1];
        }
      }

      link.setAttribute('download', downloadFilename);
      document.body.appendChild(link);
      link.click();
      link.remove();
      window.URL.revokeObjectURL(url);

      return { success: true, filename: downloadFilename };
    } catch (error) {
      // For blob responses, error.response.data is a Blob, need to parse it
      if (error.response?.data instanceof Blob) {
        const text = await error.response.data.text();
        try {
          const errorData = JSON.parse(text);
          throw new Error(JSON.stringify(errorData.error || { code: 'export_failed', message: 'Export failed' }));
        } catch (parseErr) {
          if (parseErr instanceof Error && parseErr.message.includes('export_failed')) throw parseErr;
          throw new Error(JSON.stringify({ code: 'export_failed', message: 'Export failed' }));
        }
      }
      const errInfo = error.error || error.response?.data?.error || { code: 'export_failed', message: 'Export failed' };
      throw new Error(typeof errInfo === 'string' ? errInfo : JSON.stringify(errInfo));
    }
  },

  // Export AI-generated resume with custom options
  exportAIResume: async (latexContent, format, theme = 'professional', watermark = '', filename = '', profileData = null) => {
    try {
      const response = await api.post('/resume/export/ai', {
        latex_content: latexContent,
        format,
        theme,
        watermark,
        filename,
        profile_data: profileData
      }, {
        responseType: 'blob', // Important for file downloads
      });

      // Create a download link
      const url = window.URL.createObjectURL(new Blob([response.data]));
      const link = document.createElement('a');
      link.href = url;

      // Extract filename from Content-Disposition header or use default
      const contentDisposition = response.headers['content-disposition'];
      let downloadFilename = `resume.${format}`;
      if (contentDisposition) {
        // Try multiple patterns to extract filename
        const patterns = [
          /filename\*=UTF-8''([^;]+)/,  // RFC 5987 format
          /filename="([^"]+)"/,           // Quoted filename
          /filename=([^;]+)/              // Unquoted filename
        ];
        
        for (const pattern of patterns) {
          const match = contentDisposition.match(pattern);
          if (match && match[1]) {
            downloadFilename = decodeURIComponent(match[1].trim());
            break;
          }
        }
      }

      link.setAttribute('download', downloadFilename);
      document.body.appendChild(link);
      link.click();
      link.remove();
      window.URL.revokeObjectURL(url);

      return { success: true, filename: downloadFilename };
    } catch (error) {
      // For blob responses, error.response.data is a Blob, need to parse it
      if (error.response?.data instanceof Blob) {
        const text = await error.response.data.text();
        try {
          const errorData = JSON.parse(text);
          throw new Error(JSON.stringify(errorData.error || { code: 'export_failed', message: 'Export failed' }));
        } catch (parseErr) {
          if (parseErr instanceof Error && parseErr.message.includes('export_failed')) throw parseErr;
          throw new Error(JSON.stringify({ code: 'export_failed', message: 'Export failed' }));
        }
      }
      const errInfo = error.error || error.response?.data?.error || { code: 'export_failed', message: 'Export failed' };
      throw new Error(typeof errInfo === 'string' ? errInfo : JSON.stringify(errInfo));
    }
  },
};

// UC-061: Cover Letter Export API
export const coverLetterExportAPI = {
  getThemes: async () => {
    try {
      const response = await api.get('/cover-letter/export/themes');
      return response.data;
    } catch (error) {
      throw error.error || error.response?.data?.error || { code: 'fetch_failed', message: 'Failed to fetch themes' };
    }
  },

  // Export AI-generated cover letter with custom options
  exportAICoverLetter: async (latexContent, format, theme = 'professional', watermark = '', filename = '', profileData = null, jobData = null) => {
    try {
      const response = await api.post('/cover-letter/export/ai', {
        latex_content: latexContent,
        format,
        theme,
        watermark,
        filename,
        profile_data: profileData,
        job_data: jobData
      }, {
        responseType: 'blob', // Important for file downloads
      });

      // Create a download link
      const url = window.URL.createObjectURL(new Blob([response.data]));
      const link = document.createElement('a');
      link.href = url;

      // Extract filename from Content-Disposition header or use default
      const contentDisposition = response.headers['content-disposition'];
      let downloadFilename = `cover_letter.${format}`;
      if (contentDisposition) {
        // Try multiple patterns to extract filename
        const patterns = [
          /filename\*=UTF-8''([^;]+)/,  // RFC 5987 format
          /filename="([^"]+)"/,           // Quoted filename
          /filename=([^;]+)/              // Unquoted filename
        ];
        
        for (const pattern of patterns) {
          const match = contentDisposition.match(pattern);
          if (match && match[1]) {
            downloadFilename = decodeURIComponent(match[1].trim());
            break;
          }
        }
      }

      link.setAttribute('download', downloadFilename);
      document.body.appendChild(link);
      link.click();
      link.remove();
      window.URL.revokeObjectURL(url);

      return { success: true, filename: downloadFilename };
    } catch (error) {
      // For blob responses, error.response.data is a Blob, need to parse it
      if (error.response?.data instanceof Blob) {
        const text = await error.response.data.text();
        try {
          const errorData = JSON.parse(text);
          throw new Error(JSON.stringify(errorData.error || { code: 'export_failed', message: 'Export failed' }));
        } catch (parseErr) {
          if (parseErr instanceof Error && parseErr.message.includes('export_failed')) throw parseErr;
          throw new Error(JSON.stringify({ code: 'export_failed', message: 'Export failed' }));
        }
      }
      const errInfo = error.error || error.response?.data?.error || { code: 'export_failed', message: 'Export failed' };
      throw new Error(typeof errInfo === 'string' ? errInfo : JSON.stringify(errInfo));
    }
  },
};

// Application follow-up reminders (UC-124 intelligent reminders)
export const followupAPI = {
  getPlaybook: async ({ jobId, stage }) => {
    try {
      const params = stage ? `?stage=${encodeURIComponent(stage)}` : '';
      const response = await api.get(`/reminders/playbook/${jobId}/${params}`);
      return response.data;
    } catch (error) {
      throw error.response?.data || error.response?.data?.error || { message: 'Failed to load follow-up suggestion' };
    }
  },

  createFromPlaybook: async ({ jobId, stage }) => {
    try {
      const response = await api.post(`/reminders/playbook/${jobId}/`, stage ? { stage } : {});
      return response.data;
    } catch (error) {
      throw error.response?.data || error.response?.data?.error || { message: 'Failed to schedule follow-up' };
    }
  },

  list: async () => {
    try {
      const response = await api.get('/reminders/');
      return response.data;
    } catch (error) {
      throw error.response?.data || error.response?.data?.error || { message: 'Failed to fetch reminders' };
    }
  },

  snooze: async (id, payload) => {
    try {
      const response = await api.post(`/reminders/${id}/snooze/`, payload || {});
      return response.data;
    } catch (error) {
      throw error.response?.data || error.response?.data?.error || { message: 'Failed to snooze reminder' };
    }
  },

  dismiss: async (id) => {
    try {
      const response = await api.post(`/reminders/${id}/dismiss/`);
      return response.data;
    } catch (error) {
      throw error.response?.data || error.response?.data?.error || { message: 'Failed to dismiss reminder' };
    }
  },

  complete: async (id, payload) => {
    try {
      const response = await api.post(`/reminders/${id}/complete/`, payload || {});
      return response.data;
    } catch (error) {
      throw error.response?.data || error.response?.data?.error || { message: 'Failed to complete reminder' };
    }
  },
};

// UC-114: GitHub Integration API (define before default export to avoid TDZ)
export const githubAPI = {
  connect: async (includePrivate = false) => {
    // Use authenticated request so Authorization header is sent, then follow redirect/URL
    const usp = new URLSearchParams();
    if (includePrivate) usp.append('include_private', 'true');
    const path = usp.toString() ? `/github/connect/?${usp.toString()}` : '/github/connect/';
    try {
      const response = await api.get(path, { maxRedirects: 0, headers: { Accept: 'application/json' } });
      const redirectUrl = response.data?.authorize_url || response.headers?.location || `${API_BASE_URL}${path}`;
      window.location.href = redirectUrl;
    } catch (error) {
      // If server responds with 302, axios may treat as error when maxRedirects: 0
      const loc = error?.response?.headers?.location;
      const fallback = `${API_BASE_URL}${path}`;
      window.location.href = loc || fallback;
    }
  },
  disconnect: async () => {
    try {
      const response = await api.delete('/github/disconnect/');
      return response.data;
    } catch (error) {
      throw error.error || error.response?.data?.error || { message: 'Failed to disconnect GitHub' };
    }
  },

  listRepos: async (refresh = false) => {
    try {
      const usp = new URLSearchParams();
      if (refresh) usp.append('refresh', 'true');
      const path = usp.toString() ? `/github/repos/?${usp.toString()}` : '/github/repos/';
      const response = await api.get(path);
      return response.data;
    } catch (error) {
      throw error.error || error.response?.data?.error || { message: 'Failed to load GitHub repositories' };
    }
  },

  getFeatured: async () => {
    try {
      const response = await api.get('/github/featured/');
      return response.data;
    } catch (error) {
      throw error.error || error.response?.data?.error || { message: 'Failed to load featured repositories' };
    }
  },

  setFeatured: async (repoIds = []) => {
    try {
      const response = await api.post('/github/featured/', { featured_repo_ids: repoIds });
      return response.data;
    } catch (error) {
      throw error.error || error.response?.data?.error || { message: 'Failed to update featured repositories' };
    }
  },

  contribSummary: async () => {
    try {
      const response = await api.get('/github/contrib/summary/');
      return response.data;
    } catch (error) {
      throw error.error || error.response?.data?.error || { message: 'Failed to load contributions summary' };
    }
  },

  totalCommits: async (fromIso, toIso) => {
    try {
      const params = new URLSearchParams();
      if (fromIso) params.append('from', fromIso);
      if (toIso) params.append('to', toIso);
      const path = params.toString() ? `/github/contrib/commits/?${params.toString()}` : '/github/contrib/commits/';
      const response = await api.get(path);
      return response.data;
    } catch (error) {
      throw error.error || error.response?.data?.error || { message: 'Failed to load total commits' };
    }
  },

  commitsByRepo: async (fromIso, toIso) => {
    try {
      const params = new URLSearchParams();
      if (fromIso) params.append('from', fromIso);
      if (toIso) params.append('to', toIso);
      const path = params.toString() ? `/github/contrib/commits-by-repo/?${params.toString()}` : '/github/contrib/commits-by-repo/';
      const response = await api.get(path);
      return response.data; // { repos: [{ full_name, commits }], total_commits }
    } catch (error) {
      throw error.error || error.response?.data?.error || { message: 'Failed to load commits by repo' };
    }
  },
};

// Provide a forgiving default export that supports both
// - `import api from './services/api'` and calling `api.get(...)`
// - `import { authAPI } from './services/api'`
// and also exposes other API groups as properties for callers that expect `api.authAPI`.
const _defaultExport = Object.assign(api, {
  // Preserve direct axios usage while giving callers access to the raw instance
  http: api,
  // include grouped namespaces as properties
  authAPI,
  // Legacy convenience aliases expected by tests and older code
  getBasicProfile: (...args) => authAPI.getBasicProfile(...args),
  updateBasicProfile: (...args) => authAPI.updateBasicProfile(...args),
  profileAPI,
  skillsAPI,
  educationAPI,
  certificationsAPI,
  projectsAPI,
  jobsAPI,
  coverLetterTemplateAPI,
  materialsAPI,
  resumeAIAPI,
  resumeExportAPI,
  coverLetterExportAPI,
  interviewsAPI,
  calendarAPI,
  githubAPI,
<<<<<<< HEAD
});
=======
  questionBankAPI,
  responseLibraryAPI,
};
>>>>>>> c3559013

export default _defaultExport;


// UC-052: Resume Version Management API calls
export const resumeVersionAPI = {
  // List all resume versions
  listVersions: async (includeArchived = false) => {
    try {
      const response = await api.get('/resume-versions/', {
        params: { include_archived: includeArchived }
      });
      return response.data;
    } catch (error) {
      throw error.error || error.response?.data?.error || { message: 'Failed to fetch resume versions' };
    }
  },

  // Get a specific version
  getVersion: async (versionId) => {
    try {
      const response = await api.get(`/resume-versions/${versionId}/`);
      return response.data;
    } catch (error) {
      throw error.error || error.response?.data?.error || { message: 'Failed to fetch resume version' };
    }
  },

  // Create a new version
  createVersion: async (versionData) => {
    try {
      const response = await api.post('/resume-versions/', versionData);
      return response.data;
    } catch (error) {
      throw error.error || error.response?.data?.error || { message: 'Failed to create resume version' };
    }
  },

  // Update a version
  updateVersion: async (versionId, versionData) => {
    try {
      const response = await api.put(`/resume-versions/${versionId}/`, versionData);
      return response.data;
    } catch (error) {
      throw error.error || error.response?.data?.error || { message: 'Failed to update resume version' };
    }
  },

  // Delete a version
  deleteVersion: async (versionId) => {
    try {
      const response = await api.delete(`/resume-versions/${versionId}/`);
      return response.data;
    } catch (error) {
      throw error.error || error.response?.data?.error || { message: 'Failed to delete resume version' };
    }
  },

  // Set as default version
  setDefault: async (versionId) => {
    try {
      const response = await api.post(`/resume-versions/${versionId}/set-default/`);
      return response.data;
    } catch (error) {
      throw error.error || error.response?.data?.error || { message: 'Failed to set default version' };
    }
  },

  // Archive a version
  archiveVersion: async (versionId) => {
    try {
      const response = await api.post(`/resume-versions/${versionId}/archive/`);
      return response.data;
    } catch (error) {
      throw error.error || error.response?.data?.error || { message: 'Failed to archive version' };
    }
  },

  // Restore an archived version
  restoreVersion: async (versionId) => {
    try {
      const response = await api.post(`/resume-versions/${versionId}/restore/`);
      return response.data;
    } catch (error) {
      throw error.error || error.response?.data?.error || { message: 'Failed to restore version' };
    }
  },

  // Duplicate a version
  duplicateVersion: async (versionId, newVersionName) => {
    try {
      const response = await api.post(`/resume-versions/${versionId}/duplicate/`, {
        new_version_name: newVersionName
      });
      return response.data;
    } catch (error) {
      throw error.error || error.response?.data?.error || { message: 'Failed to duplicate version' };
    }
  },

  // Compare two versions
  compareVersions: async (version1Id, version2Id) => {
    try {
      const response = await api.post('/resume-versions/compare/', {
        version1_id: version1Id,
        version2_id: version2Id
      });
      return response.data;
    } catch (error) {
      throw error.error || error.response?.data?.error || { message: 'Failed to compare versions' };
    }
  },

  // Merge versions
  mergeVersions: async (sourceVersionId, targetVersionId, mergeFields = [], createNew = false, newVersionName = null) => {
    try {
      const response = await api.post('/resume-versions/merge/', {
        source_version_id: sourceVersionId,
        target_version_id: targetVersionId,
        merge_fields: mergeFields,
        create_new: createNew,
        new_version_name: newVersionName
      });
      return response.data;
    } catch (error) {
      throw error.error || error.response?.data?.error || { message: 'Failed to merge versions' };
    }
  },

  // Get version history
  getVersionHistory: async (versionId) => {
    try {
      const response = await api.get(`/resume-versions/${versionId}/history/`);
      return response.data;
    } catch (error) {
      throw error.error || error.response?.data?.error || { message: 'Failed to fetch version history' };
    }
  }
};

// ESM-only: no CommonJS interop here to avoid init-order issues



// Default export: axios instance used across services
// Also export the raw axios instance for callers that need it (named export)
// Avoid named export of axios instance to reduce init-order issues

// UC-052: Resume Sharing and Feedback API calls
export const resumeSharingAPI = {
  // List all shares for user's resumes
  listShares: async () => {
    try {
      const response = await api.get('/resume-shares/');
      return response.data;
    } catch (error) {
      throw error.error || error.response?.data?.error || { message: 'Failed to fetch resume shares' };
    }
  },

  // Create a new share link
  createShare: async (shareData) => {
    try {
      const response = await api.post('/resume-shares/', shareData);
      console.log('API Response:', response);
      console.log('API Response Data:', response.data);
      return response.data;
    } catch (error) {
      throw error.error || error.response?.data?.error || { message: 'Failed to create share link' };
    }
  },

  // Get share details
  getShare: async (shareId) => {
    try {
      const response = await api.get(`/resume-shares/${shareId}/`);
      return response.data;
    } catch (error) {
      throw error.error || error.response?.data?.error || { message: 'Failed to fetch share details' };
    }
  },

  // Update share settings
  updateShare: async (shareId, shareData) => {
    try {
      const response = await api.put(`/resume-shares/${shareId}/`, shareData);
      return response.data;
    } catch (error) {
      throw error.error || error.response?.data?.error || { message: 'Failed to update share' };
    }
  },

  // Delete share
  deleteShare: async (shareId) => {
    try {
      const response = await api.delete(`/resume-shares/${shareId}/`);
      return response.data;
    } catch (error) {
      throw error.error || error.response?.data?.error || { message: 'Failed to delete share' };
    }
  },

  // List shares available to the logged-in reviewer
  listReviewerShares: async () => {
    try {
      const response = await api.get('/resume-shares/reviewer/');
      return response.data;
    } catch (error) {
      throw error.error || error.response?.data?.error || { message: 'Failed to fetch shared resumes' };
    }
  },

  getReviewerStats: async () => {
    try {
      const response = await api.get('/resume-shares/reviewer/stats/');
      return response.data;
    } catch (error) {
      throw error.error || error.response?.data?.error || { message: 'Failed to fetch reviewer stats' };
    }
  },

  // View shared resume (public endpoint)
  viewSharedResume: async (shareToken, accessData = {}) => {
    try {
      console.log('Sending access data:', accessData); // Debug log
      console.log('Share token:', shareToken); // Debug log
      console.log('Request URL:', `/shared-resume/${shareToken}/`); // Debug log
      const response = await api.post(`/shared-resume/${shareToken}/`, accessData);
      console.log('Success response:', response.data); // Debug log
      return response.data;
    } catch (error) {
      console.log('Full error object:', error); // Debug log
      console.log('Error response:', error.response); // Debug log
      console.log('Error response status:', error.response?.status); // Debug log
      console.log('Error response data:', error.response?.data); // Debug log
      console.log('Error message:', error.message); // Debug log
      
      // Pass through the response data which contains requires_password, requires_reviewer_info flags
      const errorData = error.response?.data || {};
      const errObj = new Error(errorData.error || error.message || 'Failed to access shared resume');
      errObj.status = error.response?.status;
      errObj.requires_password = errorData.requires_password || false;
      errObj.requires_reviewer_info = errorData.requires_reviewer_info || false;
      errObj.requires_email = errorData.requires_email || false;
      Object.assign(errObj, errorData);
      throw errObj;
    }
  },
  // Download PDF for shared resume (with auth context)
  previewSharePdf: async (shareToken, accessData = {}) => {
    try {
      const response = await api.get(`/shared-resume/${shareToken}/pdf/`, {
        params: accessData,
        responseType: 'arraybuffer',
      });
      return response.data;
    } catch (error) {
      throw error.error || error.response?.data?.error || { message: 'Failed to load shared PDF' };
    }
  },
  // Update shared resume (if editing is enabled on the share)
  editSharedResume: async (shareToken, data) => {
    try {
      const response = await api.put(`/shared-resume/${shareToken}/`, data);
      return response.data;
    } catch (error) {
      throw error.error || error.response?.data?.error || { message: 'Failed to update shared resume' };
    }
  },
};

export const feedbackAPI = {
  // List all feedback for user's resumes
  listFeedback: async (filters = {}) => {
    try {
      const response = await api.get('/feedback/', { params: filters });
      return response.data;
    } catch (error) {
      throw error.error || error.response?.data?.error || { message: 'Failed to fetch feedback' };
    }
  },

  // Create feedback (public endpoint)
  createFeedback: async (feedbackData) => {
    try {
      const response = await api.post('/feedback/create/', feedbackData);
      return response.data;
    } catch (error) {
      throw error.error || error.response?.data?.error || { message: 'Failed to submit feedback' };
    }
  },

  // Get feedback details
  getFeedback: async (feedbackId) => {
    try {
      const response = await api.get(`/feedback/${feedbackId}/`);
      return response.data;
    } catch (error) {
      throw error.error || error.response?.data?.error || { message: 'Failed to fetch feedback details' };
    }
  },

  // Update feedback status
  updateFeedback: async (feedbackId, updates) => {
    try {
      const response = await api.put(`/feedback/${feedbackId}/`, updates);
      return response.data;
    } catch (error) {
      throw error.error || error.response?.data?.error || { message: 'Failed to update feedback' };
    }
  },

  // Delete feedback
  deleteFeedback: async (feedbackId) => {
    try {
      const response = await api.delete(`/feedback/${feedbackId}/`);
      return response.data;
    } catch (error) {
      throw error.error || error.response?.data?.error || { message: 'Failed to delete feedback' };
    }
  },

  // Mark feedback as resolved
  resolveFeedback: async (feedbackId, resolutionNotes = '', incorporatedVersionId = null) => {
    try {
      const response = await api.put(`/feedback/${feedbackId}/`, {
        is_resolved: true,
        resolution_notes: resolutionNotes,
        incorporated_in_version_id: incorporatedVersionId
      });
      return response.data;
    } catch (error) {
      throw error.error || error.response?.data?.error || { message: 'Failed to resolve feedback' };
    }
  },

  // Export feedback summary
  exportFeedbackSummary: async (versionId, options = {}) => {
    try {
      const response = await api.post('/feedback/export/', {
        resume_version_id: versionId,
        include_resolved: options.includeResolved !== false,
        include_comments: options.includeComments !== false,
        format: options.format || 'json'
      });
      return response.data;
    } catch (error) {
      throw error.error || error.response?.data?.error || { message: 'Failed to export feedback' };
    }
  },
};

export const commentAPI = {
  // Create a comment on feedback
  createComment: async (commentData) => {
    try {
      const response = await api.post('/comments/create/', commentData);
      return response.data;
    } catch (error) {
      throw error.error || error.response?.data?.error || { message: 'Failed to post comment' };
    }
  },

  // Update comment (resolve/unresolve)
  updateComment: async (commentId, updates) => {
    try {
      const response = await api.put(`/comments/${commentId}/`, updates);
      return response.data;
    } catch (error) {
      throw error.error || error.response?.data?.error || { message: 'Failed to update comment' };
    }
  },

  // Delete comment
  deleteComment: async (commentId) => {
    try {
      const response = await api.delete(`/comments/${commentId}/`);
      return response.data;
    } catch (error) {
      throw error.error || error.response?.data?.error || { message: 'Failed to delete comment' };
    }
  },

  // Resolve a comment
  resolveComment: async (commentId) => {
    try {
      const response = await api.put(`/comments/${commentId}/`, {
        is_resolved: true
      });
      return response.data;
    } catch (error) {
      throw error.error || error.response?.data?.error || { message: 'Failed to resolve comment' };
    }
  },
};

export const notificationAPI = {
  // Get feedback notifications
  getFeedbackNotifications: async (filters = {}) => {
    try {
      const response = await api.get('/feedback-notifications/', { params: filters });
      return response.data;
    } catch (error) {
      throw error.error || error.response?.data?.error || { message: 'Failed to fetch notifications' };
    }
  },

  // Mark notification as read
  markNotificationRead: async (notificationId) => {
    try {
      const response = await api.put(`/feedback-notifications/${notificationId}/read/`);
      return response.data;
    } catch (error) {
      throw error.error || error.response?.data?.error || { message: 'Failed to mark notification as read' };
    }
  },
};

// =====================
// UC-088: Networking Event Management API
// =====================

export const networkingAPI = {
  // Events
  getEvents: async (filters = {}) => {
    try {
      const response = await api.get('/networking-events', { params: filters });
      return response.data;
    } catch (error) {
      throw error.error || error.response?.data?.error || { message: 'Failed to fetch networking events' };
    }
  },

  getEvent: async (eventId) => {
    try {
      const response = await api.get(`/networking-events/${eventId}`);
      return response.data;
    } catch (error) {
      throw error.error || error.response?.data?.error || { message: 'Failed to fetch event details' };
    }
  },

  createEvent: async (eventData) => {
    try {
      const response = await api.post('/networking-events', eventData);
      return response.data;
    } catch (error) {
      throw error.error || error.response?.data?.error || { message: 'Failed to create networking event' };
    }
  },

  updateEvent: async (eventId, eventData) => {
    try {
      const response = await api.patch(`/networking-events/${eventId}`, eventData);
      return response.data;
    } catch (error) {
      throw error.error || error.response?.data?.error || { message: 'Failed to update event' };
    }
  },

  deleteEvent: async (eventId) => {
    try {
      await api.delete(`/networking-events/${eventId}`);
    } catch (error) {
      throw error.error || error.response?.data?.error || { message: 'Failed to delete event' };
    }
  },

  // Goals
  getGoals: async (eventId) => {
    try {
      const response = await api.get(`/networking-events/${eventId}/goals`);
      return response.data;
    } catch (error) {
      throw error.error || error.response?.data?.error || { message: 'Failed to fetch goals' };
    }
  },

  createGoal: async (eventId, goalData) => {
    try {
      const response = await api.post(`/networking-events/${eventId}/goals`, goalData);
      return response.data;
    } catch (error) {
      throw error.error || error.response?.data?.error || { message: 'Failed to create goal' };
    }
  },

  updateGoal: async (eventId, goalId, goalData) => {
    try {
      const response = await api.patch(`/networking-events/${eventId}/goals/${goalId}`, goalData);
      return response.data;
    } catch (error) {
      throw error.error || error.response?.data?.error || { message: 'Failed to update goal' };
    }
  },

  deleteGoal: async (eventId, goalId) => {
    try {
      await api.delete(`/networking-events/${eventId}/goals/${goalId}`);
    } catch (error) {
      throw error.error || error.response?.data?.error || { message: 'Failed to delete goal' };
    }
  },

  // Connections
  getConnections: async (eventId) => {
    try {
      const response = await api.get(`/networking-events/${eventId}/connections`);
      return response.data;
    } catch (error) {
      throw error.error || error.response?.data?.error || { message: 'Failed to fetch connections' };
    }
  },

  createConnection: async (eventId, connectionData) => {
    try {
      const response = await api.post(`/networking-events/${eventId}/connections`, connectionData);
      return response.data;
    } catch (error) {
      throw error.error || error.response?.data?.error || { message: 'Failed to add connection' };
    }
  },

  updateConnection: async (eventId, connectionId, connectionData) => {
    try {
      const response = await api.patch(`/networking-events/${eventId}/connections/${connectionId}`, connectionData);
      return response.data;
    } catch (error) {
      throw error.error || error.response?.data?.error || { message: 'Failed to update connection' };
    }
  },

  deleteConnection: async (eventId, connectionId) => {
    try {
      await api.delete(`/networking-events/${eventId}/connections/${connectionId}`);
    } catch (error) {
      throw error.error || error.response?.data?.error || { message: 'Failed to delete connection' };
    }
  },

  // Follow-ups
  getFollowUps: async (eventId) => {
    try {
      const response = await api.get(`/networking-events/${eventId}/follow-ups`);
      return response.data;
    } catch (error) {
      throw error.error || error.response?.data?.error || { message: 'Failed to fetch follow-ups' };
    }
  },

  createFollowUp: async (eventId, followUpData) => {
    try {
      const response = await api.post(`/networking-events/${eventId}/follow-ups`, followUpData);
      return response.data;
    } catch (error) {
      throw error.error || error.response?.data?.error || { message: 'Failed to create follow-up' };
    }
  },

  updateFollowUp: async (eventId, followUpId, followUpData) => {
    try {
      const response = await api.patch(`/networking-events/${eventId}/follow-ups/${followUpId}`, followUpData);
      return response.data;
    } catch (error) {
      throw error.error || error.response?.data?.error || { message: 'Failed to update follow-up' };
    }
  },

  deleteFollowUp: async (eventId, followUpId) => {
    try {
      await api.delete(`/networking-events/${eventId}/follow-ups/${followUpId}`);
    } catch (error) {
      throw error.error || error.response?.data?.error || { message: 'Failed to delete follow-up' };
    }
  },

  completeFollowUp: async (eventId, followUpId) => {
    try {
      const response = await api.post(`/networking-events/${eventId}/follow-ups/${followUpId}/complete`);
      return response.data;
    } catch (error) {
      throw error.error || error.response?.data?.error || { message: 'Failed to complete follow-up' };
    }
  },

  // Analytics
  getAnalytics: async () => {
    try {
      const response = await api.get('/networking-events/analytics');
      return response.data;
    } catch (error) {
      throw error.error || error.response?.data?.error || { message: 'Failed to fetch analytics' };
    }
  },
};

// UC-090: Informational Interview Management API
export const informationalInterviewsAPI = {
  // List and filter informational interviews
  getInterviews: async (filters = {}) => {
    try {
      const response = await api.get('/informational-interviews', { params: filters });
      return response.data;
    } catch (error) {
      throw error.error || error.response?.data?.error || { message: 'Failed to fetch informational interviews' };
    }
  },

  // Get specific interview
  getInterview: async (id) => {
    try {
      const response = await api.get(`/informational-interviews/${id}`);
      return response.data;
    } catch (error) {
      throw error.error || error.response?.data?.error || { message: 'Failed to fetch interview details' };
    }
  },

  // Create new interview
  createInterview: async (interviewData) => {
    try {
      const response = await api.post('/informational-interviews', interviewData);
      return response.data;
    } catch (error) {
      throw error.error || error.response?.data?.error || { message: 'Failed to create informational interview' };
    }
  },

  // Update interview
  updateInterview: async (id, interviewData) => {
    try {
      const response = await api.patch(`/informational-interviews/${id}`, interviewData);
      return response.data;
    } catch (error) {
      throw error.error || error.response?.data?.error || { message: 'Failed to update interview' };
    }
  },

  // Delete interview
  deleteInterview: async (id) => {
    try {
      await api.delete(`/informational-interviews/${id}`);
    } catch (error) {
      throw error.error || error.response?.data?.error || { message: 'Failed to delete interview' };
    }
  },

  // Mark outreach as sent
  markOutreachSent: async (id) => {
    try {
      const response = await api.post(`/informational-interviews/${id}/mark-outreach-sent`);
      return response.data;
    } catch (error) {
      throw error.error || error.response?.data?.error || { message: 'Failed to mark outreach as sent' };
    }
  },

  // Mark as scheduled
  markScheduled: async (id, scheduledAt) => {
    try {
      const response = await api.post(`/informational-interviews/${id}/mark-scheduled`, {
        scheduled_at: scheduledAt
      });
      return response.data;
    } catch (error) {
      throw error.error || error.response?.data?.error || { message: 'Failed to mark interview as scheduled' };
    }
  },

  // Mark as completed
  markCompleted: async (id, outcome) => {
    try {
      const response = await api.post(`/informational-interviews/${id}/mark-completed`, {
        outcome
      });
      return response.data;
    } catch (error) {
      throw error.error || error.response?.data?.error || { message: 'Failed to mark interview as completed' };
    }
  },

  // Generate outreach message template
  generateOutreach: async (id, style = 'professional') => {
    try {
      const response = await api.post(`/informational-interviews/${id}/generate-outreach`, {
        style
      });
      return response.data;
    } catch (error) {
      throw error.error || error.response?.data?.error || { message: 'Failed to generate outreach template' };
    }
  },

  // Generate preparation framework
  generatePreparation: async (id) => {
    try {
      const response = await api.post(`/informational-interviews/${id}/generate-preparation`);
      return response.data;
    } catch (error) {
      throw error.error || error.response?.data?.error || { message: 'Failed to generate preparation framework' };
    }
  },

  // Get analytics
  getAnalytics: async () => {
    try {
      const response = await api.get('/informational-interviews/analytics');
      return response.data;
    } catch (error) {
      throw error.error || error.response?.data?.error || { message: 'Failed to fetch analytics' };
    }
  },
};

export const mentorshipAPI = {
  getRequests: async () => {
    try {
      const response = await api.get('/mentorship/requests');
      return response.data;
    } catch (error) {
      throw error.error || error.response?.data || { message: 'Failed to load mentorship requests' };
    }
  },

  getRelationships: async () => {
    try {
      const response = await api.get('/mentorship/relationships');
      return response.data;
    } catch (error) {
      throw error.error || error.response?.data || { message: 'Failed to load mentorship relationships' };
    }
  },

  sendRequest: async (payload) => {
    try {
      const response = await api.post('/mentorship/requests', payload);
      return response.data;
    } catch (error) {
      throw error.error || error.response?.data || { message: 'Failed to send mentorship request' };
    }
  },

  respondToRequest: async (requestId, action) => {
    try {
      const response = await api.post(`/mentorship/requests/${requestId}/respond`, { action });
      return response.data;
    } catch (error) {
      throw error.error || error.response?.data || { message: 'Failed to update mentorship request' };
    }
  },

  cancelRequest: async (requestId) => {
    try {
      const response = await api.post(`/mentorship/requests/${requestId}/cancel`);
      return response.data;
    } catch (error) {
      throw error.error || error.response?.data || { message: 'Failed to cancel mentorship request' };
    }
  },

  getShareSettings: async (teamMemberId) => {
    try {
      const response = await api.get(`/mentorship/relationships/${teamMemberId}/sharing`);
      return response.data;
    } catch (error) {
      throw error.error || error.response?.data || { message: 'Failed to load sharing settings' };
    }
  },

  updateShareSettings: async (teamMemberId, payload) => {
    try {
      const response = await api.put(`/mentorship/relationships/${teamMemberId}/sharing`, payload);
      return response.data;
    } catch (error) {
      throw error.error || error.response?.data || { message: 'Failed to update sharing settings' };
    }
  },

  getSharedData: async (teamMemberId) => {
    try {
      const response = await api.get(`/mentorship/relationships/${teamMemberId}/shared-data`);
      return response.data;
    } catch (error) {
      throw error.error || error.response?.data || { message: 'Failed to load shared data' };
    }
  },

  getGoals: async (teamMemberId) => {
    try {
      const response = await api.get(`/mentorship/relationships/${teamMemberId}/goals`);
      return response.data;
    } catch (error) {
      throw error.error || error.response?.data || { message: 'Failed to load mentorship goals' };
    }
  },

  createGoal: async (teamMemberId, payload) => {
    try {
      const response = await api.post(`/mentorship/relationships/${teamMemberId}/goals`, payload);
      return response.data;
    } catch (error) {
      throw error.error || error.response?.data || { message: 'Failed to create mentorship goal' };
    }
  },

  updateGoal: async (goalId, payload) => {
    try {
      const response = await api.patch(`/mentorship/goals/${goalId}`, payload);
      return response.data;
    } catch (error) {
      throw error.error || error.response?.data || { message: 'Failed to update mentorship goal' };
    }
  },

  deleteGoal: async (goalId) => {
    try {
      await api.delete(`/mentorship/goals/${goalId}`);
    } catch (error) {
      throw error.error || error.response?.data || { message: 'Failed to delete mentorship goal' };
    }
  },

  getProgressReport: async (teamMemberId, params = {}) => {
    try {
      const search = new URLSearchParams(params).toString();
      const path = search
        ? `/mentorship/relationships/${teamMemberId}/progress-report?${search}`
        : `/mentorship/relationships/${teamMemberId}/progress-report`;
      const response = await api.get(path);
      return response.data;
    } catch (error) {
      throw error.error || error.response?.data || { message: 'Failed to load progress report' };
    }
  },

  getAnalytics: async (teamMemberId) => {
    try {
      const response = await api.get(`/mentorship/relationships/${teamMemberId}/analytics`);
      return response.data;
    } catch (error) {
      throw error.error || error.response?.data || { message: 'Failed to load mentee analytics' };
    }
  },

  getMessages: async (teamMemberId, params = {}) => {
    try {
      const query = new URLSearchParams(params).toString();
      const url = query
        ? `/mentorship/relationships/${teamMemberId}/messages?${query}`
        : `/mentorship/relationships/${teamMemberId}/messages`;
      const response = await api.get(url);
      return response.data;
    } catch (error) {
      throw error.error || error.response?.data || { message: 'Failed to load messages' };
    }
  },

  sendMessage: async (teamMemberId, payload) => {
    try {
      const response = await api.post(`/mentorship/relationships/${teamMemberId}/messages`, payload);
      return response.data;
    } catch (error) {
      throw error.error || error.response?.data || { message: 'Failed to send message' };
    }
  },
};

// (moved earlier)

export const supportersAPI = {
  listInvites: () => api.get('/supporters').then((res) => res.data),
  createInvite: (payload) => api.post('/supporters', payload).then((res) => res.data),
  updateInvite: (inviteId, payload) => api.patch(`/supporters/${inviteId}`, payload).then((res) => res.data),
  deleteInvite: (inviteId) => api.delete(`/supporters/${inviteId}`).then((res) => res.data),
  fetchDashboard: (token, params = {}) =>
    api.get('/supporters/dashboard', { params: { token, ...params } }).then((res) => res.data),
  sendEncouragement: (token, payload) =>
    api.post('/supporters/encouragements', { token, ...payload }).then((res) => res.data),
  listEncouragements: () => api.get('/supporters/encouragements/list').then((res) => res.data),
  fetchChat: (token) => api.get('/supporters/chat', { params: { token } }).then((res) => res.data),
  sendChat: (token, payload) => api.post('/supporters/chat', { token, ...payload }).then((res) => res.data),
  candidateChat: () => api.get('/supporters/chat/candidate').then((res) => res.data),
  candidateSendChat: (payload) => api.post('/supporters/chat/candidate', payload).then((res) => res.data),
  getMood: () => api.get('/supporters/mood').then((res) => res.data),
  updateMood: (payload) => api.patch('/supporters/mood', payload).then((res) => res.data),
};

// UC-095: Referral / Reference requests API
export const referralAPI = {
  list: async (params = {}) => {
    try {
      const usp = new URLSearchParams();
      Object.entries(params || {}).forEach(([k, v]) => {
        if (v === undefined || v === null || v === '') return;
        usp.append(k, v);
      });
      const path = usp.toString() ? `/referrals?${usp.toString()}` : '/referrals';
      const response = await api.get(path);
      return response.data;
    } catch (error) {
      throw error.error || error.response?.data?.error || { message: 'Failed to fetch referrals' };
    }
  },

  getAnalytics: async () => {
    try {
      const response = await api.get('/referrals/analytics');
      return response.data;
    } catch (error) {
      throw error.error || error.response?.data?.error || { message: 'Failed to fetch referral analytics' };
    }
  },

  create: async (payload) => {
    try {
      const response = await api.post('/referrals', payload);
      return response.data;
    } catch (error) {
      throw error.error || error.response?.data?.error || { message: 'Failed to create referral' };
    }
  },

  update: async (id, payload) => {
    try {
      const response = await api.patch(`/referrals/${id}`, payload);
      return response.data;
    } catch (error) {
      throw error.error || error.response?.data?.error || { message: 'Failed to update referral' };
    }
  },

  remove: async (id) => {
    try {
      const response = await api.delete(`/referrals/${id}`);
      return response.data;
    } catch (error) {
      throw error.error || error.response?.data?.error || { message: 'Failed to delete referral' };
    }
  },

  generateMessage: async (payload) => {
    try {
      const response = await api.post('/referrals/generate-message', payload);
      return response.data;
    } catch (error) {
      throw error.error || error.response?.data?.error || { message: 'Failed to generate referral message' };
    }
  },

  markSent: async (id) => {
    try {
      const response = await api.post(`/referrals/${id}/mark-sent`);
      return response.data;
    } catch (error) {
      throw error.error || error.response?.data?.error || { message: 'Failed to mark referral as sent' };
    }
  },

  markResponse: async (id, payload) => {
    try {
      const response = await api.post(`/referrals/${id}/response`, payload);
      return response.data;
    } catch (error) {
      throw error.error || error.response?.data?.error || { message: 'Failed to record referral response' };
    }
  },

  markCompleted: async (id) => {
    try {
      const response = await api.post(`/referrals/${id}/complete`);
      return response.data;
    } catch (error) {
      throw error.error || error.response?.data?.error || { message: 'Failed to mark referral completed' };
    }
  },

  unmarkCompleted: async (id) => {
    try {
      const response = await api.post(`/referrals/${id}/uncomplete`);
      return response.data;
    } catch (error) {
      throw error.error || error.response?.data?.error || { message: 'Failed to unmark referral completed' };
    }
  },

  expressGratitude: async (id, payload = {}) => {
    try {
      const response = await api.post(`/referrals/${id}/express-gratitude`, payload);
      return response.data;
    } catch (error) {
      throw error.error || error.response?.data?.error || { message: 'Failed to record gratitude' };
    }
  },

  suggestFollowUp: async (id) => {
    try {
      const response = await api.get(`/referrals/${id}/suggest-follow-up`);
      return response.data;
    } catch (error) {
      throw error.error || error.response?.data?.error || { message: 'Failed to suggest follow-up' };
    }
  },

  updateOutcome: async (id, payload) => {
    try {
      const response = await api.post(`/referrals/${id}/outcome`, payload);
      return response.data;
    } catch (error) {
      throw error.error || error.response?.data?.error || { message: 'Failed to update outcome' };
    }
  },
};

// UC-101: Career Goals API
export const goalsAPI = {
  // Goals CRUD
  getGoals: async (filters = {}) => {
    try {
      const params = new URLSearchParams();
      if (filters.status) params.append('status', filters.status);
      if (filters.goal_type) params.append('goal_type', filters.goal_type);
      const query = params.toString() ? `?${params.toString()}` : '';
      const response = await api.get(`/career-goals/${query}`);
      return response.data;
    } catch (error) {
      throw error.error || error.response?.data?.error || { message: 'Failed to fetch goals' };
    }
  },

  getGoal: async (goalId) => {
    try {
      const response = await api.get(`/career-goals/${goalId}/`);
      return response.data;
    } catch (error) {
      throw error.error || error.response?.data?.error || { message: 'Failed to fetch goal details' };
    }
  },

  createGoal: async (goalData) => {
    try {
      const response = await api.post('/career-goals/', goalData);
      return response.data;
    } catch (error) {
      throw error.error || error.response?.data?.error || { message: 'Failed to create goal' };
    }
  },

  updateGoal: async (goalId, goalData) => {
    try {
      const response = await api.patch(`/career-goals/${goalId}/`, goalData);
      return response.data;
    } catch (error) {
      throw error.error || error.response?.data?.error || { message: 'Failed to update goal' };
    }
  },

  deleteGoal: async (goalId) => {
    try {
      await api.delete(`/career-goals/${goalId}/`);
    } catch (error) {
      throw error.error || error.response?.data?.error || { message: 'Failed to delete goal' };
    }
  },

  // Progress tracking
  updateProgress: async (goalId, currentValue) => {
    try {
      const response = await api.post(`/career-goals/${goalId}/update-progress/`, {
        current_value: currentValue,
      });
      return response.data;
    } catch (error) {
      throw error.error || error.response?.data?.error || { message: 'Failed to update progress' };
    }
  },

  completeGoal: async (goalId) => {
    try {
      const response = await api.post(`/career-goals/${goalId}/complete/`);
      return response.data;
    } catch (error) {
      throw error.error || error.response?.data?.error || { message: 'Failed to complete goal' };
    }
  },

  // Milestones
  getMilestones: async (goalId) => {
    try {
      const response = await api.get(`/career-goals/${goalId}/milestones/`);
      return response.data;
    } catch (error) {
      throw error.error || error.response?.data?.error || { message: 'Failed to fetch milestones' };
    }
  },

  createMilestone: async (goalId, milestoneData) => {
    try {
      const response = await api.post(`/career-goals/${goalId}/milestones/`, milestoneData);
      return response.data;
    } catch (error) {
      throw error.error || error.response?.data?.error || { message: 'Failed to create milestone' };
    }
  },

  updateMilestone: async (goalId, milestoneId, milestoneData) => {
    try {
      const response = await api.patch(`/career-goals/${goalId}/milestones/${milestoneId}/`, milestoneData);
      return response.data;
    } catch (error) {
      throw error.error || error.response?.data?.error || { message: 'Failed to update milestone' };
    }
  },

  deleteMilestone: async (goalId, milestoneId) => {
    try {
      await api.delete(`/career-goals/${goalId}/milestones/${milestoneId}/`);
    } catch (error) {
      throw error.error || error.response?.data?.error || { message: 'Failed to delete milestone' };
    }
  },

  completeMilestone: async (goalId, milestoneId) => {
    try {
      const response = await api.post(`/career-goals/${goalId}/milestones/${milestoneId}/complete/`);
      return response.data;
    } catch (error) {
      throw error.error || error.response?.data?.error || { message: 'Failed to complete milestone' };
    }
  },

  // Analytics
  getAnalytics: async () => {
    try {
      const response = await api.get('/career-goals/analytics/');
      return response.data;
    } catch (error) {
      throw error.error || error.response?.data?.error || { message: 'Failed to fetch analytics' };
    }
  },
};

// UC-077: Mock Interview API
export const mockInterviewAPI = {
  // Start a new mock interview session
  startSession: async (sessionData) => {
    try {
      const response = await api.post('/mock-interviews/start', sessionData);
      return response.data;
    } catch (error) {
      throw error.error || error.response?.data?.error || { message: 'Failed to start mock interview' };
    }
  },

  // Submit an answer to a question
  submitAnswer: async (answerData) => {
    try {
      const response = await api.post('/mock-interviews/answer', answerData);
      return response.data;
    } catch (error) {
      throw error.error || error.response?.data?.error || { message: 'Failed to submit answer' };
    }
  },

  // Complete a mock interview session
  completeSession: async (sessionId) => {
    try {
      const response = await api.post('/mock-interviews/complete', { session_id: sessionId });
      return response.data;
    } catch (error) {
      throw error.error || error.response?.data?.error || { message: 'Failed to complete interview' };
    }
  },

  // List all mock interview sessions
  listSessions: async (params = {}) => {
    try {
      const queryString = new URLSearchParams(params).toString();
      const url = queryString ? `/mock-interviews?${queryString}` : '/mock-interviews';
      const response = await api.get(url);
      return response.data;
    } catch (error) {
      throw error.error || error.response?.data?.error || { message: 'Failed to fetch sessions' };
    }
  },

  // Get details of a specific session
  getSession: async (sessionId) => {
    try {
      const response = await api.get(`/mock-interviews/${sessionId}`);
      return response.data;
    } catch (error) {
      throw error.error || error.response?.data?.error || { message: 'Failed to fetch session' };
    }
  },

  // Get summary of a completed session
  getSummary: async (sessionId) => {
    try {
      const response = await api.get(`/mock-interviews/${sessionId}/summary`);
      return response.data;
    } catch (error) {
      const errorData = error.error || error.response?.data?.error || { message: 'Failed to fetch summary' };
      if (error.response?.status === 404) {
        errorData.code = 'not_found';
      }
      throw errorData;
    }
  },

  // Delete a mock interview session
  deleteSession: async (sessionId) => {
    try {
      const response = await api.delete(`/mock-interviews/${sessionId}/delete`);
      return response.data;
    } catch (error) {
      throw error.error || error.response?.data?.error || { message: 'Failed to delete session' };
    }
  },
};

// LinkedIn Integration API (UC-089)
export const linkedInAPI = {
  // OAuth flow
  initiateOAuth: async () => {
    try {
      const response = await api.get('/auth/oauth/linkedin/initiate');
      return response.data;
    } catch (error) {
      throw error.error || error.response?.data || { message: 'Failed to initiate LinkedIn OAuth' };
    }
  },

  completeOAuth: async (code, state) => {
    try {
      const response = await api.post('/auth/oauth/linkedin/callback', { code, state });
      return response.data;
    } catch (error) {
      throw error.error || error.response?.data || { message: 'Failed to complete LinkedIn OAuth' };
    }
  },

  // Integration status
  getIntegrationStatus: async () => {
    try {
      const response = await api.get('/linkedin/integration-status');
      return response.data;
    } catch (error) {
      throw error.error || error.response?.data || { message: 'Failed to get integration status' };
    }
  },

  // Profile optimization
  getProfileOptimization: async () => {
    try {
      const response = await api.post('/linkedin/profile-optimization');
      return response.data;
    } catch (error) {
      throw error.error || error.response?.data || { message: 'Failed to get profile optimization' };
    }
  },

  // Networking message generation
  generateNetworkingMessage: async (params) => {
    try {
      const response = await api.post('/linkedin/networking-message', params);
      return response.data;
    } catch (error) {
      throw error.error || error.response?.data || { message: 'Failed to generate message' };
    }
  },

  // Content strategy
  getContentStrategy: async () => {
    try {
      const response = await api.get('/linkedin/content-strategy');
      return response.data;
    } catch (error) {
      throw error.error || error.response?.data || { message: 'Failed to get content strategy' };
    }
  },
};

// Team accounts & collaboration
export const teamAPI = {
  listAccounts: async () => {
    try {
      const response = await api.get('/team/accounts');
      return response.data;
    } catch (error) {
      throw error.error || error.response?.data?.error || { message: 'Failed to load team accounts' };
    }
  },
  createAccount: async (payload) => {
    try {
      const response = await api.post('/team/accounts', payload);
      return response.data;
    } catch (error) {
      throw error.error || error.response?.data?.error || { message: 'Unable to create team' };
    }
  },
  getAccount: async (teamId) => {
    try {
      const response = await api.get(`/team/accounts/${teamId}`);
      return response.data;
    } catch (error) {
      throw error.error || error.response?.data?.error || { message: 'Failed to load team details' };
    }
  },
  updateSubscription: async (teamId, payload) => {
    try {
      const response = await api.patch(`/team/accounts/${teamId}/subscription`, payload);
      return response.data;
    } catch (error) {
      throw error.error || error.response?.data?.error || { message: 'Failed to update subscription' };
    }
  },
  listInvitations: async (teamId) => {
    try {
      const response = await api.get(`/team/accounts/${teamId}/invites`);
      return response.data;
    } catch (error) {
      throw error.error || error.response?.data?.error || { message: 'Failed to load invites' };
    }
  },
  inviteMember: async (teamId, payload) => {
    try {
      const response = await api.post(`/team/accounts/${teamId}/invites`, payload);
      return response.data;
    } catch (error) {
      throw error.error || error.response?.data?.error || { message: 'Failed to send invite' };
    }
  },
  acceptInvite: async (token) => {
    try {
      const response = await api.post(`/team/invites/${token}/accept`);
      return response.data;
    } catch (error) {
      throw error.error || error.response?.data?.error || { message: 'Failed to accept invite' };
    }
  },
  updateMember: async (membershipId, payload) => {
    try {
      const response = await api.patch(`/team/memberships/${membershipId}`, payload);
      return response.data;
    } catch (error) {
      throw error.error || error.response?.data?.error || { message: 'Failed to update member' };
    }
  },
  listAccess: async (teamId) => {
    try {
      const response = await api.get(`/team/accounts/${teamId}/access`);
      return response.data;
    } catch (error) {
      throw error.error || error.response?.data?.error || { message: 'Failed to load access controls' };
    }
  },
  upsertAccess: async (teamId, payload) => {
    try {
      const response = await api.post(`/team/accounts/${teamId}/access`, payload);
      return response.data;
    } catch (error) {
      throw error.error || error.response?.data?.error || { message: 'Failed to update access' };
    }
  },
  getDashboard: async (teamId) => {
    try {
      const response = await api.get(`/team/accounts/${teamId}/dashboard`);
      return response.data;
    } catch (error) {
      throw error.error || error.response?.data?.error || { message: 'Failed to load dashboard' };
    }
  },
  getReports: async (teamId) => {
    try {
      const response = await api.get(`/team/accounts/${teamId}/reports`);
      return response.data;
    } catch (error) {
      throw error.error || error.response?.data?.error || { message: 'Failed to load reports' };
    }
  },
  listMessages: async (teamId) => {
    try {
      const response = await api.get(`/team/accounts/${teamId}/messages`);
      return response.data;
    } catch (error) {
      throw error.error || error.response?.data?.error || { message: 'Failed to load team messages' };
    }
  },
  postMessage: async (teamId, payload) => {
    try {
      const response = await api.post(`/team/accounts/${teamId}/messages`, payload);
      return response.data;
    } catch (error) {
      throw error.error || error.response?.data?.error || { message: 'Failed to send message' };
    }
  },
  getMyPendingInvites: async () => {
    try {
      const response = await api.get('/team/my-invites');
      return response.data;
    } catch (error) {
      throw error.error || error.response?.data?.error || { message: 'Failed to load pending invitations' };
    }
  },
  // Shared Jobs
  getMyShareableJobs: async () => {
    try {
      const response = await api.get('/team/my-shareable-jobs');
      return response.data;
    } catch (error) {
      throw error.error || error.response?.data?.error || { message: 'Failed to load your jobs' };
    }
  },
  listSharedJobs: async (teamId) => {
    try {
      const response = await api.get(`/team/accounts/${teamId}/shared-jobs`);
      return response.data;
    } catch (error) {
      throw error.error || error.response?.data?.error || { message: 'Failed to load shared jobs' };
    }
  },
  shareJob: async (teamId, payload) => {
    try {
      const response = await api.post(`/team/accounts/${teamId}/share-job`, payload);
      return response.data;
    } catch (error) {
      const errMsg = error.response?.data?.error || 'Failed to share job';
      throw new Error(errMsg);
    }
  },
  unshareJob: async (teamId, sharedJobId) => {
    try {
      const response = await api.delete(`/team/accounts/${teamId}/shared-jobs/${sharedJobId}`);
      return response.data;
    } catch (error) {
      throw error.error || error.response?.data?.error || { message: 'Failed to unshare job' };
    }
  },
  listSharedJobComments: async (teamId, sharedJobId) => {
    try {
      const response = await api.get(`/team/accounts/${teamId}/shared-jobs/${sharedJobId}/comments`);
      return response.data;
    } catch (error) {
      throw error.error || error.response?.data?.error || { message: 'Failed to load comments' };
    }
  },
  addSharedJobComment: async (teamId, sharedJobId, content) => {
    try {
      const response = await api.post(`/team/accounts/${teamId}/shared-jobs/${sharedJobId}/comments`, { content });
      return response.data;
    } catch (error) {
      throw error.error || error.response?.data?.error || { message: 'Failed to add comment' };
    }
  },
  deleteSharedJobComment: async (teamId, sharedJobId, commentId) => {
    try {
      const response = await api.delete(`/team/accounts/${teamId}/shared-jobs/${sharedJobId}/comments/${commentId}`);
      return response.data;
    } catch (error) {
      throw error.error || error.response?.data?.error || { message: 'Failed to delete comment' };
    }
  },
};

// UC-128: Career Growth Calculator API
export const careerGrowthAPI = {
  getScenarios: () => api.get('/career-growth/scenarios/'),
  getScenario: (scenarioId) => api.get(`/career-growth/scenarios/${scenarioId}/`),
  createScenario: (data) => api.post('/career-growth/scenarios/', data),
  updateScenario: (scenarioId, data) => api.put(`/career-growth/scenarios/${scenarioId}/`, data),
  deleteScenario: (scenarioId) => api.delete(`/career-growth/scenarios/${scenarioId}/`),
  calculateProjection: (data) => api.post('/career-growth/calculate/', data),
  compareScenarios: (scenarioIds) => api.post('/career-growth/compare/', { scenario_ids: scenarioIds }),
  getProgressionData: (jobTitle, companyName, industry) => 
    api.get('/career-growth/progression-data/', {
      params: { job_title: jobTitle, company_name: companyName, industry }
    }),
};

// ESM-only: no CommonJS interop here to avoid init-order issues<|MERGE_RESOLUTION|>--- conflicted
+++ resolved
@@ -2307,13 +2307,7 @@
   interviewsAPI,
   calendarAPI,
   githubAPI,
-<<<<<<< HEAD
 });
-=======
-  questionBankAPI,
-  responseLibraryAPI,
-};
->>>>>>> c3559013
 
 export default _defaultExport;
 
